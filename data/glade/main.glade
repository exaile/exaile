<?xml version="1.0"?>
<glade-interface>
<<<<<<< HEAD
  <!-- interface-requires gtk+ 2.16 -->
  <!-- interface-naming-policy toplevel-contextual -->
  <widget class="GtkWindow" id="ExaileWindow">
    <property name="width_request">700</property>
    <property name="height_request">400</property>
    <signal name="configure_event" handler="on_configure_event"/>
    <signal name="delete_event" handler="on_delete_event"/>
    <signal name="window_state_event" handler="on_window_state_event"/>
    <child>
      <widget class="GtkVBox" id="vbox1">
        <property name="visible">True</property>
        <child>
          <widget class="GtkMenuBar" id="menubar1">
            <property name="visible">True</property>
            <child>
              <widget class="GtkMenuItem" id="menuitem1">
                <property name="visible">True</property>
                <property name="label" translatable="yes">_File</property>
                <property name="use_underline">True</property>
                <child>
                  <widget class="GtkMenu" id="menuitem1_menu">
                    <child>
                      <widget class="GtkImageMenuItem" id="new_playlist_item">
                        <property name="label">_New Playlist</property>
                        <property name="visible">True</property>
                        <property name="use_underline">True</property>
                        <property name="use_stock">True</property>
                        <signal name="activate" handler="on_new_playlist_item_activated"/>
                        <accelerator key="T" signal="activate" modifiers="GDK_CONTROL_MASK"/>
                      </widget>
                    </child>
                    <child>
                      <widget class="GtkSeparatorMenuItem" id="separator3">
                        <property name="visible">True</property>
                      </widget>
                    </child>
                    <child>
                      <widget class="GtkImageMenuItem" id="open1">
                        <property name="label">gtk-open</property>
                        <property name="visible">True</property>
                        <property name="use_underline">True</property>
                        <property name="use_stock">True</property>
                        <signal name="activate" handler="on_open_item_activate"/>
                      </widget>
                    </child>
                    <child>
                      <widget class="GtkImageMenuItem" id="open_url_item">
                        <property name="label">Open _URL</property>
                        <property name="visible">True</property>
                        <property name="use_underline">True</property>
                        <property name="use_stock">True</property>
                        <signal name="activate" handler="on_open_url_item_activate"/>
                      </widget>
                    </child>
                    <child>
                      <widget class="GtkSeparatorMenuItem" id="separatormenuitem1">
                        <property name="visible">True</property>
                      </widget>
                    </child>
                    <child>
                      <widget class="GtkImageMenuItem" id="quit_item">
                        <property name="label">gtk-quit</property>
                        <property name="visible">True</property>
                        <property name="use_underline">True</property>
                        <property name="use_stock">True</property>
                        <signal name="activate" handler="on_quit_item_activated"/>
                      </widget>
                    </child>
                  </widget>
                </child>
              </widget>
            </child>
            <child>
              <widget class="GtkMenuItem" id="menuitem2">
                <property name="visible">True</property>
                <property name="label" translatable="yes">_Edit</property>
                <property name="use_underline">True</property>
                <child>
                  <widget class="GtkMenu" id="menuitem2_menu">
                    <child>
                      <widget class="GtkImageMenuItem" id="collection_manager_item">
                        <property name="label">_Collection Manager</property>
                        <property name="visible">True</property>
                        <property name="use_underline">True</property>
                        <property name="use_stock">True</property>
                        <signal name="activate" handler="on_collection_manager_item_activate"/>
                      </widget>
                    </child>
                    <child>
                      <widget class="GtkImageMenuItem" id="plugins1">
                        <property name="label">Pl_ugins</property>
                        <property name="visible">True</property>
                        <property name="use_underline">True</property>
                        <property name="use_stock">True</property>
                        <signal name="activate" handler="on_plugins_item_activate"/>
                      </widget>
                    </child>
                    <child>
                      <widget class="GtkImageMenuItem" id="preferences1">
                        <property name="label">gtk-preferences</property>
                        <property name="visible">True</property>
                        <property name="use_underline">True</property>
                        <property name="use_stock">True</property>
                        <signal name="activate" handler="on_preferences_item_activate"/>
                      </widget>
                    </child>
                  </widget>
                </child>
              </widget>
            </child>
            <child>
              <widget class="GtkMenuItem" id="view_menu">
                <property name="visible">True</property>
                <property name="label" translatable="yes">_View</property>
                <property name="use_underline">True</property>
                <child>
                  <widget class="GtkMenu" id="view_menu_menu">
                    <child>
                      <widget class="GtkImageMenuItem" id="goto_playing_item">
                        <property name="label">_Go to Playing Track</property>
                        <property name="visible">True</property>
                        <property name="use_underline">True</property>
                        <property name="use_stock">True</property>
                      </widget>
                    </child>
                    <child>
                      <widget class="GtkSeparatorMenuItem" id="separator1">
                        <property name="visible">True</property>
                      </widget>
                    </child>
                    <child>
                      <widget class="GtkMenuItem" id="columns_menu">
                        <property name="visible">True</property>
                        <property name="label" translatable="yes">_Columns</property>
                        <property name="use_underline">True</property>
                        <child>
                          <widget class="GtkMenu" id="columns_menu_menu">
                            <child>
                              <widget class="GtkSeparatorMenuItem" id="separator2">
                                <property name="visible">True</property>
                              </widget>
                            </child>
                            <child>
                              <widget class="GtkRadioMenuItem" id="col_resizable_item">
                                <property name="visible">True</property>
                                <property name="label" translatable="yes">Resizable</property>
                                <property name="use_underline">True</property>
                                <property name="active">True</property>
                              </widget>
                            </child>
                            <child>
                              <widget class="GtkRadioMenuItem" id="col_not_resizable_item">
                                <property name="visible">True</property>
                                <property name="label" translatable="yes">Autosize</property>
                                <property name="use_underline">True</property>
                                <property name="active">True</property>
                                <property name="group">col_resizable_item</property>
                              </widget>
                            </child>
                          </widget>
                        </child>
                      </widget>
                    </child>
                  </widget>
                </child>
              </widget>
            </child>
            <child>
              <widget class="GtkMenuItem" id="menuitem5">
                <property name="visible">True</property>
                <property name="label" translatable="yes">_Tools</property>
                <property name="use_underline">True</property>
                <child>
                  <widget class="GtkMenu" id="menuitem5_menu">
                    <child>
                      <widget class="GtkImageMenuItem" id="device_manager_item">
                        <property name="label" translatable="yes">Device Manager</property>
                        <property name="visible">True</property>
                        <property name="use_stock">False</property>
                        <signal name="activate" handler="on_device_manager_item_activate"/>
                        <child internal-child="image">
                          <widget class="GtkImage" id="image3">
                            <property name="visible">True</property>
                            <property name="stock">gtk-harddisk</property>
                          </widget>
                        </child>
                      </widget>
                    </child>
                    <child>
                      <widget class="GtkMenuItem" id="album_art_item">
                        <property name="visible">True</property>
                        <property name="label" translatable="yes">_Album Art Manager</property>
                        <property name="use_underline">True</property>
                        <signal name="activate" handler="on_album_art_item_activate"/>
                      </widget>
                    </child>
                    <child>
                      <widget class="GtkImageMenuItem" id="scan_collection_item">
                        <property name="label" translatable="yes">Rescan Collection</property>
                        <property name="visible">True</property>
                        <property name="use_stock">False</property>
                        <signal name="activate" handler="on_scan_collection_item_activate"/>
                        <child internal-child="image">
                          <widget class="GtkImage" id="image6">
                            <property name="visible">True</property>
                            <property name="stock">gtk-refresh</property>
                          </widget>
                        </child>
                      </widget>
                    </child>
                  </widget>
                </child>
              </widget>
            </child>
            <child>
              <widget class="GtkMenuItem" id="menuitem4">
                <property name="visible">True</property>
                <property name="label" translatable="yes">_Help</property>
                <property name="use_underline">True</property>
                <child>
                  <widget class="GtkMenu" id="menuitem4_menu">
                    <child>
                      <widget class="GtkImageMenuItem" id="about_item">
                        <property name="label">gtk-about</property>
                        <property name="visible">True</property>
                        <property name="use_underline">True</property>
                        <property name="use_stock">True</property>
                        <signal name="activate" handler="on_about_item_activate"/>
                      </widget>
                    </child>
                  </widget>
                </child>
              </widget>
            </child>
          </widget>
          <packing>
            <property name="expand">False</property>
            <property name="position">0</property>
          </packing>
        </child>
        <child>
          <widget class="GtkHPaned" id="splitter">
            <property name="visible">True</property>
            <property name="can_focus">True</property>
            <property name="position">129</property>
            <child>
              <widget class="GtkVBox" id="vbox6">
                <property name="visible">True</property>
                <child>
                  <widget class="GtkNotebook" id="panel_notebook">
                    <property name="visible">True</property>
                    <property name="can_focus">True</property>
                    <property name="tab_pos">left</property>
                    <property name="scrollable">True</property>
                    <child>
                      <widget class="GtkHBox" id="hbox7">
                        <property name="visible">True</property>
                        <child>
                          <placeholder/>
                        </child>
                      </widget>
                    </child>
                    <child>
                      <widget class="GtkLabel" id="label11">
                        <property name="visible">True</property>
                      </widget>
                      <packing>
                        <property name="tab_fill">False</property>
                        <property name="type">tab</property>
                      </packing>
                    </child>
                  </widget>
                  <packing>
                    <property name="position">0</property>
                  </packing>
                </child>
                <child>
                  <widget class="GtkVBox" id="progress_box">
                    <property name="visible">True</property>
                    <child>
                      <placeholder/>
                    </child>
                  </widget>
                  <packing>
                    <property name="expand">False</property>
                    <property name="fill">False</property>
                    <property name="position">1</property>
                  </packing>
                </child>
              </widget>
              <packing>
                <property name="resize">False</property>
                <property name="shrink">True</property>
              </packing>
            </child>
            <child>
              <widget class="GtkVBox" id="vbox2">
                <property name="visible">True</property>
                <property name="border_width">3</property>
                <child>
                  <widget class="GtkHBox" id="hbox3">
                    <property name="visible">True</property>
                    <property name="border_width">3</property>
                    <child>
                      <widget class="GtkAspectFrame" id="cover_frame">
                        <property name="width_request">100</property>
                        <property name="height_request">100</property>
                        <property name="visible">True</property>
                        <property name="label_xalign">0</property>
                        <property name="obey_child">False</property>
                        <child>
                          <widget class="GtkEventBox" id="cover_event_box">
                            <property name="visible">True</property>
                            <child>
                              <placeholder/>
                            </child>
                          </widget>
                        </child>
                      </widget>
                      <packing>
                        <property name="expand">False</property>
                        <property name="position">0</property>
                      </packing>
                    </child>
                    <child>
                      <widget class="GtkVBox" id="vbox3">
                        <property name="visible">True</property>
                        <property name="spacing">3</property>
                        <child>
                          <widget class="GtkHBox" id="hbox8">
                            <property name="visible">True</property>
                            <child>
                              <widget class="GtkLabel" id="track_title_label">
                                <property name="visible">True</property>
                                <property name="xalign">0</property>
                                <property name="yalign">0.49000000953674316</property>
                                <property name="xpad">4</property>
                                <property name="label" translatable="yes">Not Playing</property>
                              </widget>
                              <packing>
                                <property name="expand">False</property>
                                <property name="fill">False</property>
                                <property name="position">0</property>
                              </packing>
                            </child>
                          </widget>
                          <packing>
                            <property name="expand">False</property>
                            <property name="position">0</property>
                          </packing>
                        </child>
                        <child>
                          <widget class="GtkHBox" id="hbox4">
                            <property name="visible">True</property>
                            <child>
                              <widget class="GtkLabel" id="track_info_label">
                                <property name="visible">True</property>
                                <property name="xalign">0</property>
                                <property name="yalign">0</property>
                                <property name="xpad">4</property>
                                <property name="label" translatable="yes">Stopped</property>
                              </widget>
                              <packing>
                                <property name="position">0</property>
                              </packing>
                            </child>
                            <child>
                              <widget class="GtkVBox" id="vbox4">
                                <property name="visible">True</property>
                                <child>
                                  <placeholder/>
                                </child>
                                <child>
                                  <widget class="GtkHBox" id="hbox6">
                                    <property name="visible">True</property>
                                    <child>
                                      <widget class="GtkLabel" id="label5">
                                        <property name="visible">True</property>
                                        <property name="label" translatable="yes">Rating: </property>
                                      </widget>
                                      <packing>
                                        <property name="expand">False</property>
                                        <property name="position">0</property>
                                      </packing>
                                    </child>
                                    <child>
                                      <widget class="GtkComboBox" id="rating_combo_box">
                                        <property name="visible">True</property>
                                        <property name="items" translatable="yes">0
=======

<widget class="GtkWindow" id="ExaileWindow">
  <property name="width_request">700</property>
  <property name="height_request">400</property>
  <property name="title" translatable="yes"></property>
  <property name="type">GTK_WINDOW_TOPLEVEL</property>
  <property name="window_position">GTK_WIN_POS_NONE</property>
  <property name="modal">False</property>
  <property name="resizable">True</property>
  <property name="destroy_with_parent">False</property>
  <property name="decorated">True</property>
  <property name="skip_taskbar_hint">False</property>
  <property name="skip_pager_hint">False</property>
  <property name="type_hint">GDK_WINDOW_TYPE_HINT_NORMAL</property>
  <property name="gravity">GDK_GRAVITY_NORTH_WEST</property>
  <property name="focus_on_map">True</property>
  <property name="urgency_hint">False</property>
  <signal name="configure_event" handler="on_configure_event"/>
  <signal name="delete_event" handler="on_delete_event"/>
  <signal name="window_state_event" handler="on_window_state_event"/>

  <child>
    <widget class="GtkVBox" id="vbox1">
      <property name="visible">True</property>
      <property name="homogeneous">False</property>
      <property name="spacing">0</property>

      <child>
	<widget class="GtkMenuBar" id="menubar1">
	  <property name="visible">True</property>
	  <property name="pack_direction">GTK_PACK_DIRECTION_LTR</property>
	  <property name="child_pack_direction">GTK_PACK_DIRECTION_LTR</property>

	  <child>
	    <widget class="GtkMenuItem" id="menuitem1">
	      <property name="visible">True</property>
	      <property name="label" translatable="yes">_File</property>
	      <property name="use_underline">True</property>

	      <child>
		<widget class="GtkMenu" id="menuitem1_menu">

		  <child>
		    <widget class="GtkImageMenuItem" id="new_playlist_item">
		      <property name="visible">True</property>
		      <property name="label" translatable="yes">New Playlist</property>
		      <property name="use_underline">True</property>
		      <signal name="activate" handler="on_new_playlist_item_activated"/>
		      <accelerator key="T" modifiers="GDK_CONTROL_MASK" signal="activate"/>

		      <child internal-child="image">
			<widget class="GtkImage" id="image72">
			  <property name="visible">True</property>
			  <property name="stock">gtk-new</property>
			  <property name="icon_size">1</property>
			  <property name="xalign">0.5</property>
			  <property name="yalign">0.5</property>
			  <property name="xpad">0</property>
			  <property name="ypad">0</property>
			</widget>
		      </child>
		    </widget>
		  </child>

		  <child>
		    <widget class="GtkSeparatorMenuItem" id="separator3">
		      <property name="visible">True</property>
		    </widget>
		  </child>

		  <child>
		    <widget class="GtkImageMenuItem" id="open1">
		      <property name="visible">True</property>
		      <property name="label">gtk-open</property>
		      <property name="use_stock">True</property>
		      <signal name="activate" handler="on_open_item_activate" last_modification_time="Sat, 14 Feb 2009 21:02:15 GMT"/>
		    </widget>
		  </child>

		  <child>
		    <widget class="GtkImageMenuItem" id="open_url_item">
		      <property name="visible">True</property>
		      <property name="label" translatable="yes">Open _URL</property>
		      <property name="use_underline">True</property>
		      <signal name="activate" handler="on_open_url_item_activate" last_modification_time="Sun, 15 Feb 2009 02:14:43 GMT"/>

		      <child internal-child="image">
			<widget class="GtkImage" id="image73">
			  <property name="visible">True</property>
			  <property name="stock">gtk-open</property>
			  <property name="icon_size">1</property>
			  <property name="xalign">0.5</property>
			  <property name="yalign">0.5</property>
			  <property name="xpad">0</property>
			  <property name="ypad">0</property>
			</widget>
		      </child>
		    </widget>
		  </child>

		  <child>
		    <widget class="GtkSeparatorMenuItem" id="separatormenuitem1">
		      <property name="visible">True</property>
		    </widget>
		  </child>

		  <child>
		    <widget class="GtkImageMenuItem" id="quit_item">
		      <property name="visible">True</property>
		      <property name="label">gtk-quit</property>
		      <property name="use_stock">True</property>
		      <signal name="activate" handler="on_quit_item_activated"/>
		    </widget>
		  </child>
		</widget>
	      </child>
	    </widget>
	  </child>

	  <child>
	    <widget class="GtkMenuItem" id="menuitem2">
	      <property name="visible">True</property>
	      <property name="label" translatable="yes">_Edit</property>
	      <property name="use_underline">True</property>

	      <child>
		<widget class="GtkMenu" id="menuitem2_menu">

		  <child>
		    <widget class="GtkImageMenuItem" id="collection_manager_item">
		      <property name="visible">True</property>
		      <property name="label" translatable="yes">_Collection Manager</property>
		      <property name="use_underline">True</property>
		      <signal name="activate" handler="on_collection_manager_item_activate"/>

		      <child internal-child="image">
			<widget class="GtkImage" id="image74">
			  <property name="visible">True</property>
			  <property name="stock">gtk-home</property>
			  <property name="icon_size">1</property>
			  <property name="xalign">0.5</property>
			  <property name="yalign">0.5</property>
			  <property name="xpad">0</property>
			  <property name="ypad">0</property>
			</widget>
		      </child>
		    </widget>
		  </child>

                  <child>
                    <widget class="GtkImageMenuItem" id="queue_manager_item">
                      <property name="label" translatable="yes">_Queue Manager</property>
                      <property name="visible">True</property>
		      <property name="use_underline">True</property>
                      <property name="use_stock">False</property>
                      <signal name="activate" handler="on_queue_manager_item_activate"/>
                      <child internal-child="image">
                        <widget class="GtkImage" id="queue_manager_icon">
                          <property name="visible">True</property>
                          <property name="stock">gtk-add</property>
                          <property name="icon-size">1</property>
                        </widget>
                      </child>
                    </widget>
                  </child>

		  <child>
		    <widget class="GtkImageMenuItem" id="plugins1">
		      <property name="visible">True</property>
		      <property name="label" translatable="yes">Pl_ugins</property>
		      <property name="use_underline">True</property>
		      <signal name="activate" handler="on_plugins_item_activate"/>

		      <child internal-child="image">
			<widget class="GtkImage" id="image75">
			  <property name="visible">True</property>
			  <property name="stock">gtk-execute</property>
			  <property name="icon_size">1</property>
			  <property name="xalign">0.5</property>
			  <property name="yalign">0.5</property>
			  <property name="xpad">0</property>
			  <property name="ypad">0</property>
			</widget>
		      </child>
		    </widget>
		  </child>

		  <child>
		    <widget class="GtkImageMenuItem" id="preferences1">
		      <property name="visible">True</property>
		      <property name="label">gtk-preferences</property>
		      <property name="use_stock">True</property>
		      <signal name="activate" handler="on_preferences_item_activate"/>
		    </widget>
		  </child>
		</widget>
	      </child>
	    </widget>
	  </child>

	  <child>
	    <widget class="GtkMenuItem" id="view_menu">
	      <property name="visible">True</property>
	      <property name="label" translatable="yes">_View</property>
	      <property name="use_underline">True</property>

	      <child>
		<widget class="GtkMenu" id="view_menu_menu">

		  <child>
		    <widget class="GtkImageMenuItem" id="goto_playing_item">
		      <property name="visible">True</property>
		      <property name="label" translatable="yes">_Go to Playing Track</property>
		      <property name="use_underline">True</property>

		      <child internal-child="image">
			<widget class="GtkImage" id="image76">
			  <property name="visible">True</property>
			  <property name="stock">gtk-media-play</property>
			  <property name="icon_size">1</property>
			  <property name="xalign">0.5</property>
			  <property name="yalign">0.5</property>
			  <property name="xpad">0</property>
			  <property name="ypad">0</property>
			</widget>
		      </child>
		    </widget>
		  </child>

		  <child>
		    <widget class="GtkSeparatorMenuItem" id="separator1">
		      <property name="visible">True</property>
		    </widget>
		  </child>

		  <child>
		    <widget class="GtkMenuItem" id="columns_menu">
		      <property name="visible">True</property>
		      <property name="label" translatable="yes">_Columns</property>
		      <property name="use_underline">True</property>

		      <child>
			<widget class="GtkMenu" id="columns_menu_menu">

			  <child>
			    <widget class="GtkSeparatorMenuItem" id="separator2">
			      <property name="visible">True</property>
			    </widget>
			  </child>

			  <child>
			    <widget class="GtkRadioMenuItem" id="col_resizable_item">
			      <property name="visible">True</property>
			      <property name="label" translatable="yes">Resizable</property>
			      <property name="use_underline">True</property>
			      <property name="active">True</property>
			    </widget>
			  </child>

			  <child>
			    <widget class="GtkRadioMenuItem" id="col_not_resizable_item">
			      <property name="visible">True</property>
			      <property name="label" translatable="yes">Autosize</property>
			      <property name="use_underline">True</property>
			      <property name="active">True</property>
			      <property name="group">col_resizable_item</property>
			    </widget>
			  </child>
			</widget>
		      </child>
		    </widget>
		  </child>
		</widget>
	      </child>
	    </widget>
	  </child>

	  <child>
	    <widget class="GtkMenuItem" id="menuitem5">
	      <property name="visible">True</property>
	      <property name="label" translatable="yes">_Tools</property>
	      <property name="use_underline">True</property>

	      <child>
		<widget class="GtkMenu" id="menuitem5_menu">

		  <child>
		    <widget class="GtkImageMenuItem" id="scan_collection_item">
		      <property name="visible">True</property>
		      <property name="label" translatable="yes">_Rescan Collection</property>
		      <property name="use_underline">True</property>
		      <signal name="activate" handler="on_scan_collection_item_activate"/>

		      <child internal-child="image">
			<widget class="GtkImage" id="image77">
			  <property name="visible">True</property>
			  <property name="stock">gtk-refresh</property>
			  <property name="icon_size">1</property>
			  <property name="xalign">0.5</property>
			  <property name="yalign">0.5</property>
			  <property name="xpad">0</property>
			  <property name="ypad">0</property>
			</widget>
		      </child>
		    </widget>
		  </child>

		  <child>
		    <widget class="GtkMenuItem" id="album_art_item">
		      <property name="visible">True</property>
		      <property name="label" translatable="yes">_Album Art Manager</property>
		      <property name="use_underline">True</property>
		      <signal name="activate" handler="on_album_art_item_activate"/>
		    </widget>
		  </child>
		</widget>
	      </child>
	    </widget>
	  </child>

	  <child>
	    <widget class="GtkMenuItem" id="menuitem4">
	      <property name="visible">True</property>
	      <property name="label" translatable="yes">_Help</property>
	      <property name="use_underline">True</property>

	      <child>
		<widget class="GtkMenu" id="menuitem4_menu">

		  <child>
		    <widget class="GtkImageMenuItem" id="about_item">
		      <property name="visible">True</property>
		      <property name="label">gtk-about</property>
		      <property name="use_stock">True</property>
		      <signal name="activate" handler="on_about_item_activate"/>
		    </widget>
		  </child>
		</widget>
	      </child>
	    </widget>
	  </child>
	</widget>
	<packing>
	  <property name="padding">0</property>
	  <property name="expand">False</property>
	  <property name="fill">True</property>
	</packing>
      </child>

      <child>
	<widget class="GtkHPaned" id="splitter">
	  <property name="visible">True</property>
	  <property name="can_focus">True</property>
	  <property name="position">129</property>

	  <child>
	    <widget class="GtkVBox" id="vbox6">
	      <property name="visible">True</property>
	      <property name="homogeneous">False</property>
	      <property name="spacing">0</property>

	      <child>
		<widget class="GtkNotebook" id="panel_notebook">
		  <property name="visible">True</property>
		  <property name="can_focus">True</property>
		  <property name="show_tabs">True</property>
		  <property name="show_border">True</property>
		  <property name="tab_pos">GTK_POS_LEFT</property>
		  <property name="scrollable">True</property>
		  <property name="enable_popup">False</property>

		  <child>
		    <widget class="GtkHBox" id="hbox7">
		      <property name="visible">True</property>
		      <property name="homogeneous">False</property>
		      <property name="spacing">0</property>

		      <child>
			<placeholder/>
		      </child>
		    </widget>
		    <packing>
		      <property name="tab_expand">False</property>
		      <property name="tab_fill">True</property>
		    </packing>
		  </child>

		  <child>
		    <widget class="GtkLabel" id="label11">
		      <property name="visible">True</property>
		      <property name="label" translatable="yes"></property>
		      <property name="use_underline">False</property>
		      <property name="use_markup">False</property>
		      <property name="justify">GTK_JUSTIFY_LEFT</property>
		      <property name="wrap">False</property>
		      <property name="selectable">False</property>
		      <property name="xalign">0.5</property>
		      <property name="yalign">0.5</property>
		      <property name="xpad">0</property>
		      <property name="ypad">0</property>
		      <property name="ellipsize">PANGO_ELLIPSIZE_NONE</property>
		      <property name="width_chars">-1</property>
		      <property name="single_line_mode">False</property>
		      <property name="angle">0</property>
		    </widget>
		    <packing>
		      <property name="type">tab</property>
		    </packing>
		  </child>
		</widget>
		<packing>
		  <property name="padding">0</property>
		  <property name="expand">True</property>
		  <property name="fill">True</property>
		</packing>
	      </child>

	      <child>
		<widget class="GtkVBox" id="progress_box">
		  <property name="visible">True</property>
		  <property name="homogeneous">False</property>
		  <property name="spacing">0</property>

		  <child>
		    <placeholder/>
		  </child>
		</widget>
		<packing>
		  <property name="padding">0</property>
		  <property name="expand">False</property>
		  <property name="fill">False</property>
		</packing>
	      </child>
	    </widget>
	    <packing>
	      <property name="shrink">True</property>
	      <property name="resize">False</property>
	    </packing>
	  </child>

	  <child>
	    <widget class="GtkVBox" id="vbox2">
	      <property name="border_width">3</property>
	      <property name="visible">True</property>
	      <property name="homogeneous">False</property>
	      <property name="spacing">0</property>

	      <child>
		<widget class="GtkHBox" id="hbox3">
		  <property name="border_width">3</property>
		  <property name="visible">True</property>
		  <property name="homogeneous">False</property>
		  <property name="spacing">0</property>

		  <child>
		    <widget class="GtkAspectFrame" id="cover_frame">
		      <property name="width_request">100</property>
		      <property name="height_request">100</property>
		      <property name="visible">True</property>
		      <property name="label_xalign">0</property>
		      <property name="label_yalign">0.5</property>
		      <property name="shadow_type">GTK_SHADOW_ETCHED_IN</property>
		      <property name="xalign">0.5</property>
		      <property name="yalign">0.5</property>
		      <property name="ratio">1</property>
		      <property name="obey_child">False</property>

		      <child>
			<widget class="GtkEventBox" id="cover_event_box">
			  <property name="visible">True</property>
			  <property name="visible_window">True</property>
			  <property name="above_child">False</property>

			  <child>
			    <placeholder/>
			  </child>
			</widget>
		      </child>
		    </widget>
		    <packing>
		      <property name="padding">0</property>
		      <property name="expand">False</property>
		      <property name="fill">True</property>
		    </packing>
		  </child>

		  <child>
		    <widget class="GtkVBox" id="vbox3">
		      <property name="visible">True</property>
		      <property name="homogeneous">False</property>
		      <property name="spacing">3</property>

		      <child>
			<widget class="GtkHBox" id="hbox8">
			  <property name="visible">True</property>
			  <property name="homogeneous">False</property>
			  <property name="spacing">0</property>

			  <child>
			    <widget class="GtkLabel" id="track_title_label">
			      <property name="visible">True</property>
			      <property name="label" translatable="yes">Not Playing</property>
			      <property name="use_underline">False</property>
			      <property name="use_markup">False</property>
			      <property name="justify">GTK_JUSTIFY_LEFT</property>
			      <property name="wrap">False</property>
			      <property name="selectable">False</property>
			      <property name="xalign">0</property>
			      <property name="yalign">0.490000009537</property>
			      <property name="xpad">4</property>
			      <property name="ypad">0</property>
			      <property name="ellipsize">PANGO_ELLIPSIZE_NONE</property>
			      <property name="width_chars">-1</property>
			      <property name="single_line_mode">False</property>
			      <property name="angle">0</property>
			    </widget>
			    <packing>
			      <property name="padding">0</property>
			      <property name="expand">False</property>
			      <property name="fill">False</property>
			    </packing>
			  </child>
			</widget>
			<packing>
			  <property name="padding">0</property>
			  <property name="expand">False</property>
			  <property name="fill">True</property>
			</packing>
		      </child>

		      <child>
			<widget class="GtkHBox" id="hbox4">
			  <property name="visible">True</property>
			  <property name="homogeneous">False</property>
			  <property name="spacing">0</property>

			  <child>
			    <widget class="GtkLabel" id="track_info_label">
			      <property name="visible">True</property>
			      <property name="label" translatable="yes">Stopped</property>
			      <property name="use_underline">False</property>
			      <property name="use_markup">False</property>
			      <property name="justify">GTK_JUSTIFY_LEFT</property>
			      <property name="wrap">False</property>
			      <property name="selectable">False</property>
			      <property name="xalign">0</property>
			      <property name="yalign">0</property>
			      <property name="xpad">4</property>
			      <property name="ypad">0</property>
			      <property name="ellipsize">PANGO_ELLIPSIZE_NONE</property>
			      <property name="width_chars">-1</property>
			      <property name="single_line_mode">False</property>
			      <property name="angle">0</property>
			    </widget>
			    <packing>
			      <property name="padding">0</property>
			      <property name="expand">True</property>
			      <property name="fill">True</property>
			    </packing>
			  </child>

			  <child>
			    <widget class="GtkVBox" id="vbox4">
			      <property name="visible">True</property>
			      <property name="homogeneous">False</property>
			      <property name="spacing">0</property>

			      <child>
				<placeholder/>
			      </child>

			      <child>
				<widget class="GtkHBox" id="hbox6">
				  <property name="visible">True</property>
				  <property name="homogeneous">False</property>
				  <property name="spacing">0</property>

				  <child>
				    <widget class="GtkLabel" id="label5">
				      <property name="visible">True</property>
				      <property name="label" translatable="yes">Rating: </property>
				      <property name="use_underline">False</property>
				      <property name="use_markup">False</property>
				      <property name="justify">GTK_JUSTIFY_LEFT</property>
				      <property name="wrap">False</property>
				      <property name="selectable">False</property>
				      <property name="xalign">0.5</property>
				      <property name="yalign">0.5</property>
				      <property name="xpad">0</property>
				      <property name="ypad">0</property>
				      <property name="ellipsize">PANGO_ELLIPSIZE_NONE</property>
				      <property name="width_chars">-1</property>
				      <property name="single_line_mode">False</property>
				      <property name="angle">0</property>
				    </widget>
				    <packing>
				      <property name="padding">0</property>
				      <property name="expand">False</property>
				      <property name="fill">True</property>
				    </packing>
				  </child>

				  <child>
				    <widget class="GtkComboBox" id="rating_combo_box">
				      <property name="visible">True</property>
				      <property name="items" translatable="yes">0
>>>>>>> 8d094069
1
2
3
4
5</property>
                                        <signal name="changed" handler="on_rating_combo_box_changed" object="set_current_track_rating"/>
                                      </widget>
                                      <packing>
                                        <property name="expand">False</property>
                                        <property name="position">1</property>
                                      </packing>
                                    </child>
                                    <child>
                                      <placeholder/>
                                    </child>
                                  </widget>
                                  <packing>
                                    <property name="expand">False</property>
                                    <property name="position">1</property>
                                  </packing>
                                </child>
                              </widget>
                              <packing>
                                <property name="expand">False</property>
                                <property name="position">1</property>
                              </packing>
                            </child>
                          </widget>
                          <packing>
                            <property name="expand">False</property>
                            <property name="fill">False</property>
                            <property name="position">1</property>
                          </packing>
                        </child>
                        <child>
                          <widget class="GtkHBox" id="hbox5">
                            <property name="visible">True</property>
                            <child>
                              <widget class="GtkLabel" id="label12">
                                <property name="visible">True</property>
                              </widget>
                              <packing>
                                <property name="position">0</property>
                              </packing>
                            </child>
                            <child>
                              <widget class="GtkLabel" id="label8">
                                <property name="visible">True</property>
                                <property name="label" translatable="yes">Vol:</property>
                              </widget>
                              <packing>
                                <property name="expand">False</property>
                                <property name="position">1</property>
                              </packing>
                            </child>
                            <child>
                              <widget class="GtkLabel" id="label9">
                                <property name="visible">True</property>
                                <property name="label" translatable="yes"> - </property>
                              </widget>
                              <packing>
                                <property name="expand">False</property>
                                <property name="position">2</property>
                              </packing>
                            </child>
                            <child>
                              <widget class="GtkHScale" id="volume_slider">
                                <property name="width_request">125</property>
                                <property name="visible">True</property>
                                <property name="can_focus">True</property>
                                <property name="adjustment">0.69999999999999996 0 1 -0.10000000000000001 0.10000000000000001 0</property>
                                <property name="draw_value">False</property>
                                <signal name="value_changed" handler="on_volume_slider_value_changed"/>
                              </widget>
                              <packing>
                                <property name="expand">False</property>
                                <property name="position">3</property>
                              </packing>
                            </child>
                            <child>
                              <widget class="GtkLabel" id="label10">
                                <property name="visible">True</property>
                                <property name="label" translatable="yes"> + </property>
                              </widget>
                              <packing>
                                <property name="expand">False</property>
                                <property name="position">4</property>
                              </packing>
                            </child>
                          </widget>
                          <packing>
                            <property name="position">2</property>
                          </packing>
                        </child>
                      </widget>
                      <packing>
                        <property name="position">1</property>
                      </packing>
                    </child>
                  </widget>
                  <packing>
                    <property name="expand">False</property>
                    <property name="position">0</property>
                  </packing>
                </child>
                <child>
                  <widget class="GtkNotebook" id="playlist_notebook">
                    <property name="visible">True</property>
                    <property name="can_focus">True</property>
                    <property name="border_width">3</property>
                    <signal name="remove" handler="on_playlist_notebook_remove"/>
                    <signal name="switch_page" handler="on_playlist_notebook_switch"/>
                    <child>
                      <widget class="GtkVBox" id="placeholder">
                        <property name="visible">True</property>
                        <child>
                          <placeholder/>
                        </child>
                      </widget>
                    </child>
                    <child>
                      <widget class="GtkLabel" id="label13">
                        <property name="visible">True</property>
                        <property name="label" translatable="yes">Page 1</property>
                      </widget>
                      <packing>
                        <property name="tab_fill">False</property>
                        <property name="type">tab</property>
                      </packing>
                    </child>
                  </widget>
                  <packing>
                    <property name="padding">3</property>
                    <property name="position">1</property>
                  </packing>
                </child>
                <child>
                  <widget class="GtkHBox" id="hbox2">
                    <property name="visible">True</property>
                    <child>
                      <widget class="GtkCheckButton" id="shuffle_button">
                        <property name="label" translatable="yes">Shuffle</property>
                        <property name="visible">True</property>
                        <property name="can_focus">True</property>
                        <property name="receives_default">False</property>
                        <property name="use_underline">True</property>
                        <property name="draw_indicator">True</property>
                        <signal name="toggled" handler="on_shuffle_button_toggled"/>
                      </widget>
                      <packing>
                        <property name="expand">False</property>
                        <property name="position">0</property>
                      </packing>
                    </child>
                    <child>
                      <widget class="GtkCheckButton" id="repeat_button">
                        <property name="label" translatable="yes">Repeat</property>
                        <property name="visible">True</property>
                        <property name="can_focus">True</property>
                        <property name="receives_default">False</property>
                        <property name="use_underline">True</property>
                        <property name="draw_indicator">True</property>
                        <signal name="toggled" handler="on_repeat_button_toggled"/>
                      </widget>
                      <packing>
                        <property name="expand">False</property>
                        <property name="position">1</property>
                      </packing>
                    </child>
                    <child>
                      <widget class="GtkCheckButton" id="dynamic_button">
                        <property name="label" translatable="yes">Dynamic</property>
                        <property name="visible">True</property>
                        <property name="can_focus">True</property>
                        <property name="receives_default">False</property>
                        <property name="use_underline">True</property>
                        <property name="draw_indicator">True</property>
                        <signal name="toggled" handler="on_dynamic_button_toggled"/>
                      </widget>
                      <packing>
                        <property name="expand">False</property>
                        <property name="position">2</property>
                      </packing>
                    </child>
                    <child>
                      <placeholder/>
                    </child>
                    <child>
                      <widget class="GtkLabel" id="label7">
                        <property name="visible">True</property>
                      </widget>
                      <packing>
                        <property name="position">4</property>
                      </packing>
                    </child>
                    <child>
                      <widget class="GtkLabel" id="label6">
                        <property name="visible">True</property>
                        <property name="label" translatable="yes">Search: </property>
                      </widget>
                      <packing>
                        <property name="expand">False</property>
                        <property name="position">5</property>
                      </packing>
                    </child>
                    <child>
                      <widget class="GtkHBox" id="playlist_search_entry_box">
                        <property name="visible">True</property>
                        <child>
                          <placeholder/>
                        </child>
                      </widget>
                      <packing>
                        <property name="position">6</property>
                      </packing>
                    </child>
                  </widget>
                  <packing>
                    <property name="expand">False</property>
                    <property name="position">2</property>
                  </packing>
                </child>
                <child>
                  <widget class="GtkHBox" id="play_toolbar">
                    <property name="visible">True</property>
                    <child>
                      <widget class="GtkButton" id="prev_button">
                        <property name="visible">True</property>
                        <property name="can_focus">True</property>
                        <property name="receives_default">False</property>
                        <property name="tooltip" translatable="yes">Previous Track</property>
                        <signal name="clicked" handler="on_prev_button_clicked"/>
                        <child>
                          <widget class="GtkImage" id="image1">
                            <property name="visible">True</property>
                            <property name="stock">gtk-media-previous</property>
                          </widget>
                        </child>
                      </widget>
                      <packing>
                        <property name="expand">False</property>
                        <property name="position">0</property>
                      </packing>
                    </child>
                    <child>
                      <widget class="GtkButton" id="play_button">
                        <property name="visible">True</property>
                        <property name="can_focus">True</property>
                        <property name="receives_default">False</property>
                        <property name="tooltip" translatable="yes">Stop Playback</property>
                        <signal name="clicked" handler="on_play_button_clicked"/>
                        <child>
                          <widget class="GtkImage" id="play_buttonadsfsdf">
                            <property name="visible">True</property>
                            <property name="stock">gtk-media-play</property>
                          </widget>
                        </child>
                      </widget>
                      <packing>
                        <property name="expand">False</property>
                        <property name="position">1</property>
                      </packing>
                    </child>
                    <child>
                      <widget class="GtkButton" id="stop_button">
                        <property name="visible">True</property>
                        <property name="can_focus">True</property>
                        <property name="receives_default">False</property>
                        <property name="tooltip" translatable="yes">Stop Playback</property>
                        <signal name="clicked" handler="on_stop_button_clicked"/>
                        <child>
                          <widget class="GtkImage" id="image2">
                            <property name="visible">True</property>
                            <property name="stock">gtk-media-stop</property>
                          </widget>
                        </child>
                      </widget>
                      <packing>
                        <property name="expand">False</property>
                        <property name="position">2</property>
                      </packing>
                    </child>
                    <child>
                      <widget class="GtkButton" id="next_button">
                        <property name="visible">True</property>
                        <property name="can_focus">True</property>
                        <property name="receives_default">False</property>
                        <property name="tooltip" translatable="yes">Next Track</property>
                        <signal name="clicked" handler="on_next_button_clicked"/>
                        <child>
                          <widget class="GtkImage" id="image4">
                            <property name="visible">True</property>
                            <property name="stock">gtk-media-next</property>
                          </widget>
                        </child>
                      </widget>
                      <packing>
                        <property name="expand">False</property>
                        <property name="fill">False</property>
                        <property name="position">3</property>
                      </packing>
                    </child>
                    <child>
                      <widget class="GtkVBox" id="vbox5">
                        <property name="height_request">34</property>
                        <property name="visible">True</property>
                        <child>
                          <widget class="GtkLabel" id="label3">
                            <property name="height_request">6</property>
                            <property name="visible">True</property>
                          </widget>
                          <packing>
                            <property name="position">0</property>
                          </packing>
                        </child>
                        <child>
                          <widget class="GtkProgressBar" id="playback_progressbar">
                            <property name="height_request">24</property>
                            <property name="visible">True</property>
                            <property name="events">GDK_BUTTON_MOTION_MASK | GDK_BUTTON_PRESS_MASK | GDK_BUTTON_RELEASE_MASK | GDK_STRUCTURE_MASK</property>
                            <property name="pulse_step">0.10000000149</property>
                            <property name="text" translatable="yes">0:00 / 0:00</property>
                          </widget>
                          <packing>
                            <property name="position">1</property>
                          </packing>
                        </child>
                        <child>
                          <widget class="GtkLabel" id="label4">
                            <property name="height_request">6</property>
                            <property name="visible">True</property>
                          </widget>
                          <packing>
                            <property name="position">2</property>
                          </packing>
                        </child>
                      </widget>
                      <packing>
                        <property name="padding">4</property>
                        <property name="position">4</property>
                      </packing>
                    </child>
                    <child>
                      <widget class="GtkButton" id="clear_playlist_button">
                        <property name="visible">True</property>
                        <property name="can_focus">True</property>
                        <property name="receives_default">False</property>
                        <property name="tooltip" translatable="yes">Clear Playlist</property>
                        <signal name="clicked" handler="on_clear_playlist_button_clicked"/>
                        <child>
                          <widget class="GtkImage" id="image5">
                            <property name="visible">True</property>
                            <property name="stock">gtk-clear</property>
                          </widget>
                        </child>
                      </widget>
                      <packing>
                        <property name="expand">False</property>
                        <property name="padding">4</property>
                        <property name="position">5</property>
                      </packing>
                    </child>
                  </widget>
                  <packing>
                    <property name="expand">False</property>
                    <property name="padding">3</property>
                    <property name="position">3</property>
                  </packing>
                </child>
              </widget>
              <packing>
                <property name="resize">True</property>
                <property name="shrink">True</property>
              </packing>
            </child>
          </widget>
          <packing>
            <property name="position">1</property>
          </packing>
        </child>
        <child>
          <widget class="GtkHSeparator" id="hseparator1">
            <property name="visible">True</property>
          </widget>
          <packing>
            <property name="expand">False</property>
            <property name="padding">1</property>
            <property name="position">2</property>
          </packing>
        </child>
        <child>
          <widget class="GtkHBox" id="hbox9">
            <property name="visible">True</property>
            <child>
              <widget class="GtkLabel" id="left_statuslabel">
                <property name="visible">True</property>
                <property name="xalign">0</property>
                <property name="xpad">4</property>
              </widget>
              <packing>
                <property name="position">0</property>
              </packing>
            </child>
            <child>
              <placeholder/>
            </child>
            <child>
              <widget class="GtkLabel" id="track_count_label">
                <property name="visible">True</property>
                <property name="label" translatable="yes">0/0 tracks</property>
              </widget>
              <packing>
                <property name="expand">False</property>
                <property name="fill">False</property>
                <property name="padding">4</property>
                <property name="position">2</property>
              </packing>
            </child>
          </widget>
          <packing>
            <property name="expand">False</property>
            <property name="fill">False</property>
            <property name="position">3</property>
          </packing>
        </child>
      </widget>
    </child>
  </widget>
</glade-interface><|MERGE_RESOLUTION|>--- conflicted
+++ resolved
@@ -1,6 +1,5 @@
 <?xml version="1.0"?>
 <glade-interface>
-<<<<<<< HEAD
   <!-- interface-requires gtk+ 2.16 -->
   <!-- interface-naming-policy toplevel-contextual -->
   <widget class="GtkWindow" id="ExaileWindow">
@@ -175,6 +174,20 @@
                 <property name="use_underline">True</property>
                 <child>
                   <widget class="GtkMenu" id="menuitem5_menu">
+                    <child>
+                      <widget class="GtkImageMenuItem" id="queue_manager_item">
+                        <property name="label" translatable="yes">Queue Manager</property>
+                        <property name="visible">True</property>
+                        <property name="use_stock">False</property>
+                        <signal name="activate" handler="on_queue_manager_item_activate"/>
+                        <child internal-child="image">
+                          <widget class="GtkImage" id="image7">
+                            <property name="visible">True</property>
+                            <property name="stock">gtk-add</property>
+                          </widget>
+                        </child>
+                      </widget>
+                    </child>
                     <child>
                       <widget class="GtkImageMenuItem" id="device_manager_item">
                         <property name="label" translatable="yes">Device Manager</property>
@@ -390,614 +403,6 @@
                                       <widget class="GtkComboBox" id="rating_combo_box">
                                         <property name="visible">True</property>
                                         <property name="items" translatable="yes">0
-=======
-
-<widget class="GtkWindow" id="ExaileWindow">
-  <property name="width_request">700</property>
-  <property name="height_request">400</property>
-  <property name="title" translatable="yes"></property>
-  <property name="type">GTK_WINDOW_TOPLEVEL</property>
-  <property name="window_position">GTK_WIN_POS_NONE</property>
-  <property name="modal">False</property>
-  <property name="resizable">True</property>
-  <property name="destroy_with_parent">False</property>
-  <property name="decorated">True</property>
-  <property name="skip_taskbar_hint">False</property>
-  <property name="skip_pager_hint">False</property>
-  <property name="type_hint">GDK_WINDOW_TYPE_HINT_NORMAL</property>
-  <property name="gravity">GDK_GRAVITY_NORTH_WEST</property>
-  <property name="focus_on_map">True</property>
-  <property name="urgency_hint">False</property>
-  <signal name="configure_event" handler="on_configure_event"/>
-  <signal name="delete_event" handler="on_delete_event"/>
-  <signal name="window_state_event" handler="on_window_state_event"/>
-
-  <child>
-    <widget class="GtkVBox" id="vbox1">
-      <property name="visible">True</property>
-      <property name="homogeneous">False</property>
-      <property name="spacing">0</property>
-
-      <child>
-	<widget class="GtkMenuBar" id="menubar1">
-	  <property name="visible">True</property>
-	  <property name="pack_direction">GTK_PACK_DIRECTION_LTR</property>
-	  <property name="child_pack_direction">GTK_PACK_DIRECTION_LTR</property>
-
-	  <child>
-	    <widget class="GtkMenuItem" id="menuitem1">
-	      <property name="visible">True</property>
-	      <property name="label" translatable="yes">_File</property>
-	      <property name="use_underline">True</property>
-
-	      <child>
-		<widget class="GtkMenu" id="menuitem1_menu">
-
-		  <child>
-		    <widget class="GtkImageMenuItem" id="new_playlist_item">
-		      <property name="visible">True</property>
-		      <property name="label" translatable="yes">New Playlist</property>
-		      <property name="use_underline">True</property>
-		      <signal name="activate" handler="on_new_playlist_item_activated"/>
-		      <accelerator key="T" modifiers="GDK_CONTROL_MASK" signal="activate"/>
-
-		      <child internal-child="image">
-			<widget class="GtkImage" id="image72">
-			  <property name="visible">True</property>
-			  <property name="stock">gtk-new</property>
-			  <property name="icon_size">1</property>
-			  <property name="xalign">0.5</property>
-			  <property name="yalign">0.5</property>
-			  <property name="xpad">0</property>
-			  <property name="ypad">0</property>
-			</widget>
-		      </child>
-		    </widget>
-		  </child>
-
-		  <child>
-		    <widget class="GtkSeparatorMenuItem" id="separator3">
-		      <property name="visible">True</property>
-		    </widget>
-		  </child>
-
-		  <child>
-		    <widget class="GtkImageMenuItem" id="open1">
-		      <property name="visible">True</property>
-		      <property name="label">gtk-open</property>
-		      <property name="use_stock">True</property>
-		      <signal name="activate" handler="on_open_item_activate" last_modification_time="Sat, 14 Feb 2009 21:02:15 GMT"/>
-		    </widget>
-		  </child>
-
-		  <child>
-		    <widget class="GtkImageMenuItem" id="open_url_item">
-		      <property name="visible">True</property>
-		      <property name="label" translatable="yes">Open _URL</property>
-		      <property name="use_underline">True</property>
-		      <signal name="activate" handler="on_open_url_item_activate" last_modification_time="Sun, 15 Feb 2009 02:14:43 GMT"/>
-
-		      <child internal-child="image">
-			<widget class="GtkImage" id="image73">
-			  <property name="visible">True</property>
-			  <property name="stock">gtk-open</property>
-			  <property name="icon_size">1</property>
-			  <property name="xalign">0.5</property>
-			  <property name="yalign">0.5</property>
-			  <property name="xpad">0</property>
-			  <property name="ypad">0</property>
-			</widget>
-		      </child>
-		    </widget>
-		  </child>
-
-		  <child>
-		    <widget class="GtkSeparatorMenuItem" id="separatormenuitem1">
-		      <property name="visible">True</property>
-		    </widget>
-		  </child>
-
-		  <child>
-		    <widget class="GtkImageMenuItem" id="quit_item">
-		      <property name="visible">True</property>
-		      <property name="label">gtk-quit</property>
-		      <property name="use_stock">True</property>
-		      <signal name="activate" handler="on_quit_item_activated"/>
-		    </widget>
-		  </child>
-		</widget>
-	      </child>
-	    </widget>
-	  </child>
-
-	  <child>
-	    <widget class="GtkMenuItem" id="menuitem2">
-	      <property name="visible">True</property>
-	      <property name="label" translatable="yes">_Edit</property>
-	      <property name="use_underline">True</property>
-
-	      <child>
-		<widget class="GtkMenu" id="menuitem2_menu">
-
-		  <child>
-		    <widget class="GtkImageMenuItem" id="collection_manager_item">
-		      <property name="visible">True</property>
-		      <property name="label" translatable="yes">_Collection Manager</property>
-		      <property name="use_underline">True</property>
-		      <signal name="activate" handler="on_collection_manager_item_activate"/>
-
-		      <child internal-child="image">
-			<widget class="GtkImage" id="image74">
-			  <property name="visible">True</property>
-			  <property name="stock">gtk-home</property>
-			  <property name="icon_size">1</property>
-			  <property name="xalign">0.5</property>
-			  <property name="yalign">0.5</property>
-			  <property name="xpad">0</property>
-			  <property name="ypad">0</property>
-			</widget>
-		      </child>
-		    </widget>
-		  </child>
-
-                  <child>
-                    <widget class="GtkImageMenuItem" id="queue_manager_item">
-                      <property name="label" translatable="yes">_Queue Manager</property>
-                      <property name="visible">True</property>
-		      <property name="use_underline">True</property>
-                      <property name="use_stock">False</property>
-                      <signal name="activate" handler="on_queue_manager_item_activate"/>
-                      <child internal-child="image">
-                        <widget class="GtkImage" id="queue_manager_icon">
-                          <property name="visible">True</property>
-                          <property name="stock">gtk-add</property>
-                          <property name="icon-size">1</property>
-                        </widget>
-                      </child>
-                    </widget>
-                  </child>
-
-		  <child>
-		    <widget class="GtkImageMenuItem" id="plugins1">
-		      <property name="visible">True</property>
-		      <property name="label" translatable="yes">Pl_ugins</property>
-		      <property name="use_underline">True</property>
-		      <signal name="activate" handler="on_plugins_item_activate"/>
-
-		      <child internal-child="image">
-			<widget class="GtkImage" id="image75">
-			  <property name="visible">True</property>
-			  <property name="stock">gtk-execute</property>
-			  <property name="icon_size">1</property>
-			  <property name="xalign">0.5</property>
-			  <property name="yalign">0.5</property>
-			  <property name="xpad">0</property>
-			  <property name="ypad">0</property>
-			</widget>
-		      </child>
-		    </widget>
-		  </child>
-
-		  <child>
-		    <widget class="GtkImageMenuItem" id="preferences1">
-		      <property name="visible">True</property>
-		      <property name="label">gtk-preferences</property>
-		      <property name="use_stock">True</property>
-		      <signal name="activate" handler="on_preferences_item_activate"/>
-		    </widget>
-		  </child>
-		</widget>
-	      </child>
-	    </widget>
-	  </child>
-
-	  <child>
-	    <widget class="GtkMenuItem" id="view_menu">
-	      <property name="visible">True</property>
-	      <property name="label" translatable="yes">_View</property>
-	      <property name="use_underline">True</property>
-
-	      <child>
-		<widget class="GtkMenu" id="view_menu_menu">
-
-		  <child>
-		    <widget class="GtkImageMenuItem" id="goto_playing_item">
-		      <property name="visible">True</property>
-		      <property name="label" translatable="yes">_Go to Playing Track</property>
-		      <property name="use_underline">True</property>
-
-		      <child internal-child="image">
-			<widget class="GtkImage" id="image76">
-			  <property name="visible">True</property>
-			  <property name="stock">gtk-media-play</property>
-			  <property name="icon_size">1</property>
-			  <property name="xalign">0.5</property>
-			  <property name="yalign">0.5</property>
-			  <property name="xpad">0</property>
-			  <property name="ypad">0</property>
-			</widget>
-		      </child>
-		    </widget>
-		  </child>
-
-		  <child>
-		    <widget class="GtkSeparatorMenuItem" id="separator1">
-		      <property name="visible">True</property>
-		    </widget>
-		  </child>
-
-		  <child>
-		    <widget class="GtkMenuItem" id="columns_menu">
-		      <property name="visible">True</property>
-		      <property name="label" translatable="yes">_Columns</property>
-		      <property name="use_underline">True</property>
-
-		      <child>
-			<widget class="GtkMenu" id="columns_menu_menu">
-
-			  <child>
-			    <widget class="GtkSeparatorMenuItem" id="separator2">
-			      <property name="visible">True</property>
-			    </widget>
-			  </child>
-
-			  <child>
-			    <widget class="GtkRadioMenuItem" id="col_resizable_item">
-			      <property name="visible">True</property>
-			      <property name="label" translatable="yes">Resizable</property>
-			      <property name="use_underline">True</property>
-			      <property name="active">True</property>
-			    </widget>
-			  </child>
-
-			  <child>
-			    <widget class="GtkRadioMenuItem" id="col_not_resizable_item">
-			      <property name="visible">True</property>
-			      <property name="label" translatable="yes">Autosize</property>
-			      <property name="use_underline">True</property>
-			      <property name="active">True</property>
-			      <property name="group">col_resizable_item</property>
-			    </widget>
-			  </child>
-			</widget>
-		      </child>
-		    </widget>
-		  </child>
-		</widget>
-	      </child>
-	    </widget>
-	  </child>
-
-	  <child>
-	    <widget class="GtkMenuItem" id="menuitem5">
-	      <property name="visible">True</property>
-	      <property name="label" translatable="yes">_Tools</property>
-	      <property name="use_underline">True</property>
-
-	      <child>
-		<widget class="GtkMenu" id="menuitem5_menu">
-
-		  <child>
-		    <widget class="GtkImageMenuItem" id="scan_collection_item">
-		      <property name="visible">True</property>
-		      <property name="label" translatable="yes">_Rescan Collection</property>
-		      <property name="use_underline">True</property>
-		      <signal name="activate" handler="on_scan_collection_item_activate"/>
-
-		      <child internal-child="image">
-			<widget class="GtkImage" id="image77">
-			  <property name="visible">True</property>
-			  <property name="stock">gtk-refresh</property>
-			  <property name="icon_size">1</property>
-			  <property name="xalign">0.5</property>
-			  <property name="yalign">0.5</property>
-			  <property name="xpad">0</property>
-			  <property name="ypad">0</property>
-			</widget>
-		      </child>
-		    </widget>
-		  </child>
-
-		  <child>
-		    <widget class="GtkMenuItem" id="album_art_item">
-		      <property name="visible">True</property>
-		      <property name="label" translatable="yes">_Album Art Manager</property>
-		      <property name="use_underline">True</property>
-		      <signal name="activate" handler="on_album_art_item_activate"/>
-		    </widget>
-		  </child>
-		</widget>
-	      </child>
-	    </widget>
-	  </child>
-
-	  <child>
-	    <widget class="GtkMenuItem" id="menuitem4">
-	      <property name="visible">True</property>
-	      <property name="label" translatable="yes">_Help</property>
-	      <property name="use_underline">True</property>
-
-	      <child>
-		<widget class="GtkMenu" id="menuitem4_menu">
-
-		  <child>
-		    <widget class="GtkImageMenuItem" id="about_item">
-		      <property name="visible">True</property>
-		      <property name="label">gtk-about</property>
-		      <property name="use_stock">True</property>
-		      <signal name="activate" handler="on_about_item_activate"/>
-		    </widget>
-		  </child>
-		</widget>
-	      </child>
-	    </widget>
-	  </child>
-	</widget>
-	<packing>
-	  <property name="padding">0</property>
-	  <property name="expand">False</property>
-	  <property name="fill">True</property>
-	</packing>
-      </child>
-
-      <child>
-	<widget class="GtkHPaned" id="splitter">
-	  <property name="visible">True</property>
-	  <property name="can_focus">True</property>
-	  <property name="position">129</property>
-
-	  <child>
-	    <widget class="GtkVBox" id="vbox6">
-	      <property name="visible">True</property>
-	      <property name="homogeneous">False</property>
-	      <property name="spacing">0</property>
-
-	      <child>
-		<widget class="GtkNotebook" id="panel_notebook">
-		  <property name="visible">True</property>
-		  <property name="can_focus">True</property>
-		  <property name="show_tabs">True</property>
-		  <property name="show_border">True</property>
-		  <property name="tab_pos">GTK_POS_LEFT</property>
-		  <property name="scrollable">True</property>
-		  <property name="enable_popup">False</property>
-
-		  <child>
-		    <widget class="GtkHBox" id="hbox7">
-		      <property name="visible">True</property>
-		      <property name="homogeneous">False</property>
-		      <property name="spacing">0</property>
-
-		      <child>
-			<placeholder/>
-		      </child>
-		    </widget>
-		    <packing>
-		      <property name="tab_expand">False</property>
-		      <property name="tab_fill">True</property>
-		    </packing>
-		  </child>
-
-		  <child>
-		    <widget class="GtkLabel" id="label11">
-		      <property name="visible">True</property>
-		      <property name="label" translatable="yes"></property>
-		      <property name="use_underline">False</property>
-		      <property name="use_markup">False</property>
-		      <property name="justify">GTK_JUSTIFY_LEFT</property>
-		      <property name="wrap">False</property>
-		      <property name="selectable">False</property>
-		      <property name="xalign">0.5</property>
-		      <property name="yalign">0.5</property>
-		      <property name="xpad">0</property>
-		      <property name="ypad">0</property>
-		      <property name="ellipsize">PANGO_ELLIPSIZE_NONE</property>
-		      <property name="width_chars">-1</property>
-		      <property name="single_line_mode">False</property>
-		      <property name="angle">0</property>
-		    </widget>
-		    <packing>
-		      <property name="type">tab</property>
-		    </packing>
-		  </child>
-		</widget>
-		<packing>
-		  <property name="padding">0</property>
-		  <property name="expand">True</property>
-		  <property name="fill">True</property>
-		</packing>
-	      </child>
-
-	      <child>
-		<widget class="GtkVBox" id="progress_box">
-		  <property name="visible">True</property>
-		  <property name="homogeneous">False</property>
-		  <property name="spacing">0</property>
-
-		  <child>
-		    <placeholder/>
-		  </child>
-		</widget>
-		<packing>
-		  <property name="padding">0</property>
-		  <property name="expand">False</property>
-		  <property name="fill">False</property>
-		</packing>
-	      </child>
-	    </widget>
-	    <packing>
-	      <property name="shrink">True</property>
-	      <property name="resize">False</property>
-	    </packing>
-	  </child>
-
-	  <child>
-	    <widget class="GtkVBox" id="vbox2">
-	      <property name="border_width">3</property>
-	      <property name="visible">True</property>
-	      <property name="homogeneous">False</property>
-	      <property name="spacing">0</property>
-
-	      <child>
-		<widget class="GtkHBox" id="hbox3">
-		  <property name="border_width">3</property>
-		  <property name="visible">True</property>
-		  <property name="homogeneous">False</property>
-		  <property name="spacing">0</property>
-
-		  <child>
-		    <widget class="GtkAspectFrame" id="cover_frame">
-		      <property name="width_request">100</property>
-		      <property name="height_request">100</property>
-		      <property name="visible">True</property>
-		      <property name="label_xalign">0</property>
-		      <property name="label_yalign">0.5</property>
-		      <property name="shadow_type">GTK_SHADOW_ETCHED_IN</property>
-		      <property name="xalign">0.5</property>
-		      <property name="yalign">0.5</property>
-		      <property name="ratio">1</property>
-		      <property name="obey_child">False</property>
-
-		      <child>
-			<widget class="GtkEventBox" id="cover_event_box">
-			  <property name="visible">True</property>
-			  <property name="visible_window">True</property>
-			  <property name="above_child">False</property>
-
-			  <child>
-			    <placeholder/>
-			  </child>
-			</widget>
-		      </child>
-		    </widget>
-		    <packing>
-		      <property name="padding">0</property>
-		      <property name="expand">False</property>
-		      <property name="fill">True</property>
-		    </packing>
-		  </child>
-
-		  <child>
-		    <widget class="GtkVBox" id="vbox3">
-		      <property name="visible">True</property>
-		      <property name="homogeneous">False</property>
-		      <property name="spacing">3</property>
-
-		      <child>
-			<widget class="GtkHBox" id="hbox8">
-			  <property name="visible">True</property>
-			  <property name="homogeneous">False</property>
-			  <property name="spacing">0</property>
-
-			  <child>
-			    <widget class="GtkLabel" id="track_title_label">
-			      <property name="visible">True</property>
-			      <property name="label" translatable="yes">Not Playing</property>
-			      <property name="use_underline">False</property>
-			      <property name="use_markup">False</property>
-			      <property name="justify">GTK_JUSTIFY_LEFT</property>
-			      <property name="wrap">False</property>
-			      <property name="selectable">False</property>
-			      <property name="xalign">0</property>
-			      <property name="yalign">0.490000009537</property>
-			      <property name="xpad">4</property>
-			      <property name="ypad">0</property>
-			      <property name="ellipsize">PANGO_ELLIPSIZE_NONE</property>
-			      <property name="width_chars">-1</property>
-			      <property name="single_line_mode">False</property>
-			      <property name="angle">0</property>
-			    </widget>
-			    <packing>
-			      <property name="padding">0</property>
-			      <property name="expand">False</property>
-			      <property name="fill">False</property>
-			    </packing>
-			  </child>
-			</widget>
-			<packing>
-			  <property name="padding">0</property>
-			  <property name="expand">False</property>
-			  <property name="fill">True</property>
-			</packing>
-		      </child>
-
-		      <child>
-			<widget class="GtkHBox" id="hbox4">
-			  <property name="visible">True</property>
-			  <property name="homogeneous">False</property>
-			  <property name="spacing">0</property>
-
-			  <child>
-			    <widget class="GtkLabel" id="track_info_label">
-			      <property name="visible">True</property>
-			      <property name="label" translatable="yes">Stopped</property>
-			      <property name="use_underline">False</property>
-			      <property name="use_markup">False</property>
-			      <property name="justify">GTK_JUSTIFY_LEFT</property>
-			      <property name="wrap">False</property>
-			      <property name="selectable">False</property>
-			      <property name="xalign">0</property>
-			      <property name="yalign">0</property>
-			      <property name="xpad">4</property>
-			      <property name="ypad">0</property>
-			      <property name="ellipsize">PANGO_ELLIPSIZE_NONE</property>
-			      <property name="width_chars">-1</property>
-			      <property name="single_line_mode">False</property>
-			      <property name="angle">0</property>
-			    </widget>
-			    <packing>
-			      <property name="padding">0</property>
-			      <property name="expand">True</property>
-			      <property name="fill">True</property>
-			    </packing>
-			  </child>
-
-			  <child>
-			    <widget class="GtkVBox" id="vbox4">
-			      <property name="visible">True</property>
-			      <property name="homogeneous">False</property>
-			      <property name="spacing">0</property>
-
-			      <child>
-				<placeholder/>
-			      </child>
-
-			      <child>
-				<widget class="GtkHBox" id="hbox6">
-				  <property name="visible">True</property>
-				  <property name="homogeneous">False</property>
-				  <property name="spacing">0</property>
-
-				  <child>
-				    <widget class="GtkLabel" id="label5">
-				      <property name="visible">True</property>
-				      <property name="label" translatable="yes">Rating: </property>
-				      <property name="use_underline">False</property>
-				      <property name="use_markup">False</property>
-				      <property name="justify">GTK_JUSTIFY_LEFT</property>
-				      <property name="wrap">False</property>
-				      <property name="selectable">False</property>
-				      <property name="xalign">0.5</property>
-				      <property name="yalign">0.5</property>
-				      <property name="xpad">0</property>
-				      <property name="ypad">0</property>
-				      <property name="ellipsize">PANGO_ELLIPSIZE_NONE</property>
-				      <property name="width_chars">-1</property>
-				      <property name="single_line_mode">False</property>
-				      <property name="angle">0</property>
-				    </widget>
-				    <packing>
-				      <property name="padding">0</property>
-				      <property name="expand">False</property>
-				      <property name="fill">True</property>
-				    </packing>
-				  </child>
-
-				  <child>
-				    <widget class="GtkComboBox" id="rating_combo_box">
-				      <property name="visible">True</property>
-				      <property name="items" translatable="yes">0
->>>>>>> 8d094069
 1
 2
 3
