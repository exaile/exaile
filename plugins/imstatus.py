--- conflicted
+++ resolved
@@ -290,13 +290,7 @@
             mHandlers.connect(APP,        'track-information-updated',  lambda arg : updateStatus())
     else :
         if len(mIMClients) == 0 :
-<<<<<<< HEAD
-            mHandlers.disconnect(APP.player, 'stop-track',                 stop_track)
-            mHandlers.disconnect(APP.player, 'pause-toggled',              lambda exaile, track : updateStatus())
-            mHandlers.disconnect(APP,        'track-information-updated',  lambda arg : updateStatus())
-=======
             mHandlers.disconnect_all()
->>>>>>> 9d5672fd
     
     #print "Working clients: ", mIMClients
 
