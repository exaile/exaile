--- conflicted
+++ resolved
@@ -18,11 +18,7 @@
 import gtk, gtk.glade, gobject, logging
 from xl import xdg, common, event, metadata, settings
 
-<<<<<<< HEAD
-from xlgui import guiutil, prefs, plugins, cover, commondialogs, devices
-=======
-from xlgui import guiutil, prefs, plugins, cover, commondialogs, queue
->>>>>>> 8d094069
+from xlgui import guiutil, prefs, plugins, cover, commondialogs, devices, queue
 
 gtk.window_set_default_icon_from_file(xdg.get_data_path("images/icon.png"))
 logger = logging.getLogger(__name__)
@@ -207,15 +203,13 @@
             plugin_page=plugin_page)
         dialog.run()
 
-<<<<<<< HEAD
     def show_devices(self):
         dialog = devices.ManagerDialog(self.main.window, self)
         dialog.run()
-=======
+
     def queue_manager(self, *e):
         dialog = queue.QueueManager(self.exaile.queue)
         dialog.show()
->>>>>>> 8d094069
 
     def collection_manager(self, *e):
         """
