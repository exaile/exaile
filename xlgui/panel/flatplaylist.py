--- conflicted
+++ resolved
@@ -29,16 +29,12 @@
 
 from xl import metadata, trax
 from xl.nls import gettext as _
-<<<<<<< HEAD
 from xlgui import (
     guiutil,
     oldmenu as menu,
     panel
 )
 from xlgui.widgets.common import DragTreeView
-=======
-from xlgui import panel, guiutil, oldmenu as menu
->>>>>>> 92544cbc
 
 class FlatPlaylistPanel(panel.Panel):
     """
@@ -125,12 +121,7 @@
     def set_playlist(self, playlist):
         self.model.clear()
 
-<<<<<<< HEAD
-        tracks = [track for track in playlist]
-        self.tracks = tracks
-=======
-        self.tracks = tracks = list(pl)
->>>>>>> 92544cbc
+        self.tracks = tracks = list(playlist)
         for i, track in enumerate(tracks):
             self.model.append([i + 1, track.get_tag_display("title"), track])
 
