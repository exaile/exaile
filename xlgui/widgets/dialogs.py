# Copyright (C) 2008-2010 Adam Olsen
#
# This program is free software; you can redistribute it and/or modify
# it under the terms of the GNU General Public License as published by
# the Free Software Foundation; either version 2, or (at your option)
# any later version.
#
# This program is distributed in the hope that it will be useful,
# but WITHOUT ANY WARRANTY; without even the implied warranty of
# MERCHANTABILITY or FITNESS FOR A PARTICULAR PURPOSE.  See the
# GNU General Public License for more details.
#
# You should have received a copy of the GNU General Public License
# along with this program; if not, write to the Free Software
# Foundation, Inc., 51 Franklin Street, Fifth Floor, Boston, MA  02110-1301, USA.
#
#
# The developers of the Exaile media player hereby grant permission
# for non-GPL compatible GStreamer and Exaile plugins to be used and
# distributed together with GStreamer and Exaile. This permission is
# above and beyond the permissions granted by the GPL license by which
# Exaile is covered. If you modify this code, you may extend this
# exception to your version of the code, but you are not obligated to
# do so. If you do not wish to do so, delete this exception statement
# from your version.

import logging
import os.path
from threading import Thread
from typing import Iterable, Optional, Union

from gi.repository import (
    Gdk,
    GdkPixbuf,
    Gio,
    GLib,
    GObject,
    Gtk,
    Pango,
)

from xl import metadata, providers, settings, xdg
from xl.common import clamp
from xl.playlist import (
    is_valid_playlist,
    import_playlist,
    export_playlist,
    InvalidPlaylistTypeError,
    PlaylistExportOptions,
)
from xl.nls import gettext as _
from xlgui import guiutil
from xlgui.guiutil import GtkTemplate

logger = logging.getLogger(__name__)


def error(parent, message=None, markup=None):
    """
    Shows an error dialog
    """
    if message is markup is None:
        raise ValueError("message or markup must be specified")
    dialog = Gtk.MessageDialog(
        buttons=Gtk.ButtonsType.CLOSE,
        message_type=Gtk.MessageType.ERROR,
        modal=True,
        transient_for=parent,
    )
    if markup is None:
        dialog.props.text = message
    else:
        dialog.set_markup(markup)
    dialog.run()
    dialog.destroy()


def info(parent, message=None, markup=None):
    """
    Shows an info dialog
    """
    if message is markup is None:
        raise ValueError("message or markup must be specified")
    dialog = Gtk.MessageDialog(
        buttons=Gtk.ButtonsType.OK,
        message_type=Gtk.MessageType.INFO,
        modal=True,
        transient_for=parent,
    )
    if markup is None:
        dialog.props.text = message
    else:
        dialog.set_markup(markup)
    dialog.run()
    dialog.destroy()


def yesno(parent, message):
    '''Gets a Yes/No response from a user'''
    dlg = Gtk.MessageDialog(
        buttons=Gtk.ButtonsType.YES_NO,
        message_type=Gtk.MessageType.QUESTION,
        text=message,
        transient_for=parent,
    )
    response = dlg.run()
    dlg.destroy()
    return response


@GtkTemplate('ui', 'about_dialog.ui')
class AboutDialog(Gtk.AboutDialog):
    """
    A dialog showing program info and more
    """

    __gtype_name__ = 'AboutDialog'

    def __init__(self, parent=None):
        Gtk.AboutDialog.__init__(self)
        self.init_template()

        self.set_transient_for(parent)
        logo = GdkPixbuf.Pixbuf.new_from_file(
            xdg.get_data_path('images', 'exailelogo.png')
        )
        self.set_logo(logo)

        import xl.version

        self.set_version(xl.version.__version__)

        # The user may have changed the theme since startup.
        theme = Gtk.Settings.get_default().props.gtk_theme_name
        xl.version.__external_versions__["GTK+ theme"] = theme

        comments = []
        for name, version in sorted(xl.version.__external_versions__.items()):
            comments.append('%s: %s' % (name, version))

        self.set_comments('\n'.join(comments))

    def on_response(self, *_):
        self.destroy()


@GtkTemplate('ui', 'shortcuts_dialog.ui')
class ShortcutsDialog(Gtk.Dialog):
    """
    Shows information about registered shortcuts

    TODO: someday upgrade to Gtk.ShortcutsWindow when we require 3.20 as
          a minimum GTK version. This would also enable automatically
          localized (translated) accelerator names.
    """

    # doesn't work if we don't set the treeview here too..
    shortcuts_treeview, shortcuts_model = GtkTemplate.Child.widgets(2)

    __gtype_name__ = 'ShortcutsDialog'

    def __init__(self, parent=None):
        Gtk.Dialog.__init__(self)
        self.init_template()

        self.set_transient_for(parent)

        for a in sorted(
            providers.get('mainwindow-accelerators'),
            key=lambda a: ('%04d' % (a.key)) + a.name,
        ):
            self.shortcuts_model.append(
                (Gtk.accelerator_get_label(a.key, a.mods), a.helptext.replace('_', ''))
            )

    @GtkTemplate.Callback
    def on_close_clicked(self, widget):
        self.destroy()


class MultiTextEntryDialog(Gtk.Dialog):
    """
    Exactly like a TextEntryDialog, except it can contain multiple
    labels/fields.

    Instead of using GetValue, use GetValues.  It will return a list with
    the contents of the fields. Each field must be filled out or the dialog
    will not close.
    """

    def __init__(self, parent, title):
        Gtk.Dialog.__init__(self, title=title, transient_for=parent)

        self.__entry_area = Gtk.Grid()
        self.__entry_area.set_row_spacing(3)
        self.__entry_area.set_column_spacing(3)
        self.__entry_area.set_border_width(3)
        self.vbox.pack_start(self.__entry_area, True, True, 0)

        self.add_buttons(
            Gtk.STOCK_CANCEL, Gtk.ResponseType.CANCEL, Gtk.STOCK_OK, Gtk.ResponseType.OK
        )

        self.fields = []

<<<<<<< HEAD
    def add_field(self, label, value=None, tooltip=None):
=======
    def add_field(self, label: str, value: str = None, tooltip: str = None):
>>>>>>> caa582cd
        """
        Adds a field and corresponding label

        :param label: the label to display
        :param value: the text in entry field
        :param tooltip: a tooltip to show
        :returns: the newly created entry
        :rtype: :class:`Gtk.Entry`
        """
        line_number = len(self.fields)

        label = Gtk.Label(label=label)
        label.set_xalign(0)
        self.__entry_area.attach(label, 0, line_number, 1, 1)

        entry = Gtk.Entry()
        entry.set_width_chars(30)
        entry.set_icon_activatable(Gtk.EntryIconPosition.SECONDARY, False)
        entry.connect('activate', lambda *e: self.response(Gtk.ResponseType.OK))

        if value is not None:
            entry.set_text(value)

        if tooltip is not None:
            entry.set_icon_from_icon_name(
                Gtk.EntryIconPosition.SECONDARY, 'dialog-information'
            )
            entry.set_icon_tooltip_text(Gtk.EntryIconPosition.SECONDARY, tooltip)

        self.__entry_area.attach(entry, 1, line_number, 1, 1)
        label.show()
        entry.show()

        self.fields.append(entry)

        return entry

    def get_values(self):
        """
        Returns a list of the values from the added fields
        """
        return [a.get_text() for a in self.fields]

    def run(self):
        """
        Shows the dialog, runs, hides, and returns
        """
        self.show_all()

        while True:
            response = Gtk.Dialog.run(self)

            if response in (Gtk.ResponseType.CANCEL, Gtk.ResponseType.DELETE_EVENT):
                break

            if response == Gtk.ResponseType.OK:
                # Leave loop if all fields where filled
                if len(min([f.get_text() for f in self.fields])) > 0:
                    break

                # At least one field was not filled
                for field in self.fields:
                    if len(field.get_text()) > 0:
                        # Unset possible previous marks
                        field.set_icon_from_icon_name(
                            Gtk.EntryIconPosition.SECONDARY, None
                        )
                    else:
                        # Mark via warning
                        field.set_icon_from_icon_name(
                            Gtk.EntryIconPosition.SECONDARY, 'dialog-warning'
                        )
        self.hide()

        return response


class TextEntryDialog(Gtk.Dialog):
    """
    Shows a dialog with a single line of text
    """

    def __init__(
        self,
        message,
        title,
        default_text=None,
        parent=None,
        cancelbutton=None,
        okbutton=None,
    ):
        """
        Initializes the dialog
        """
        if not cancelbutton:
            cancelbutton = Gtk.STOCK_CANCEL
        if not okbutton:
            okbutton = Gtk.STOCK_OK
        Gtk.Dialog.__init__(
            self, title=title, transient_for=parent, destroy_with_parent=True
        )

        self.add_buttons(
            cancelbutton, Gtk.ResponseType.CANCEL, okbutton, Gtk.ResponseType.OK
        )

        label = Gtk.Label(label=message)
        label.set_xalign(0)
        self.vbox.set_border_width(5)

        main = Gtk.Box(orientation=Gtk.Orientation.VERTICAL)
        main.set_spacing(3)
        main.set_border_width(5)
        self.vbox.pack_start(main, True, True, 0)

        main.pack_start(label, False, False, 0)

        self.entry = Gtk.Entry()
        self.entry.set_width_chars(35)
        if default_text:
            self.entry.set_text(default_text)
        main.pack_start(self.entry, False, False, 0)

        self.entry.connect('activate', lambda e: self.response(Gtk.ResponseType.OK))

    def get_value(self):
        """
        Returns the text value
        """
        return self.entry.get_text()

    def set_value(self, value):
        """
        Sets the value of the text
        """
        self.entry.set_text(value)

    def run(self):
        self.show_all()
        response = Gtk.Dialog.run(self)
        self.hide()
        return response


class URIOpenDialog(TextEntryDialog):
    """
    A dialog specialized for opening an URI
    """

    __gsignals__ = {
        'uri-selected': (
            GObject.SignalFlags.RUN_LAST,
            GObject.TYPE_BOOLEAN,
            (GObject.TYPE_PYOBJECT,),
            GObject.signal_accumulator_true_handled,
        )
    }

    def __init__(self, parent=None):
        """
        :param parent: a parent window for modal operation or None
        :type parent: :class:`Gtk.Window`
        """
        TextEntryDialog.__init__(
            self, message=_('Enter the URL to open'), title=_('Open URL'), parent=parent
        )

        self.set_position(Gtk.WindowPosition.CENTER_ON_PARENT)

        self.connect('response', self.on_response)

    def run(self):
        """
        Show the dialog and block until it's closed.

        The dialog will be automatically destroyed on user response.
        To obtain the entered URI, handle the "uri-selected" signal.
        """
        self.show()
        response = TextEntryDialog.run(self)
        self.emit('response', response)

    def show(self):
        """
        Show the dialog and return immediately.

        The dialog will be automatically destroyed on user response.
        To obtain the entered URI, handle the "uri-selected" signal.
        """
        clipboard = Gtk.Clipboard.get(Gdk.SELECTION_CLIPBOARD)
        text = clipboard.wait_for_text()

        if text is not None:
            f = Gio.File.new_for_uri(text)
            if f.get_uri_scheme():
                self.set_value(text)

        TextEntryDialog.show_all(self)

    def do_uri_selected(self, uri):
        """
        Destroys the dialog
        """
        self.destroy()

    def on_response(self, dialog, response):
        """
        Notifies about the selected URI
        """
        self.hide()

        if response == Gtk.ResponseType.OK:
            self.emit('uri-selected', self.get_value())

        # self.destroy()

    '''
        dialog = dialogs.TextEntryDialog(_('Enter the URL to open'),
        _('Open URL'))
        dialog.set_transient_for(self.main.window)
        dialog.set_position(Gtk.WindowPosition.CENTER_ON_PARENT)

        clipboard = Gtk.Clipboard.get(Gdk.SELECTION_CLIPBOARD)
        text = clipboard.wait_for_text()

        if text is not None:
            location = Gio.File.new_for_uri(text)

            if location.get_uri_scheme() is not None:
                dialog.set_value(text)

        result = dialog.run()
        dialog.hide()
        if result == Gtk.ResponseType.OK:
            url = dialog.get_value()
            self.open_uri(url, play=False)
    '''


class ListDialog(Gtk.Dialog):
    """
    Shows a dialog with a list of specified items

    Items must define a __str__ method, or be a string
    """

    def __init__(self, title, parent=None, multiple=False, write_only=False):
        """
        Initializes the dialog
        """
        Gtk.Dialog.__init__(self, title=title, transient_for=parent)

        self.vbox.set_border_width(5)
        scroll = Gtk.ScrolledWindow()
        scroll.set_policy(Gtk.PolicyType.AUTOMATIC, Gtk.PolicyType.AUTOMATIC)
        self.model = Gtk.ListStore(object)
        self.list = Gtk.TreeView(model=self.model)
        self.list.set_headers_visible(False)
        self.list.connect(
            'row-activated', lambda *e: self.response(Gtk.ResponseType.OK)
        )
        scroll.add(self.list)
        scroll.set_shadow_type(Gtk.ShadowType.IN)
        self.vbox.pack_start(scroll, True, True, 0)

        if write_only:
            self.add_buttons(Gtk.STOCK_OK, Gtk.ResponseType.OK)
        else:
            self.add_buttons(
                Gtk.STOCK_CANCEL,
                Gtk.ResponseType.CANCEL,
                Gtk.STOCK_OK,
                Gtk.ResponseType.OK,
            )

        self.selection = self.list.get_selection()

        if multiple:
            self.selection.set_mode(Gtk.SelectionMode.MULTIPLE)
        else:
            self.selection.set_mode(Gtk.SelectionMode.SINGLE)

        text = Gtk.CellRendererText()
        col = Gtk.TreeViewColumn()
        col.pack_start(text, True)

        col.set_cell_data_func(text, self.cell_data_func)
        self.list.append_column(col)
        self.list.set_model(self.model)
        self.resize(400, 240)

    def get_items(self):
        """
        Returns the selected items
        """
        items = []
        check = self.selection.get_selected_rows()
        if not check:
            return None
        (model, paths) = check

        for path in paths:
            iter = self.model.get_iter(path)
            item = self.model.get_value(iter, 0)
            items.append(item)

        return items

    def run(self):
        self.show_all()
        result = Gtk.Dialog.run(self)
        self.hide()
        return result

    def set_items(self, items):
        """
        Sets the items
        """
        for item in items:
            self.model.append([item])

    def cell_data_func(self, column, cell, model, iter, user_data):
        """
        Called when the tree needs a value for column 1
        """
        object = model.get_value(iter, 0)
        cell.set_property('text', str(object))


# TODO: combine this and list dialog


class ListBox:
    """
    Represents a list box
    """

    def __init__(self, widget, rows=None):
        """
        Initializes the widget
        """
        self.list = widget
        self.store = Gtk.ListStore(str)
        widget.set_headers_visible(False)
        cell = Gtk.CellRendererText()
        col = Gtk.TreeViewColumn('', cell, text=0)
        self.list.append_column(col)
        self.rows = rows
        if not rows:
            self.rows = []

        if rows:
            for row in rows:
                self.store.append([row])

        self.list.set_model(self.store)

    def connect(self, signal, func, data=None):
        """
        Connects a signal to the underlying treeview
        """
        self.list.connect(signal, func, data)

    def append(self, row):
        """
        Appends a row to the list
        """
        self.rows.append(row)
        self.set_rows(self.rows)

    def remove(self, row):
        """
        Removes a row
        """
        try:
            index = self.rows.index(row)
        except ValueError:
            return
        path = (index,)
        iter = self.store.get_iter(path)
        self.store.remove(iter)
        del self.rows[index]

    def set_rows(self, rows):
        """
        Sets the rows
        """
        self.rows = rows
        self.store = Gtk.ListStore(str)
        for row in rows:
            self.store.append([row])

        self.list.set_model(self.store)

    def get_selection(self):
        """
        Returns the selection
        """
        selection = self.list.get_selection()
        (model, iter) = selection.get_selected()
        if not iter:
            return None
        return model.get_value(iter, 0)


class FileOperationDialog(Gtk.FileChooserDialog):
    """
    An extension of the Gtk.FileChooserDialog that
    adds a collapsible panel to the bottom listing
    valid file extensions that the file can be
    saved in. (similar to the one in GIMP)
    """

    def __init__(
        self,
        title: str = None,
        parent: Optional[Gtk.Window] = None,
        action: Gtk.FileChooserAction = Gtk.FileChooserAction.OPEN,
        buttons: Optional[Iterable[Union[str, int]]] = None,
        backend=None,
    ):
        """
        Standard __init__ of the Gtk.FileChooserDialog.
        Also sets up the expander and list for extensions
        """
        Gtk.FileChooserDialog.__init__(self, title, parent, action, buttons, backend)

        self.set_do_overwrite_confirmation(True)

        # Container for additional option widgets
        self.extras_box = Gtk.Box(spacing=3, orientation=Gtk.Orientation.VERTICAL)
        self.set_extra_widget(self.extras_box)
        self.extras_box.show()

        # Create the list that will hold the file type/extensions pair
        self.liststore = Gtk.ListStore(str, str)
        self.list = Gtk.TreeView(model=self.liststore)
        self.list.set_headers_visible(False)

        # Create the columns
        filetype_cell = Gtk.CellRendererText()
        extension_cell = Gtk.CellRendererText()
        column = Gtk.TreeViewColumn()
        column.pack_start(filetype_cell, True)
        column.pack_start(extension_cell, False)
        column.set_attributes(filetype_cell, text=0)
        column.set_attributes(extension_cell, text=1)

        self.list.append_column(column)
        self.list.show_all()

        self.expander = Gtk.Expander.new(_('Select File Type (by Extension)'))
        self.expander.add(self.list)
        self.extras_box.pack_start(self.expander, False, False, 0)
        self.expander.show()

        selection = self.list.get_selection()
        selection.connect('changed', self.on_selection_changed)

    def on_selection_changed(self, selection):
        """
        When the user selects an extension the filename
        that is entered will have its extension changed
        to the selected extension
        """
        model, iter = selection.get_selected()
        (extension,) = model.get(iter, 1)
        filename = ""
        if self.get_filename():
            filename = os.path.basename(self.get_filename())
            filename, old_extension = os.path.splitext(filename)
            filename += '.' + extension
        else:
            filename = '*.' + extension
        self.set_current_name(filename)

    def add_extensions(self, extensions):
        """
        Adds extensions to the list

        @param extensions: a dictionary of extension:file type pairs
        i.e. { 'm3u':'M3U Playlist' }
        """
        for key, value in extensions.items():
            self.liststore.append((value, key))


class MediaOpenDialog(Gtk.FileChooserDialog):
    """
    A dialog for opening general media
    """

    __gsignals__ = {
        'uris-selected': (
            GObject.SignalFlags.RUN_LAST,
            GObject.TYPE_BOOLEAN,
            (GObject.TYPE_PYOBJECT,),
            GObject.signal_accumulator_true_handled,
        )
    }
    _last_location = None

    def __init__(self, parent=None):
        """
        :param parent: a parent window for modal operation or None
        :type parent: :class:`Gtk.Window`
        """
        Gtk.FileChooserDialog.__init__(
            self,
            title=_('Choose Media to Open'),
            parent=parent,
            buttons=(
                Gtk.STOCK_CANCEL,
                Gtk.ResponseType.CANCEL,
                Gtk.STOCK_OPEN,
                Gtk.ResponseType.OK,
            ),
        )

        self.set_position(Gtk.WindowPosition.CENTER_ON_PARENT)
        self.set_local_only(False)
        self.set_select_multiple(True)

        supported_filter = Gtk.FileFilter()
        supported_filter.set_name(_('Supported Files'))
        audio_filter = Gtk.FileFilter()
        audio_filter.set_name(_('Music Files'))
        playlist_filter = Gtk.FileFilter()
        playlist_filter.set_name(_('Playlist Files'))
        all_filter = Gtk.FileFilter()
        all_filter.set_name(_('All Files'))
        all_filter.add_pattern('*')

        for extension in metadata.formats.keys():
            pattern = '*.%s' % extension
            supported_filter.add_pattern(pattern)
            audio_filter.add_pattern(pattern)

        playlist_file_extensions = (
            ext
            for p in providers.get('playlist-format-converter')
            for ext in p.file_extensions
        )

        for extension in playlist_file_extensions:
            pattern = '*.%s' % extension
            supported_filter.add_pattern(pattern)
            playlist_filter.add_pattern(pattern)

        self.add_filter(supported_filter)
        self.add_filter(audio_filter)
        self.add_filter(playlist_filter)
        self.add_filter(all_filter)

        self.connect('response', self.on_response)

    def run(self):
        """
        Override to take care of the response
        """
        if MediaOpenDialog._last_location is not None:
            self.set_current_folder_uri(MediaOpenDialog._last_location)

        response = Gtk.FileChooserDialog.run(self)
        self.emit('response', response)

    def show(self):
        """
        Override to restore last location
        """
        if MediaOpenDialog._last_location is not None:
            self.set_current_folder_uri(MediaOpenDialog._last_location)

        Gtk.FileChooserDialog.show(self)

    def do_uris_selected(self, uris):
        """
        Destroys the dialog
        """
        self.destroy()

    def on_response(self, dialog, response):
        """
        Notifies about selected URIs
        """
        self.hide()

        if response == Gtk.ResponseType.OK:
            MediaOpenDialog._last_location = self.get_current_folder_uri()
            self.emit('uris-selected', self.get_uris())

        # self.destroy()


class DirectoryOpenDialog(Gtk.FileChooserDialog):
    """
    A dialog specialized for opening directories
    """

    __gsignals__ = {
        'uris-selected': (
            GObject.SignalFlags.RUN_LAST,
            GObject.TYPE_BOOLEAN,
            (GObject.TYPE_PYOBJECT,),
            GObject.signal_accumulator_true_handled,
        )
    }
    _last_location = None

    def __init__(
        self,
        parent: Optional[Gtk.Window] = None,
        title: str = _('Choose Directory to Open'),
        select_multiple: bool = True,
    ):
        Gtk.FileChooserDialog.__init__(self, title=title, transient_for=parent)

        self.add_buttons(
            Gtk.STOCK_CANCEL,
            Gtk.ResponseType.CANCEL,
            Gtk.STOCK_OPEN,
            Gtk.ResponseType.OK,
        )
        self.set_position(Gtk.WindowPosition.CENTER_ON_PARENT)
        self.set_action(Gtk.FileChooserAction.SELECT_FOLDER)
        self.set_local_only(False)
        self.set_select_multiple(select_multiple)

        self.connect('response', self.on_response)

    def run(self):
        """
        Override to take care of the response
        """
        if DirectoryOpenDialog._last_location is not None:
            self.set_current_folder_uri(DirectoryOpenDialog._last_location)

        Gtk.FileChooserDialog.run(self)

    def show(self):
        """
        Override to restore last location
        """
        if DirectoryOpenDialog._last_location is not None:
            self.set_current_folder_uri(DirectoryOpenDialog._last_location)

        Gtk.FileChooserDialog.show(self)

    def do_uris_selected(self, uris):
        """
        Destroys the dialog
        """
        self.destroy()

    def on_response(self, dialog, response):
        """
        Notifies about selected URIs
        """
        self.hide()

        if response == Gtk.ResponseType.OK:
            DirectoryOpenDialog._last_location = self.get_current_folder_uri()
            self.emit('uris-selected', self.get_uris())

        # self.destroy()


class PlaylistImportDialog(Gtk.FileChooserDialog):
    """
    A dialog for importing a playlist
    """

    __gsignals__ = {
        'playlists-selected': (
            GObject.SignalFlags.RUN_LAST,
            GObject.TYPE_BOOLEAN,
            (GObject.TYPE_PYOBJECT,),
            GObject.signal_accumulator_true_handled,
        )
    }
    _last_location = None

    def __init__(self, parent=None):
        """
        :param parent: a parent window for modal operation or None
        :type parent: :class:`Gtk.Window`
        """
        Gtk.FileChooserDialog.__init__(
            self,
            title=_('Import Playlist'),
            parent=parent,
            buttons=(
                Gtk.STOCK_CANCEL,
                Gtk.ResponseType.CANCEL,
                Gtk.STOCK_OPEN,
                Gtk.ResponseType.OK,
            ),
        )

        self.set_position(Gtk.WindowPosition.CENTER_ON_PARENT)
        self.set_local_only(False)
        self.set_select_multiple(True)

        playlist_filter = Gtk.FileFilter()
        playlist_filter.set_name(_('Playlist Files'))
        all_filter = Gtk.FileFilter()
        all_filter.set_name(_('All Files'))
        all_filter.add_pattern('*')

        playlist_file_extensions = (
            ext
            for p in providers.get('playlist-format-converter')
            for ext in p.file_extensions
        )

        for extension in playlist_file_extensions:
            pattern = '*.%s' % extension
            playlist_filter.add_pattern(pattern)

        self.add_filter(playlist_filter)
        self.add_filter(all_filter)

        self.connect('response', self.on_response)

    def run(self):
        """
        Override to take care of the response
        """
        if PlaylistImportDialog._last_location is not None:
            self.set_current_folder_uri(PlaylistImportDialog._last_location)

        response = Gtk.FileChooserDialog.run(self)
        self.emit('response', response)

    def show(self):
        """
        Override to restore last location
        """
        if PlaylistImportDialog._last_location is not None:
            self.set_current_folder_uri(PlaylistImportDialog._last_location)

        Gtk.FileChooserDialog.show(self)

    def do_playlist_selected(self, uris):
        """
        Destroys the dialog
        """
        self.destroy()

    def on_response(self, dialog, response):
        """
        Notifies about selected URIs
        """
        self.hide()

        if response == Gtk.ResponseType.OK:
            PlaylistImportDialog._last_location = self.get_current_folder_uri()

            playlists = []
            for uri in self.get_uris():
                try:
                    playlists.append(import_playlist(uri))
                except InvalidPlaylistTypeError as e:
                    error(
                        self.get_transient_for(), 'Invalid playlist "%s": %s' % (uri, e)
                    )
                    self.destroy()
                    return
                except Exception as e:
                    error(
                        self.get_transient_for(),
                        'Invalid playlist "%s": (internal error): %s' % (uri, e),
                    )
                    self.destroy()
                    return

            self.emit('playlists-selected', playlists)

        # self.destroy()


class PlaylistExportDialog(FileOperationDialog):
    """
    A dialog specialized for playlist export
    """

    __gsignals__ = {
        'message': (
            GObject.SignalFlags.RUN_LAST,
            GObject.TYPE_BOOLEAN,
            (Gtk.MessageType, GObject.TYPE_STRING),
            GObject.signal_accumulator_true_handled,
        )
    }

    def __init__(self, playlist, parent=None):
        """
        :param playlist: the playlist to export
        :type playlist: :class:`xl.playlist.Playlist`
        :param parent: a parent window for modal operation or None
        :type parent: :class:`Gtk.Window`
        """
        FileOperationDialog.__init__(
            self,
            title=_('Export Current Playlist'),
            parent=parent,
            action=Gtk.FileChooserAction.SAVE,
            buttons=(
                Gtk.STOCK_CANCEL,
                Gtk.ResponseType.CANCEL,
                Gtk.STOCK_SAVE,
                Gtk.ResponseType.OK,
            ),
        )

        self.set_current_folder_uri(
            settings.get_option('gui/playlist_export_dir')
            or GLib.filename_to_uri(xdg.homedir, None)
        )

        self.set_local_only(False)

        self.relative_checkbox = Gtk.CheckButton(_('Use relative paths to tracks'))
        self.relative_checkbox.set_active(True)
        self.extras_box.pack_start(self.relative_checkbox, False, False, 3)
        self.relative_checkbox.show()

        self.playlist = playlist

        extensions = {}

        for provider in providers.get('playlist-format-converter'):
            extensions[provider.name] = provider.title

        self.add_extensions(extensions)
        self.set_current_name('%s.m3u' % playlist.name)

        self.connect('response', self.on_response)

    def run(self):
        """
        Override to take care of the response
        """
        response = FileOperationDialog.run(self)
        self.emit('response', response)

    def do_message(self, message_type, message):
        """
        Displays simple dialogs on messages
        """
        if message_type == Gtk.MessageType.INFO:
            info(self.get_transient_for(), markup=message)
        elif message_type == Gtk.MessageType.ERROR:
            error(self.get_transient_for(), markup=message)

    def on_response(self, dialog, response):
        """
        Exports the playlist if requested
        """
        self.hide()

        if response == Gtk.ResponseType.OK:
            gfile = self.get_file()
            settings.set_option('gui/playlist_export_dir', gfile.get_parent().get_uri())

            path = gfile.get_uri()
            if not is_valid_playlist(path):
                path = '%s.m3u' % path

            options = PlaylistExportOptions(
                relative=self.relative_checkbox.get_active()
            )

            try:
                export_playlist(self.playlist, path, options)
            except InvalidPlaylistTypeError as e:
                self.emit('message', Gtk.MessageType.ERROR, str(e))
            else:
                self.emit(
                    'message',
                    Gtk.MessageType.INFO,
                    _('Playlist saved as <b>%s</b>.') % path,
                )

        # self.destroy()


class ConfirmCloseDialog(Gtk.MessageDialog):
    """
    Shows the dialog to confirm closing of the playlist
    """

    def __init__(self, document_name):
        """
        Initializes the dialog
        """
        Gtk.MessageDialog.__init__(self, type=Gtk.MessageType.WARNING)

        self.set_title(_('Close %s' % document_name))
        self.set_markup(_('<b>Save changes to %s before closing?</b>') % document_name)
        self.format_secondary_text(
            _('Your changes will be lost if you don\'t save them')
        )

        self.add_buttons(
            _('Close Without Saving'),
            100,
            Gtk.STOCK_CANCEL,
            Gtk.ResponseType.CANCEL,
            Gtk.STOCK_SAVE,
            110,
        )

    def run(self):
        self.show_all()
        response = Gtk.Dialog.run(self)
        self.hide()
        return response


class MessageBar(Gtk.InfoBar):
    type_map = {
        Gtk.MessageType.INFO: 'dialog-information',
        Gtk.MessageType.QUESTION: 'dialog-question',
        Gtk.MessageType.WARNING: 'dialog-warning',
        Gtk.MessageType.ERROR: 'dialog-error',
    }
    buttons_map = {
        Gtk.ButtonsType.OK: [(Gtk.STOCK_OK, Gtk.ResponseType.OK)],
        Gtk.ButtonsType.CLOSE: [(Gtk.STOCK_CLOSE, Gtk.ResponseType.CLOSE)],
        Gtk.ButtonsType.CANCEL: [(Gtk.STOCK_CANCEL, Gtk.ResponseType.CANCEL)],
        Gtk.ButtonsType.YES_NO: [
            (Gtk.STOCK_NO, Gtk.ResponseType.NO),
            (Gtk.STOCK_YES, Gtk.ResponseType.YES),
        ],
        Gtk.ButtonsType.OK_CANCEL: [
            (Gtk.STOCK_CANCEL, Gtk.ResponseType.CANCEL),
            (Gtk.STOCK_OK, Gtk.ResponseType.OK),
        ],
    }

    def __init__(
        self,
        parent=None,
        type=Gtk.MessageType.INFO,
        buttons=Gtk.ButtonsType.NONE,
        text=None,
    ):
        """
        Report important messages to the user

        :param parent: the parent container box
        :type parent: :class:`Gtk.Box`
        :param type: the type of message: Gtk.MessageType.INFO,
            Gtk.MessageType.WARNING, Gtk.MessageType.QUESTION or
            Gtk.MessageType.ERROR.
        :param buttons: the predefined set of buttons to
            use: Gtk.ButtonsType.NONE, Gtk.ButtonsType.OK,
            Gtk.ButtonsType.CLOSE, Gtk.ButtonsType.CANCEL,
            Gtk.ButtonsType.YES_NO, Gtk.ButtonsType.OK_CANCEL
        :param text: a string containing the message
            text or None
        """
        if parent is not None and not isinstance(parent, Gtk.Box):
            raise TypeError('Parent needs to be of type Gtk.Box')

        Gtk.InfoBar.__init__(self)
        self.set_no_show_all(True)

        if parent is not None:
            parent.add(self)
            parent.reorder_child(self, 0)
            parent.child_set_property(self, 'expand', False)

        self.image = Gtk.Image()
        self.set_message_type(type)

        self.primary_text = Gtk.Label(label=text)
        self.primary_text.set_property('xalign', 0)
        self.primary_text.set_line_wrap(True)
        self.secondary_text = Gtk.Label()
        self.secondary_text.set_property('xalign', 0)
        self.secondary_text.set_line_wrap(True)
        self.secondary_text.set_no_show_all(True)
        self.secondary_text.set_selectable(True)

        self.message_area = Gtk.Box(spacing=12, orientation=Gtk.Orientation.VERTICAL)
        self.message_area.pack_start(self.primary_text, False, False, 0)
        self.message_area.pack_start(self.secondary_text, False, False, 0)

        box = Gtk.Box(spacing=6)
        box.pack_start(self.image, False, True, 0)
        box.pack_start(self.message_area, True, True, 0)

        content_area = self.get_content_area()
        content_area.add(box)
        content_area.show_all()

        self.action_area = self.get_action_area()
        self.action_area.set_property('layout-style', Gtk.ButtonBoxStyle.START)

        if buttons != Gtk.ButtonsType.NONE:
            for text, response in self.buttons_map[buttons]:
                self.add_button(text, response)

        self.primary_text_attributes = Pango.AttrList()
        # TODO: GI: Pango attr
        # self.primary_text_attributes.insert(
        #    Pango.AttrWeight(Pango.Weight.NORMAL, 0, -1))
        # self.primary_text_attributes.insert(
        #    Pango.AttrScale(Pango.SCALE_MEDIUM, 0, -1))'''

        self.primary_text_emphasized_attributes = Pango.AttrList()
        # TODO: GI: Pango attr
        # self.primary_text_emphasized_attributes.insert(
        #    Pango.AttrWeight(Pango.Weight.BOLD, 0, -1))
        # self.primary_text_emphasized_attributes.insert(
        #    Pango.AttrScale(Pango.SCALE_LARGE, 0, -1))'''

        self.connect('response', self.on_response)

        # Workaround for https://bugzilla.gnome.org/show_bug.cgi?id=710888
        # -> From pitivi: https://phabricator.freedesktop.org/D1103#34aa2703
        def _make_sure_revealer_does_nothing(widget):
            if not isinstance(widget, Gtk.Revealer):
                return
            widget.set_transition_type(Gtk.RevealerTransitionType.NONE)

        self.forall(_make_sure_revealer_does_nothing)

    def set_text(self, text):
        """
        Sets the primary text of the message bar

        :param markup: a regular text string
        :type markup: string
        """
        self.primary_text.set_text(text)

    def set_markup(self, markup):
        """
        Sets the primary markup text of the message bar

        :param markup: a markup string
        :type markup: string
        """
        self.primary_text.set_markup(markup)

    def set_secondary_text(self, text):
        """
        Sets the secondary text to the text
        specified by message_format

        :param text: The text to be displayed
            as the secondary text or None.
        :type text: string
        """
        if text is None:
            self.secondary_text.hide()
            self.primary_text.set_attributes(self.primary_text_attributes)
        else:
            self.secondary_text.set_text(text)
            self.secondary_text.show()
            self.primary_text.set_attributes(self.primary_text_emphasized_attributes)

    def set_secondary_markup(self, markup):
        """
        Sets the secondary text to the markup text
        specified by text.

        :param text: A string containing the
            pango markup to use as secondary text.
        :type text: string
        """
        if markup is None:
            self.secondary_text.hide()
            self.primary_text.set_attributes(self.primary_text_attributes)
        else:
            self.secondary_text.set_markup(markup)
            self.secondary_text.show()
            self.primary_text.set_attributes(self.primary_text_emphasized_attributes)

    def set_image(self, image):
        """
        Sets the contained image to the :class:`Gtk.Widget`
        specified by image.

        :param image: the image widget
        :type image: :class:`Gtk.Widget`
        """
        box = self.image.get_parent()
        box.remove(self.image)
        self.image = image
        box.pack_start(self.image, False, True, 0)
        box.reorder_child(self.image, 0)
        self.image.show()

    def get_image(self):
        """
        Gets the contained image
        """
        return self.image

    def add_button(self, button_text, response_id):
        """
        Overrides :class:`Gtk.InfoBar` to prepend
        instead of append to the action area

        :param button_text: text of button, or stock ID
        :type button_text: string
        :param response_id: response ID for the button
        :type response_id: int
        """
        button = Gtk.InfoBar.add_button(self, button_text, response_id)
        self.action_area.reorder_child(button, 0)

        return button

    def clear_buttons(self):
        """
        Removes all buttons currently
        placed in the action area
        """
        for button in self.action_area:
            self.action_area.remove(button)

    def set_message_type(self, type):
        """
        Sets the message type of the message area.

        :param type: the type of message: Gtk.MessageType.INFO,
            Gtk.MessageType.WARNING, Gtk.MessageType.QUESTION or
            Gtk.MessageType.ERROR.
        """
        if type != Gtk.MessageType.OTHER:
            self.image.set_from_icon_name(self.type_map[type], Gtk.IconSize.DIALOG)

        Gtk.InfoBar.set_message_type(self, type)

    def get_message_area(self):
        """
        Retrieves the message area
        """
        return self.message_area

    def _show_message(
        self, message_type, text, secondary_text, markup, secondary_markup, timeout
    ):
        """
        Helper for the various `show_*` methods. See `show_info` for
        documentation on the parameters.
        """
        if text is markup is None:
            raise ValueError("text or markup must be specified")

        self.set_message_type(message_type)
        if markup is None:
            self.set_text(text)
        else:
            self.set_markup(markup)
        if secondary_markup is None:
            self.set_secondary_text(secondary_text)
        else:
            self.set_secondary_markup(secondary_markup)
        self.show()

        if timeout > 0:
            GLib.timeout_add_seconds(timeout, self.hide)

    def show_info(
        self,
        text=None,
        secondary_text=None,
        markup=None,
        secondary_markup=None,
        timeout=5,
    ):
        """
        Convenience method which sets all
        required flags for an info message

        :param text: the message to display
        :type text: string
        :param secondary_text: additional information
        :type secondary_text: string
        :param markup: the message to display, in Pango markup format
            (overrides `text`)
        :type markup: string
        :param secondary_markup: additional information, in Pango markup
            format (overrides `secondary_text`)
        :type secondary_markup: string
        :param timeout: after how many seconds the
            message should be hidden automatically,
            use 0 to disable this behavior
        :type timeout: int
        """
        self._show_message(
            Gtk.MessageType.INFO,
            text,
            secondary_text,
            markup,
            secondary_markup,
            timeout,
        )

    def show_question(
        self, text=None, secondary_text=None, markup=None, secondary_markup=None
    ):
        """
        Convenience method which sets all
        required flags for a question message

        :param text: the message to display
        :param secondary_text: additional information
        :param markup: the message to display, in Pango markup format
        :param secondary_markup: additional information, in Pango markup format
        """
        self._show_message(
            Gtk.MessageType.QUESTION, text, secondary_text, markup, secondary_markup, 0
        )

    def show_warning(
        self, text=None, secondary_text=None, markup=None, secondary_markup=None
    ):
        """
        Convenience method which sets all
        required flags for a warning message

        :param text: the message to display
        :param secondary_text: additional information
        :param markup: the message to display, in Pango markup format
        :param secondary_markup: additional information, in Pango markup format
        """
        self._show_message(
            Gtk.MessageType.WARNING, text, secondary_text, markup, secondary_markup, 0
        )

    def show_error(
        self, text=None, secondary_text=None, markup=None, secondary_markup=None
    ):
        """
        Convenience method which sets all
        required flags for a warning message

        :param text: the message to display
        :param secondary_text: additional information
        :param markup: the message to display, in Pango markup format
        :param secondary_markup: additional information, in Pango markup format
        """
        self._show_message(
            Gtk.MessageType.ERROR, text, secondary_text, markup, secondary_markup, 0
        )

    def on_response(self, widget, response):
        """
        Handles the response for closing
        """
        if response == Gtk.ResponseType.CLOSE:
            self.hide()


#
# Message ID's used by the XMessageDialog
#

XRESPONSE_YES = Gtk.ResponseType.YES
XRESPONSE_YES_ALL = 8000
XRESPONSE_NO = Gtk.ResponseType.NO
XRESPONSE_NO_ALL = 8001
XRESPONSE_CANCEL = Gtk.ResponseType.CANCEL


class XMessageDialog(Gtk.Dialog):
    '''Used to show a custom message dialog with custom buttons'''

    def __init__(
        self,
        title,
        text,
        parent=None,
        show_yes=True,
        show_yes_all=True,
        show_no=True,
        show_no_all=True,
        show_cancel=True,
    ):
        Gtk.Dialog.__init__(self, title=title, transient_for=parent)

        #
        # TODO: Make these buttons a bit prettier
        #

        if show_yes:
            self.add_button(Gtk.STOCK_YES, XRESPONSE_YES)
            self.set_default_response(XRESPONSE_YES)

        if show_yes_all:
            self.add_button(_('Yes to all'), XRESPONSE_YES_ALL)
            self.set_default_response(XRESPONSE_YES_ALL)

        if show_no:
            self.add_button(Gtk.STOCK_NO, XRESPONSE_NO)
            self.set_default_response(XRESPONSE_NO)

        if show_no_all:
            self.add_button(_('No to all'), XRESPONSE_NO_ALL)
            self.set_default_response(XRESPONSE_NO_ALL)

        if show_cancel:
            self.add_button(Gtk.STOCK_CANCEL, XRESPONSE_CANCEL)
            self.set_default_response(XRESPONSE_CANCEL)

        vbox = self.get_content_area()
        self._label = Gtk.Label()
        self._label.set_use_markup(True)
        self._label.set_markup(text)
        vbox.pack_start(self._label, True, True, 0)


class FileCopyDialog(Gtk.Dialog):
    """
    Used to copy a list of files to a single destination directory

    Usage:
        dialog = FileCopyDialog( [file_uri,..], destination_uri, text, parent)
        dialog.do_copy()

    Do not use run() on this dialog!
    """

    class CopyThread(Thread):
        def __init__(self, source, dest, callback_finish_single_copy, copy_flags):
            Thread.__init__(self, name='CopyThread')
            self.__source = source
            self.__dest = dest
            self.__cb_single_copy = callback_finish_single_copy
            self.__copy_flags = copy_flags
            self.__cancel = Gio.Cancellable()
            self.start()

        def run(self):
            try:
                result = self.__source.copy(
                    self.__dest, flags=self.__copy_flags, cancellable=self.__cancel
                )
                GLib.idle_add(self.__cb_single_copy, self.__source, result, None)
            except GLib.Error as err:
                GLib.idle_add(self.__cb_single_copy, self.__source, False, err)

        def cancel_copy(self):
            self.__cancel.cancel()

    def __init__(
        self,
        file_uris,
        destination_uri,
        title,
        text=_("Saved %(count)s of %(total)s."),
        parent=None,
    ):
        self.file_uris = file_uris
        self.destination_uri = destination_uri
        self.is_copying = False

        Gtk.Dialog.__init__(self, title=title, transient_for=parent)

        self.parent = parent
        self.count = 0
        self.total = len(file_uris)
        self.text = text
        self.overwrite_response = None

        # self.set_modal(True)
        # self.set_decorated(False)
        self.set_resizable(False)
        # self.set_focus_on_map(False)

        vbox = self.get_content_area()

        vbox.set_spacing(12)
        vbox.set_border_width(12)

        self._label = Gtk.Label()
        self._label.set_use_markup(True)
        self._label.set_markup(self.text % {'count': 0, 'total': self.total})
        vbox.pack_start(self._label, True, True, 0)

        self._progress = Gtk.ProgressBar()
        self._progress.set_size_request(300, -1)
        vbox.pack_start(self._progress, True, True, 0)

        self.show_all()

        # TODO: Make dialog cancelable
        # self.cancel_button.connect('activate', lambda *e: self.cancel.cancel() )

        self.set_position(Gtk.WindowPosition.CENTER_ON_PARENT)

    def do_copy(self):
        logger.info("Copy started.")
        self._start_next_copy()
        self.show_all()
        self.connect('response', self._on_response)

    def run(self):
        raise NotImplementedError("Don't use this")

    def _on_response(self, widget, response):
        logger.info("Copy complete.")
        self.destroy()

    def _step(self):
        '''Steps the progress bar'''
        self.count += 1
        self._progress.set_fraction(clamp(self.count / float(self.total), 0, 1))
        self._label.set_markup(self.text % {'count': self.count, 'total': self.total})

    def _start_next_copy(self, overwrite=False):
        if self.count == len(self.file_uris):
            self.response(Gtk.ResponseType.OK)
            return

        flags = Gio.FileCopyFlags.NONE

        src_uri = self.file_uris[self.count]
        dst_uri = self.destination_uri + '/' + src_uri.split('/')[-1]

        self.source = Gio.File.new_for_uri(src_uri)
        self.destination = Gio.File.new_for_uri(dst_uri)

        if not overwrite:
            if self.destination.query_exists(None):
                if self.overwrite_response == XRESPONSE_YES_ALL:
                    overwrite = True

                elif (
                    self.overwrite_response == XRESPONSE_NO_ALL
                    or self.overwrite_response == XRESPONSE_NO
                ):
                    # only deny the overwrite once..
                    if self.overwrite_response == XRESPONSE_NO:
                        self.overwrite_response = None

                    logging.info("NoOverwrite: %s" % self.destination.get_uri())
                    self._step()
                    GLib.idle_add(self._start_next_copy)  # don't recurse
                    return
                else:
                    self._query_overwrite()
                    return

        if overwrite:
            flags = Gio.FileCopyFlags.OVERWRITE
            try:
                # Gio.FileCopyFlags.OVERWRITE doesn't actually work
                logging.info("DeleteDest : %s" % self.destination.get_uri())
                self.destination.delete()
            except GLib.Error:
                pass

        logging.info("CopySource : %s" % self.source.get_uri())
        logging.info("CopyDest   : %s" % self.destination.get_uri())

        # TODO g_file_copy_async() isn't introspectable
        # see https://github.com/exaile/exaile/issues/198 for details
        # self.source.copy_async( self.destination, self._finish_single_copy_async, flags=flags, cancellable=self.cancel )

        self.cpthr = self.CopyThread(
            self.source, self.destination, self._finish_single_copy, flags
        )

    def _finish_single_copy(self, source, success, error):
        if error:
            self._on_error(
                _("Error occurred while copying %s: %s")
                % (
                    GLib.markup_escape_text(self.source.get_uri()),
                    GLib.markup_escape_text(str(error)),
                )
            )
        if success:
            self._step()
            self._start_next_copy()

    def _finish_single_copy_async(self, source, async_result):
        try:
            if source.copy_finish(async_result):
                self._step()
                self._start_next_copy()
        except GLib.Error as e:
            self._on_error(
                _("Error occurred while copying %s: %s")
                % (
                    GLib.markup_escape_text(self.source.get_uri()),
                    GLib.markup_escape_text(str(e)),
                )
            )

    def _query_overwrite(self):
        self.hide()

        text = _('File exists, overwrite %s ?') % GLib.markup_escape_text(
            self.destination.get_uri()
        )
        dialog = XMessageDialog(self.parent, text)
        dialog.connect('response', self._on_query_overwrite_response, dialog)
        dialog.show_all()
        dialog.grab_focus()
        self.query_dialog = dialog

    def _on_query_overwrite_response(self, widget, response, dialog):
        dialog.destroy()
        self.overwrite_response = response

        if response == Gtk.ResponseType.CANCEL:
            self.response(response)
        else:
            if response == XRESPONSE_NO or response == XRESPONSE_NO_ALL:
                overwrite = False
            else:
                overwrite = True

            self.show_all()
            self._start_next_copy(overwrite)

    def _on_error(self, message):
        self.hide()

        dialog = Gtk.MessageDialog(
            buttons=Gtk.ButtonsType.CLOSE,
            message_type=Gtk.MessageType.ERROR,
            modal=True,
            text=message,
            transient_for=self.parent,
        )
        dialog.set_markup(message)
        dialog.connect('response', self._on_error_response, dialog)
        dialog.show()
        dialog.grab_focus()
        self.error_dialog = dialog

    def _on_error_response(self, widget, response, dialog):
        self.response(Gtk.ResponseType.CANCEL)
        dialog.destroy()


def ask_for_playlist_name(parent, playlist_manager, name=None):
    """
    Returns a user-selected name that is not already used
        in the specified playlist manager

    :param name: A default name to show to the user
    Returns None if the user hits cancel
    """

    while True:
        dialog = TextEntryDialog(
            _('Playlist name:'),
            _('Add new playlist...'),
            name,
            parent=parent,
            okbutton=Gtk.STOCK_ADD,
        )

        result = dialog.run()
        if result != Gtk.ResponseType.OK:
            return None

        name = dialog.get_value()

        if name == '':
            error(parent, _("You did not enter a name for your playlist"))
        elif playlist_manager.has_playlist_name(name):
            # name is already in use
            error(parent, _("The playlist name you entered is already in use."))
        else:
            return name


def save(
    parent, output_fname, output_setting=None, extensions=None, title=_("Save As")
):
    """
    A 'save' dialog utility function, which can be used to easily
    remember the last location the user saved something.

    :param parent:          Parent window
    :param output_fname:    Output filename
    :param output_setting:  Setting to store the last 'output directory' saved at
    :param extensions:      Valid output extensions. Dict { '.m3u': 'Description', .. }
    :param title:           Title of dialog

    :returns: None if user cancels, chosen URI otherwise
    """

    uri = None

    dialog = FileOperationDialog(
        title,
        parent,
        Gtk.FileChooserAction.SAVE,
        (
            Gtk.STOCK_CANCEL,
            Gtk.ResponseType.CANCEL,
            Gtk.STOCK_SAVE,
            Gtk.ResponseType.ACCEPT,
        ),
    )

    if extensions is not None:
        dialog.add_extensions(extensions)

    dialog.set_current_name(output_fname)

    if output_setting:
        output_dir = settings.get_option(output_setting)
        if output_dir:
            dialog.set_current_folder_uri(output_dir)

    if dialog.run() == Gtk.ResponseType.ACCEPT:
        uri = dialog.get_uri()

        settings.set_option(output_setting, dialog.get_current_folder_uri())

    dialog.destroy()

    return uri


def export_playlist_dialog(playlist, parent=None):
    '''Exports the playlist to a user-specified path'''
    if playlist is not None:
        dialog = PlaylistExportDialog(playlist, parent)
        dialog.show()


def export_playlist_files(playlist, parent=None):
    '''Exports the playlist files to a user-specified URI'''

    if playlist is None:
        return

    def _on_uri(uri):
        if hasattr(playlist, 'get_playlist'):
            pl = playlist.get_playlist()
        else:
            pl = playlist
        pl_files = [track.get_loc_for_io() for track in pl]
        dialog = FileCopyDialog(
            pl_files, uri, _('Exporting %s') % playlist.name, parent=parent
        )
        dialog.do_copy()

    dialog = DirectoryOpenDialog(
        title=_('Choose directory to export files to'), parent=parent
    )
    dialog.set_select_multiple(False)
    dialog.connect('uris-selected', lambda widget, uris: _on_uri(uris[0]))
    dialog.run()
    dialog.destroy()


class UpdateInfoDialog:
    def __init__(self, parent=None):
        self.builder = guiutil.get_builder(
            xdg.get_data_path('ui', 'widgets', 'info_dialog.ui')
        )
        self.builder.connect_signals(self)

        self.window = self.builder.get_object('info_dialog')
        self.window.set_transient_for(parent)
        self.window.set_position(Gtk.WindowPosition.CENTER_ON_PARENT)
        self.window.show_all()

        self.dont_show_again = self.builder.get_object('dont_show_again')

    def on_close_button_clicked(self, widget):
        self.window.destroy()

    def on_window_destroy(self, widget):
        if self.dont_show_again.get_active():
            settings.set_option('general/hide_413_dialog', True)
        else:
            settings.set_option('general/hide_413_dialog', False)<|MERGE_RESOLUTION|>--- conflicted
+++ resolved
@@ -203,11 +203,7 @@
 
         self.fields = []
 
-<<<<<<< HEAD
-    def add_field(self, label, value=None, tooltip=None):
-=======
     def add_field(self, label: str, value: str = None, tooltip: str = None):
->>>>>>> caa582cd
         """
         Adds a field and corresponding label
 
