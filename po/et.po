--- conflicted
+++ resolved
@@ -7,13 +7,8 @@
 msgstr ""
 "Project-Id-Version: exaile\n"
 "Report-Msgid-Bugs-To: \n"
-<<<<<<< HEAD
-"POT-Creation-Date: 2021-04-23 13:11+0200\n"
-"PO-Revision-Date: 2021-01-28 04:32+0000\n"
-=======
 "POT-Creation-Date: 2021-03-10 20:00+1000\n"
 "PO-Revision-Date: 2021-04-22 06:32+0000\n"
->>>>>>> 40c2bca1
 "Last-Translator: Priit Jõerüüt <hwlate@joeruut.com>\n"
 "Language-Team: Estonian <https://hosted.weblate.org/projects/exaile/master/"
 "et/>\n"
@@ -638,75 +633,75 @@
 msgid "Could not create sink type '%s'"
 msgstr ""
 
-#: ../xl/playlist.py:153 ../xl/playlist.py:175
+#: ../xl/playlist.py:154 ../xl/playlist.py:176
 msgid "Invalid playlist type."
 msgstr "Vigane esitusloendi tüüp."
 
-#: ../xl/playlist.py:184 ../xlgui/widgets/playlist.py:406
+#: ../xl/playlist.py:185 ../xlgui/widgets/playlist.py:406
 #: ../xlgui/widgets/smart_playlist_editor.py:254
 #: ../plugins/grouptagger/gt_mass.ui:126
 msgid "Playlist"
 msgstr "Esitusloend"
 
-#: ../xl/playlist.py:338
+#: ../xl/playlist.py:339
 msgid "M3U Playlist"
 msgstr "M3U esitusloend"
 
-#: ../xl/playlist.py:451
+#: ../xl/playlist.py:454
 msgid "PLS Playlist"
 msgstr "PLS esitusloend"
 
-#: ../xl/playlist.py:542 ../xl/playlist.py:557
+#: ../xl/playlist.py:545 ../xl/playlist.py:560
 #, python-format
 msgid "Invalid format for %s."
 msgstr "Vigane vorming %s jaoks."
 
-#: ../xl/playlist.py:552
+#: ../xl/playlist.py:555
 #, python-format
 msgid "Unsupported version %(version)s for %(type)s"
 msgstr "%(type)s versioon %(version)s ei ole toetatud"
 
-#: ../xl/playlist.py:612
+#: ../xl/playlist.py:615
 msgid "ASX Playlist"
 msgstr "ASX esitusloend"
 
-#: ../xl/playlist.py:791
+#: ../xl/playlist.py:794
 msgid "XSPF Playlist"
 msgstr "XSPF esitusloend"
 
-#: ../xl/playlist.py:910
+#: ../xl/playlist.py:913
 msgid "Shuffle _Off"
 msgstr ""
 
-#: ../xl/playlist.py:911
+#: ../xl/playlist.py:914
 msgid "Shuffle _Tracks"
 msgstr "Sega _lood"
 
-#: ../xl/playlist.py:912
+#: ../xl/playlist.py:915
 msgid "Shuffle _Albums"
 msgstr ""
 
-#: ../xl/playlist.py:913
+#: ../xl/playlist.py:916
 msgid "_Random"
 msgstr "_Juhuslik"
 
-#: ../xl/playlist.py:918
+#: ../xl/playlist.py:921
 msgid "Repeat _Off"
 msgstr "Ära korda _midagi"
 
-#: ../xl/playlist.py:918
+#: ../xl/playlist.py:921
 msgid "Repeat _All"
 msgstr "Korda _kõiki"
 
-#: ../xl/playlist.py:918
+#: ../xl/playlist.py:921
 msgid "Repeat O_ne"
 msgstr "Korda _üht lugu"
 
-#: ../xl/playlist.py:922
+#: ../xl/playlist.py:925
 msgid "Dynamic _Off"
 msgstr ""
 
-#: ../xl/playlist.py:922
+#: ../xl/playlist.py:925
 msgid "Dynamic by Similar _Artists"
 msgstr ""
 
@@ -891,7 +886,7 @@
 "algallikaid, kust neid otsida."
 
 #. TRANSLATORS: do not translate 'width' and 'height'
-#: ../xlgui/cover.py:1178 ../xlgui/properties.py:1108
+#: ../xlgui/cover.py:1178 ../xlgui/properties.py:1105
 #, python-brace-format
 msgid "{width}x{height} pixels"
 msgstr "{width}x{height} pikslit"
@@ -1200,7 +1195,7 @@
 msgstr "Suurus"
 
 #. TRANSLATORS: File size (1 kB = 1000 bytes)
-#: ../xlgui/panel/files.py:457
+#: ../xlgui/panel/files.py:459
 #, python-format
 msgid "%s kB"
 msgstr "%s kB"
@@ -1230,53 +1225,53 @@
 msgid "_New Station"
 msgstr "Uus _jaam"
 
-#: ../xlgui/panel/playlists.py:134
+#: ../xlgui/panel/playlists.py:136
 #, python-format
 msgid "Delete the playlist \"%s\"?"
 msgstr "Kas kustutame „%s“ esitusloendi?"
 
-#: ../xlgui/panel/playlists.py:151
+#: ../xlgui/panel/playlists.py:152
 msgid "Enter the new name you want for your playlist"
 msgstr "Sisesta oma esitusloendile uus nimi"
 
-#: ../xlgui/panel/playlists.py:152
+#: ../xlgui/panel/playlists.py:153
 msgid "Rename Playlist"
 msgstr "Esitusnimekirja ümbernimetamine"
 
-#: ../xlgui/panel/playlists.py:168 ../xlgui/widgets/dialogs.py:1774
+#: ../xlgui/panel/playlists.py:169 ../xlgui/widgets/dialogs.py:1766
 #: ../xlgui/widgets/smart_playlist_editor.py:395
 msgid "The playlist name you entered is already in use."
 msgstr "Sisestatud esitusloendi nimi on juba kasutusel."
 
-#: ../xlgui/panel/playlists.py:214
+#: ../xlgui/panel/playlists.py:215
 #, python-format
 msgid "Error loading smart playlist: %s"
 msgstr "Viga nutika esitusnimekirja laadimisel: %s"
 
 #. TRANSLATORS: Playlist title suggestion with more
 #. than two values
-#: ../xlgui/panel/playlists.py:275 ../xlgui/panel/playlists.py:291
-#: ../xlgui/panel/playlists.py:307
+#: ../xlgui/panel/playlists.py:276 ../xlgui/panel/playlists.py:292
+#: ../xlgui/panel/playlists.py:308
 #, python-format
 msgid "%(first)s, %(second)s and others"
 msgstr "%(first)s, %(second)s ja muud"
 
 #. TRANSLATORS: Playlist title suggestion with two values
-#: ../xlgui/panel/playlists.py:281 ../xlgui/panel/playlists.py:297
-#: ../xlgui/panel/playlists.py:313
+#: ../xlgui/panel/playlists.py:282 ../xlgui/panel/playlists.py:298
+#: ../xlgui/panel/playlists.py:314
 #, python-format
 msgid "%(first)s and %(second)s"
 msgstr "%(first)s ja %(second)s"
 
-#: ../xlgui/panel/playlists.py:389 ../xlgui/preferences/playlists.py:31
+#: ../xlgui/panel/playlists.py:390 ../xlgui/preferences/playlists.py:31
 msgid "Playlists"
 msgstr "Lugude nimekirjad"
 
-#: ../xlgui/panel/playlists.py:533
+#: ../xlgui/panel/playlists.py:534
 msgid "Smart Playlists"
 msgstr "Nutikad esitusnimekirjad"
 
-#: ../xlgui/panel/playlists.py:536
+#: ../xlgui/panel/playlists.py:537
 msgid "Custom Playlists"
 msgstr "Kohandatud esitusloendid"
 
@@ -1418,11 +1413,11 @@
 msgstr[0] ""
 msgstr[1] ""
 
-#: ../xlgui/preferences/plugin.py:212 ../xlgui/preferences/plugin.py:312
+#: ../xlgui/preferences/plugin.py:212 ../xlgui/preferences/plugin.py:313
 msgid "Could not disable plugin!"
 msgstr ""
 
-#: ../xlgui/preferences/plugin.py:222 ../xlgui/preferences/plugin.py:306
+#: ../xlgui/preferences/plugin.py:222 ../xlgui/preferences/plugin.py:307
 msgid "Could not enable plugin!"
 msgstr ""
 
@@ -1430,16 +1425,16 @@
 msgid "Choose a Plugin"
 msgstr "Plugina valimine"
 
-#: ../xlgui/preferences/plugin.py:241
+#: ../xlgui/preferences/plugin.py:242
 msgid "Plugin Archives"
 msgstr ""
 
-#: ../xlgui/preferences/plugin.py:248 ../xlgui/widgets/dialogs.py:721
+#: ../xlgui/preferences/plugin.py:249 ../xlgui/widgets/dialogs.py:721
 #: ../xlgui/widgets/dialogs.py:898
 msgid "All Files"
 msgstr "Kõik failid"
 
-#: ../xlgui/preferences/plugin.py:259
+#: ../xlgui/preferences/plugin.py:260
 msgid "Plugin file installation failed!"
 msgstr ""
 
@@ -1463,11 +1458,11 @@
 msgid "Shortcut"
 msgstr "Kiirklahv"
 
-#: ../xlgui/properties.py:256
+#: ../xlgui/properties.py:253
 msgid "Writing of tags failed"
 msgstr "Siltide kirjutamine ei õnnestunud"
 
-#: ../xlgui/properties.py:258
+#: ../xlgui/properties.py:255
 #, python-brace-format
 msgid ""
 "Tags could not be written to the following files:\n"
@@ -1476,80 +1471,80 @@
 "Siltide kirjutamine järgmistesse failidesse ei õnnestunud:\n"
 "{files}"
 
-#: ../xlgui/properties.py:278
+#: ../xlgui/properties.py:275
 #, python-format
 msgid "Editing track %(current)d of %(total)d"
 msgstr "Muudan lugu %(current)d / %(total)d"
 
-#: ../xlgui/properties.py:400
+#: ../xlgui/properties.py:398
 msgid "Are you sure you want to apply the changes to all tracks?"
 msgstr ""
 "Kas sa oled kindel, et soovid seda muudatust teha kõikidesse lugudesse?"
 
-#: ../xlgui/properties.py:443
+#: ../xlgui/properties.py:440
 msgid "Apply changes before closing?"
 msgstr "Kas võtame sinu tehtud muudatused enne sulgemist kasutusele?"
 
-#: ../xlgui/properties.py:444
+#: ../xlgui/properties.py:441
 msgid "Your changes will be lost if you do not apply them now."
 msgstr "Sinu tehtud muudatused lähevad kaotsi, kui sa neid praegu ei rakenda."
 
 #. TRANSLATORS: Label for a tag on the Track Properties dialog
-#: ../xlgui/properties.py:627
+#: ../xlgui/properties.py:624
 #, python-format
 msgid "%s:"
 msgstr "%s:"
 
 #. TRANSLATORS: Remove tag value
-#: ../xlgui/properties.py:634 ../plugins/developer/developer_window.ui:131
+#: ../xlgui/properties.py:631 ../plugins/developer/developer_window.ui:131
 msgid "Clear"
 msgstr "Puhasta"
 
 #. TRANSLATORS: This is the 'of' between numbers in fields like
 #. tracknumber, discnumber, etc. in the tagger.
-#: ../xlgui/properties.py:856
+#: ../xlgui/properties.py:853
 msgid "of:"
 msgstr ""
 
-#: ../xlgui/properties.py:963
+#: ../xlgui/properties.py:960
 msgid "JPEG image"
 msgstr "JPEG pilt"
 
-#: ../xlgui/properties.py:968
+#: ../xlgui/properties.py:965
 msgid "PNG image"
 msgstr "PNG pilt"
 
-#: ../xlgui/properties.py:970
+#: ../xlgui/properties.py:967
 msgid "Image"
 msgstr "Pilt"
 
-#: ../xlgui/properties.py:976
+#: ../xlgui/properties.py:973
 msgid "Linked image"
 msgstr "Lingitud pilt"
 
 #. TRANSLATORS: do not translate 'format', 'width', and 'height'
-#: ../xlgui/properties.py:1111
+#: ../xlgui/properties.py:1108
 #, python-brace-format
 msgid "{format} ({width}x{height} pixels)"
 msgstr "{format} ({width}x{height} pixels)"
 
-#: ../xlgui/properties.py:1125
+#: ../xlgui/properties.py:1122
 msgid "Select image to set as cover"
 msgstr "Vali kaanepildina kasutatav fail"
 
-#: ../xlgui/properties.py:1138
+#: ../xlgui/properties.py:1135
 msgid "Supported image formats"
 msgstr "Toetatud pildivormingud"
 
-#: ../xlgui/properties.py:1221
+#: ../xlgui/properties.py:1218
 msgid "Open Directory"
 msgstr "Ava kataloog"
 
-#: ../xlgui/properties.py:1271
+#: ../xlgui/properties.py:1268
 msgid "Apply current value to all tracks"
 msgstr "Kasuta seda väärtust kõikide palade puhul"
 
-#: ../xlgui/properties.py:1291 ../xlgui/widgets/dialogs.py:1550
+#: ../xlgui/properties.py:1288 ../xlgui/widgets/dialogs.py:1543
 #, python-format
 msgid "Saved %(count)s of %(total)s."
 msgstr "Salvestasin %(count)s/%(total)s."
@@ -1598,74 +1593,74 @@
 msgid "Export Current Playlist"
 msgstr "Ekspordi praegune esitusloend"
 
-#: ../xlgui/widgets/dialogs.py:1014
+#: ../xlgui/widgets/dialogs.py:1009
 msgid "Use relative paths to tracks"
 msgstr "Lugude salvestamisel kasuta suhelisi otseteid"
 
-#: ../xlgui/widgets/dialogs.py:1073
+#: ../xlgui/widgets/dialogs.py:1066
 #, python-format
 msgid "Playlist saved as <b>%s</b>."
 msgstr "Salvestasin esitusloendid nimega <b>%s</b>."
 
-#: ../xlgui/widgets/dialogs.py:1090
+#: ../xlgui/widgets/dialogs.py:1083
 #, python-format
 msgid "Close %s"
 msgstr "Sulge %s"
 
-#: ../xlgui/widgets/dialogs.py:1091
+#: ../xlgui/widgets/dialogs.py:1084
 #, python-format
 msgid "<b>Save changes to %s before closing?</b>"
 msgstr "<b>Kas enne sulgemist salvestame %s muudatused?</b>"
 
-#: ../xlgui/widgets/dialogs.py:1093
+#: ../xlgui/widgets/dialogs.py:1086
 msgid "Your changes will be lost if you don't save them"
 msgstr "Kui sa muudatusi ei salvesta, siis lähevad nad kaotsi"
 
-#: ../xlgui/widgets/dialogs.py:1097
+#: ../xlgui/widgets/dialogs.py:1090
 msgid "Close Without Saving"
 msgstr "Sulge salvestamata"
 
-#: ../xlgui/widgets/dialogs.py:1490
+#: ../xlgui/widgets/dialogs.py:1483
 msgid "Yes to all"
 msgstr "Vasta kõigele jaatavalt"
 
-#: ../xlgui/widgets/dialogs.py:1498
+#: ../xlgui/widgets/dialogs.py:1491
 msgid "No to all"
 msgstr "Vasta kõigele eitavalt"
 
-#: ../xlgui/widgets/dialogs.py:1670 ../xlgui/widgets/dialogs.py:1688
+#: ../xlgui/widgets/dialogs.py:1663 ../xlgui/widgets/dialogs.py:1681
 #, python-format
 msgid "Error occurred while copying %s: %s"
 msgstr "%s kopeerimisel tekkis viga: %s"
 
-#: ../xlgui/widgets/dialogs.py:1699
+#: ../xlgui/widgets/dialogs.py:1692
 #, python-format
 msgid "File exists, overwrite %s ?"
 msgstr "Fail on olemas, kas kirjutan %s üle?"
 
-#: ../xlgui/widgets/dialogs.py:1757
+#: ../xlgui/widgets/dialogs.py:1749
 msgid "Playlist name:"
 msgstr "Esitusloendi nimi:"
 
-#: ../xlgui/widgets/dialogs.py:1758
+#: ../xlgui/widgets/dialogs.py:1750
 msgid "Add new playlist..."
 msgstr "Lisa uus esitusloend..."
 
-#: ../xlgui/widgets/dialogs.py:1771
+#: ../xlgui/widgets/dialogs.py:1763
 #: ../xlgui/widgets/smart_playlist_editor.py:387
 msgid "You did not enter a name for your playlist"
 msgstr "Sinu esitusloendi nimi on puudu"
 
-#: ../xlgui/widgets/dialogs.py:1780
+#: ../xlgui/widgets/dialogs.py:1772
 msgid "Save As"
 msgstr "Salvesta kui"
 
-#: ../xlgui/widgets/dialogs.py:1849
+#: ../xlgui/widgets/dialogs.py:1841
 #, python-format
 msgid "Exporting %s"
 msgstr "Ekspordin %s"
 
-#: ../xlgui/widgets/dialogs.py:1854
+#: ../xlgui/widgets/dialogs.py:1846
 msgid "Choose directory to export files to"
 msgstr "Vali kaust, kuhu soovid faile eksportida"
 
@@ -2465,12 +2460,10 @@
 msgstr ""
 
 #: ../data/ui/preferences/playback.ui:206
-#: ../plugins/quickbuttons/__init__.py:38
 msgid "Remove track from queue upon playback"
 msgstr "Peale esitamist eemalda lugu esitusloendist"
 
 #: ../data/ui/preferences/playback.ui:221
-#: ../plugins/quickbuttons/__init__.py:31
 msgid "Disallow playing new tracks when another track is playing"
 msgstr ""
 "Kui lugu parasjagu on esitamisel, siis ära luba teise loo esitamist alustada"
@@ -2484,12 +2477,10 @@
 " erandiks on juhud kui klõpsid esitusnuppe"
 
 #: ../data/ui/preferences/playback.ui:237
-#: ../plugins/quickbuttons/__init__.py:45
 msgid "Automatically advance to the next track"
 msgstr "Liigu automaatselt järgmise loo juurde"
 
 #: ../data/ui/preferences/playback.ui:254
-#: ../plugins/quickbuttons/__init__.py:52
 msgid "Delay between tracks (ms):"
 msgstr "Viivitus millisekundites lugude vahel:"
 
@@ -2563,7 +2554,6 @@
 msgstr ""
 
 #: ../data/ui/preferences/playlists.ui:66
-#: ../plugins/quickbuttons/__init__.py:24
 msgid "Queue tracks by default instead of playing them"
 msgstr ""
 
@@ -2823,7 +2813,7 @@
 msgid "_Bookmarks"
 msgstr "_Järjehoidjad"
 
-#: ../plugins/bpm/__init__.py:67 ../plugins/bpm/__init__.py:206
+#: ../plugins/bpm/__init__.py:66 ../plugins/bpm/__init__.py:205
 msgid "Autodetect BPM"
 msgstr "Tuvasta tempo automaatselt"
 
@@ -2832,12 +2822,12 @@
 msgid "Set BPM of %d on %s?"
 msgstr "Kas seadistame tempoks %d/%s?"
 
-#: ../plugins/bpm/__init__.py:184 ../plugins/bpm/bpm.ui:59
+#: ../plugins/bpm/__init__.py:183 ../plugins/bpm/bpm.ui:58
 #: ../plugins/bpm/PLUGININFO:3
 msgid "BPM Counter"
 msgstr "Tempoloendur"
 
-#: ../plugins/bpm/__init__.py:336 ../plugins/bpm/bpm.ui:31
+#: ../plugins/bpm/__init__.py:335 ../plugins/bpm/bpm.ui:30
 msgid "Update"
 msgstr "Uuenda"
 
@@ -2887,7 +2877,7 @@
 msgid "Enter IP address and port."
 msgstr ""
 
-#: ../plugins/daapclient/__init__.py:548
+#: ../plugins/daapclient/__init__.py:549
 msgid ""
 "This server does not support multiple connections.\n"
 "You must stop playback before downloading songs."
@@ -3015,14 +3005,14 @@
 msgstr[0] "Kas „{old_tag}“ asemel muudame sildiks „{new_tag}“ {amount} loos?"
 msgstr[1] "Kas „{old_tag}“ asemel muudame sildiks „{new_tag}“ {amount} loos?"
 
-#: ../plugins/grouptagger/gt_mass.py:141
+#: ../plugins/grouptagger/gt_mass.py:145
 #, python-brace-format
 msgid "Delete '{tag}' from {amount} track?"
 msgid_plural "Delete '{tag}' from {amount} tracks?"
 msgstr[0] "Kas eemaldame „{tag}“ sildi {amount}-st loost?"
 msgstr[1] "Kas eemaldame „{tag}“ sildi {amount}-st loost?"
 
-#: ../plugins/grouptagger/gt_mass.py:168
+#: ../plugins/grouptagger/gt_mass.py:172
 msgid ""
 "You should rescan your collection before using mass tag rename to ensure "
 "that all tags are up to date. Rescan now?"
@@ -3128,7 +3118,7 @@
 msgid "Playback history"
 msgstr ""
 
-#: ../plugins/history/__init__.py:116
+#: ../plugins/history/__init__.py:117
 msgid "Erase stored history?"
 msgstr ""
 
@@ -3534,28 +3524,6 @@
 msgid "Preview Device"
 msgstr "Seadme eelvaatus"
 
-#: ../plugins/quickbuttons/__init__.py:23
-#, fuzzy
-#| msgid "En_queue"
-msgid "Enqueue"
-msgstr "Lisa _järjekorda"
-
-#: ../plugins/quickbuttons/__init__.py:37
-#, fuzzy
-#| msgid "_Remove"
-msgid "Auto-Remove"
-msgstr "_Kustuta"
-
-#: ../plugins/quickbuttons/__init__.py:44
-#, fuzzy
-#| msgid "Advanced"
-msgid "Auto-Advance"
-msgstr "Muud"
-
-#: ../plugins/quickbuttons/__init__.py:51
-msgid "Delay"
-msgstr ""
-
 #: ../plugins/replaygain/replaygainprefs.py:31
 #: ../plugins/replaygain/PLUGININFO:3
 msgid "ReplayGain"
@@ -3723,7 +3691,7 @@
 msgid "_Verify Login Data"
 msgstr ""
 
-#: ../plugins/bpm/bpm.ui:42
+#: ../plugins/bpm/bpm.ui:41
 msgid "Apply BPM"
 msgstr ""
 
@@ -4399,7 +4367,7 @@
 #: ../plugins/alarmclock/PLUGININFO:5 ../plugins/bookmarks/PLUGININFO:5
 #: ../plugins/bpm/PLUGININFO:5 ../plugins/history/PLUGININFO:5
 #: ../plugins/inhibitsuspend/PLUGININFO:5
-#: ../plugins/multialarmclock/PLUGININFO:5 ../plugins/quickbuttons/PLUGININFO:5
+#: ../plugins/multialarmclock/PLUGININFO:5
 #: ../plugins/screensaverpause/PLUGININFO:5 ../plugins/shutdown/PLUGININFO:5
 msgid "Utility"
 msgstr ""
@@ -4755,15 +4723,6 @@
 
 #: ../plugins/previewdevice/PLUGININFO:5 ../plugins/streamripper/PLUGININFO:5
 msgid "Output"
-msgstr ""
-
-#: ../plugins/quickbuttons/PLUGININFO:3
-msgid "Quick Settings Buttons"
-msgstr ""
-
-#: ../plugins/quickbuttons/PLUGININFO:4
-msgid ""
-"Provides buttons on bottom of the playlist to quickly change some settings"
 msgstr ""
 
 #: ../plugins/replaygain/PLUGININFO:4
