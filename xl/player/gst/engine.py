# Copyright (C) 2008-2010 Adam Olsen
# Copyright (C) 2014-2015 Dustin Spicuzza
#
# This program is free software; you can redistribute it and/or modify
# it under the terms of the GNU General Public License as published by
# the Free Software Foundation; either version 2, or (at your option)
# any later version.
#
# This program is distributed in the hope that it will be useful,
# but WITHOUT ANY WARRANTY; without even the implied warranty of
# MERCHANTABILITY or FITNESS FOR A PARTICULAR PURPOSE.  See the
# GNU General Public License for more details.
#
# You should have received a copy of the GNU General Public License
# along with this program; if not, write to the Free Software
# Foundation, Inc., 51 Franklin Street, Fifth Floor, Boston, MA  02110-1301, USA.
#
#
# The developers of the Exaile media player hereby grant permission
# for non-GPL compatible GStreamer and Exaile plugins to be used and
# distributed together with GStreamer and Exaile. This permission is
# above and beyond the permissions granted by the GPL license by which
# Exaile is covered. If you modify this code, you may extend this
# exception to your version of the code, but you are not obligated to
# do so. If you do not wish to do so, delete this exception statement
# from your version.

from gi.repository import GLib
from gi.repository import Gst

import logging
import os
import urllib.parse
<<<<<<< HEAD
import time
=======
import copy
>>>>>>> d35713b1

from xl import common
from xl import event

from xl.nls import gettext as _

from . import gst_utils
from .dynamic_sink import DynamicAudioSink
from .sink import create_device, priority_boost

from xl.player.engine import ExaileEngine
from xl.player.track_fader import TrackFader
from xl.player.gst import missing_plugin


logger = logging.getLogger(__name__)


class ExaileGstEngine(ExaileEngine):
    """
    Super shiny GStreamer-based engine that does all the things!

    * Audio plugins to modify the output stream
    * gapless playback
    * crossfading (requires gst-plugins-bad)
    * Dynamic audio device switching at runtime

    Notes about crossfading:

    The big change from previous attempts at crossfading is that unlike
    the former unified engine, this tries to depend solely on the playbin
    element to play audio files. The reason for this is that playbin
    is 5000+ lines of battle-hardened C code that handles all of the
    weird edges cases in gstreamer, and we don't wish to duplicate that in
    Exaile if we can avoid it.

    Instead, we can use multiple playbin instances that have duplicate
    output audio devices. This makes crossfading a significantly simpler
    proposition.

    There are two modes for this thing:

    * One is normal/gapless mode (no crossfade), and it uses a normal
      playbin element and controls that directly. The playbin is wrapped
      by the AudioStream object, and it's audio sink is a DynamicAudioSink
      element with the

    * The other is crossfading mode (which requires gst-plugins-bad to be
      installed). Create multiple AudioStream objects, and they have a
      DynamicAudioSink object hooked up to an interaudiosink.

    You can register plugins to modify the output audio via the following
    providers:

    * gst_audio_filter: Multiple instances of this can be created, as they
                        get applied to each stream. It is recommended that
                        plugins inherit from :class:`.ElementBin`
    """

    def __init__(self, name, player, disable_autoswitch):
        ExaileEngine.__init__(self, name, player)
        self.logger = logging.getLogger('%s [%s]' % (__name__, name))

        # Default settings
        self.crossfade_enabled = False
        self.crossfade_duration = 3000

        self.audiosink_device = None
        self.audiosink = None
        self.custom_sink_pipe = None

        # If True, then playback will be stopped if the audio sink changes without
        # the user asking for it
        self.disable_autoswitch = disable_autoswitch

        # This means to fade in when the user plays a track, only enabled
        # when crossfade isn't enabled
        self.user_fade_enabled = False
        self.user_fade_duration = 1000

        # Key: option name; value: attribute on self
        options = {
            '%s/crossfading' % self.name: 'crossfade_enabled',
            '%s/crossfade_duration' % self.name: 'crossfade_duration',
            '%s/audiosink_device' % self.name: 'audiosink_device',
            '%s/audiosink' % self.name: 'audiosink',
            '%s/custom_sink_pipe' % self.name: 'custom_sink_pipe',
            '%s/user_fade_enabled' % self.name: 'user_fade_enabled',
            '%s/user_fade' % self.name: 'user_fade_duration',
        }

        self.settings_unsubscribe = common.subscribe_for_settings(
            self.name, options, self
        )

    #
    # Dynamic properties
    #

    def __setattr__(self, name, value):
        object.__setattr__(self, name, value)

        if not getattr(self, 'initialized', False):
            return

        if name in ['crossfade_enabled', 'crossfade_duration']:
            self._reconfigure_crossfader()

        if name in ['audiosink_device', 'audiosink', 'custom_sink_pipe']:
            self._reconfigure_sink()

    #
    # API
    #

    def initialize(self):
        object.__setattr__(self, 'initialized', True)

        self.main_stream = AudioStream(self)
        self.other_stream = None
        self.crossfade_out = None

        self.player.engine_load_volume()

        self._reconfigure_crossfader()

    def _reconfigure_crossfader(self):
        self.logger.info("Reconfiguring crossfading")

        cf_duration = None
        if self.crossfade_enabled:
            cf_duration = self.crossfade_duration / 1000.0

            if self.other_stream is None:
                self.other_stream = AudioStream(self)
                self.other_stream.set_user_volume(self.main_stream.get_user_volume())

            self.other_stream.reconfigure_fader(cf_duration, cf_duration)
            self.logger.info("Crossfade: enabled (%sms)", self.crossfade_duration)
        else:
            self.logger.info("Crossfade: disabled")
            if self.other_stream is not None:
                self.other_stream.destroy()

        self.main_stream.reconfigure_fader(cf_duration, cf_duration)

    def _reconfigure_sink(self):
        self.logger.info("Reconfiguring audiosinks")

        self.main_stream.reconfigure_sink()
        if self.other_stream is not None:
            self.other_stream.reconfigure_sink()

    def destroy(self, permanent=True):
        self.main_stream.destroy()

        if self.other_stream is not None:
            self.other_stream.destroy()

        if permanent:
            self.settings_unsubscribe()

        object.__setattr__(self, 'initialized', False)

        self.needs_sink = True
        self.audiosink = None
        self.audiosink_device = None

    #
    # Engine API
    #

    def get_current_track(self):
        return self.main_stream.current_track

    def get_position(self):
        return self.main_stream.get_position()

    def get_state(self):
        state = self.main_stream.get_gst_state()
        if state == Gst.State.PLAYING:
            return 'playing'
        elif state == Gst.State.PAUSED:
            return 'paused'
        else:
            return 'stopped'

    def get_volume(self):
        return self.main_stream.get_user_volume()

    def on_track_stopoffset_changed(self, track):
        for stream in [self.main_stream, self.other_stream]:
            if stream is None or stream.current_track != track:
                continue

            # The fader executes the stop offset, so reconfigure it

            if self.crossfade_enabled:
                stream.reconfigure_fader(
                    self.crossfade_duration, self.crossfade_duration
                )
            else:
                stream.reconfigure_fader(None, None)

    def pause(self):
        self.main_stream.pause()

        if self.other_stream is not None:
            self.other_stream.stop()

    def play(self, track, start_at, paused, stopped):
        self._next_track(track, start_at, paused, stopped, False, False)

    def seek(self, value):
        return self.main_stream.seek(value)

    def set_volume(self, volume):
        self.main_stream.set_user_volume(volume)
        if self.other_stream is not None:
            self.other_stream.set_user_volume(volume)

    def stop(self):
        if self.other_stream is not None:
            self.other_stream.stop()

        prior_track = self.main_stream.stop(emit_eos=False)
        self.player.engine_notify_track_end(prior_track, True)

    def unpause(self):
        self.main_stream.unpause()

    #
    # Engine private functions
    #

    def _autoadvance_track(self, still_fading=False):
        track = self.player.engine_autoadvance_get_next_track()

        if track:
            play_args = self.player.engine_autoadvance_notify_next(track) + (
                False,
                True,
            )
            self._next_track(*play_args)

        # If still fading, don't stop
        elif not still_fading:
            self.stop()

    @common.idle_add()
    def _eos_func(self, stream):
        if stream == self.main_stream:
            self._autoadvance_track()

    def _error_func(self, stream, msg):
        # Destroy the streams, and create a new one, just in case

        self.player.engine_notify_error(msg)
        self.destroy(permanent=False)
        self.initialize()

    def _next_track(
        self, track, start_at, paused, stopped, already_queued, autoadvance
    ):
        prior_track = self.main_stream.current_track

        # Notify that the track is done
        if prior_track is not None:
            self.player.engine_notify_track_end(prior_track, False)

        if self.crossfade_enabled:
            self.main_stream, self.other_stream = self.other_stream, self.main_stream
            self.main_stream.play(
                track,
                start_at,
                paused,
                stopped,
                already_queued,
                self.crossfade_duration / 1000.0,
                self.crossfade_duration / 1000.0,
            )
            self.other_stream.fader.fade_out_on_play()
        elif self.user_fade_enabled and not autoadvance:
            self.main_stream.play(
                track,
                start_at,
                paused,
                stopped,
                already_queued,
                self.user_fade_duration / 1000.0,
            )
        else:
            self.main_stream.play(track, start_at, paused, stopped, already_queued)

        if stopped:
            event.log_event('playlist_track_next', self.player, track)
        else:
            self.player.engine_notify_track_start(track)


class AudioStream:
    """
    An object that can play one or more tracks
    """

    idx = 0

    def __init__(self, engine):
        AudioStream.idx += 1
        self.name = '%s-audiostream-%s' % (engine.name, self.idx)
        self.engine = engine

        self.logger = logging.getLogger(
            '%s [%s-a%s]' % (__name__, engine.name, self.idx)
        )

        #  track being played by this stream
        self.current_track = None
        self.buffered_track = None

        self._playback_start_delayed_until = 0
        """timestamp at which the playback should start"""

        self._playback_start_delayed_until_pause = 0
        """seconds remaining of start delay (in case of pause)"""

        self._playback_start_delay_timeout = None
        """Pointer to start delay timeout"""

        self._playback_stop_delayed_start = 0
        """timestamp at which the delayed stop began"""

        self._playback_stop_delayed_until = 0
        """timestamp at which the stop should occur"""

        self._playback_stop_delayed_until_pause = 0
        """Seconds remaining of stop delay (in case of pause)"""

        self._playback_stop_delayed_timeout = None
        """Pointer to stop delay timeout"""

        # This exists because if there is a sink error, it doesn't
        # really make sense to recreate the sink -- it'll just fail
        # again. Instead, wait for the user to try to play a track,
        # and maybe the issue has resolved itself (plugged device in?)
        self.needs_sink = True
        self.last_position = 0

        self.audio_filters = gst_utils.ProviderBin(
            'gst_audio_filter', '%s-filters' % self.name
        )

        self.playbin = Gst.ElementFactory.make("playbin", "%s-playbin" % self.name)
        if self.playbin is None:
            raise TypeError("gstreamer 1.x base plugins not installed!")

        gst_utils.disable_video_text(self.playbin)

        self.playbin.connect("about-to-finish", self.on_about_to_finish)

        video = Gst.ElementFactory.make("fakesink", '%s-fakevideo' % self.name)
        video.set_property('sync', True)
        self.playbin.set_property('video-sink', video)

        self.audio_sink = DynamicAudioSink('%s-sink' % self.name)
        self.playbin.set_property('audio-sink', self.audio_sink)

        # Setup the bus
        bus = self.playbin.get_bus()
        bus.add_signal_watch()
        bus.connect('message', self.on_message)

        # priority boost hack if needed
        priority_boost(self.playbin)

        # Pulsesink changes volume behind our back, track it
        self.playbin.connect('notify::volume', self.on_volume_change)

        self.fader = TrackFader(
            self, self.on_fade_out_begin, '%s-fade-%s' % (engine.name, self.idx)
        )

    def destroy(self):
        self.fader.stop()
        self.playbin.set_state(Gst.State.NULL)
        self.playbin.get_bus().remove_signal_watch()

    def reconfigure_sink(self):
        self.needs_sink = False
        sink = create_device(self.engine.name)

        # Works for pulsesink, but not other sinks
        # -> Not a perfect solution, still some audio blip is heard. Unfortunately,
        #    can't do better without direct support from gstreamer
        if self.engine.disable_autoswitch and hasattr(sink.props, 'current_device'):
            self.selected_sink = sink.props.device
            sink.connect('notify::current-device', self._on_sink_change_notify)

        self.audio_sink.reconfigure(sink)

    def _on_sink_change_notify(self, sink, param):
        if self.selected_sink != sink.props.current_device:
            domain = GLib.quark_from_string("g-exaile-error")
            err = GLib.Error.new_literal(domain, "Audio device disconnected", 0)
            self.playbin.get_bus().post(
                Gst.Message.new_error(None, err, "Disconnected")
            )
            self.logger.info("Detected device disconnect, stopping playback")

    def reconfigure_fader(self, fade_in_duration, fade_out_duration):
        if self.get_gst_state() != Gst.State.NULL:
            self.fader.setup_track(
                self.current_track, fade_in_duration, fade_out_duration, is_update=True
            )

    def get_gst_state(self):

        state = self.playbin.get_state(timeout=50 * Gst.MSECOND)[1]
        if state == Gst.State.PAUSED and (
            self._playback_start_delayed_until or self._playback_stop_delayed_until
        ):
            # in case of delayed start and stop the engine pretends to be playing
            return Gst.State.PLAYING

        return state

    def get_position(self):
        pos = None
        curr_time = time.time()
        if self._playback_start_delayed_until_pause:
            # engine is paused before real start
            pos = self._playback_start_delayed_until_pause

        elif self._playback_stop_delayed_until_pause:
            # engine is paused after real end before offset stop
            track_len = self.current_track.get_tag_raw('__stopoffset') or 0
            pos = track_len - self._playback_stop_delayed_until_pause

        elif self._playback_start_delayed_until > curr_time:
            # engine plays before real start
            pos = curr_time - self._playback_start_delayed_until

        elif self._playback_stop_delayed_until > curr_time:
            # engine plays after real stop before offset stop
            track_len = self.current_track.get_tag_raw('__stopoffset') or 0
            pos = curr_time - self._playback_stop_delayed_until + track_len

        if pos:
            return pos * 1e9

        # TODO: This only works when pipeline is prerolled/ready?

        if not self.get_gst_state() == Gst.State.PAUSED:
            res, self.last_position = self.playbin.query_position(Gst.Format.TIME)

            if res is False:
                self.last_position = 0

        return self.last_position

    def get_volume(self):
        return self.playbin.props.volume

    def get_user_volume(self):
        return self.fader.get_user_volume()

    def pause(self):
        # This caches the current last position before pausing

        if self._playback_start_delayed_until > 0:
            # pausing before real start
            diff = self._playback_start_delayed_until - time.time()
            self._cancel_all_delays()
            self._playback_start_delayed_until_pause = diff

        elif self._playback_stop_delayed_until > 0:
            # pausing after real end before offset stop
            diff = self._playback_stop_delayed_until - time.time()
            self._cancel_all_delays()
            self._playback_stop_delayed_until_pause = diff

        else:
            self.get_position()
            self.playbin.set_state(Gst.State.PAUSED)
            self.fader.pause()

    def play(
        self,
        track,
        start_at,
        paused,
        stopped,
        already_queued,
        fade_in_duration=None,
        fade_out_duration=None,
    ):
        '''fade duration is in seconds'''

        self._cancel_all_delays()

        if not already_queued:
            self.stop(emit_eos=False)

            # For the moment, the only safe time to add/remove elements
            # is when the playbin is NULL, so do that here..
            if self.audio_filters.setup_elements():
                self.logger.debug("Applying audio filters")
                self.playbin.props.audio_filter = self.audio_filters
            else:
                self.logger.debug("Not applying audio filters")
                self.playbin.props.audio_filter = None

        if self.needs_sink:
            self.reconfigure_sink()

        self.current_track = track
        self.last_position = 0
        self.buffered_track = None

        uri = track.get_loc_for_io()
        self.logger.info("Playing %s", common.sanitize_url(uri))

        # This is only set for gapless playback
        if not already_queued:
            self.playbin.set_property("uri", uri)
            if urllib.parse.urlsplit(uri)[0] == "cdda":
                self.notify_id = self.playbin.connect(
                    'source-setup', self.on_source_setup, track
                )

        if stopped:
            self.playbin.set_state(Gst.State.NULL)
            self.engine.player.engine_notify_track_end(self.current_track, True)
        # Start in paused mode if we need to seek
        elif paused or start_at is not None:
            self.playbin.set_state(Gst.State.PAUSED)
        elif not already_queued:
            self.playbin.set_state(Gst.State.PLAYING)

        if start_at < 0:
            self._playback_start_delayed_until = (-1 * start_at) + time.time()
            self._playback_start_delay_timeout = GLib.timeout_add_seconds(
                -1 * start_at,
                self.play_instant,
                track,
                None,
                paused,
                already_queued,
                fade_in_duration,
                fade_out_duration,
            )

        else:
            self.play_instant(
                track,
                start_at,
                paused,
                already_queued,
                fade_in_duration,
                fade_out_duration,
            )

    def play_instant(
        self,
        track,
        start_at: int,
        paused: bool,
        already_queued: bool,
        fade_in_duration: int = None,
        fade_out_duration: int = None,
    ):
        """
        @see play
        """
        self._cancel_all_delays()
        self.fader.setup_track(track, fade_in_duration, fade_out_duration, now=0)

        if start_at is not None:
            self.seek(start_at)

        if not paused:
            self.playbin.set_state(Gst.State.PLAYING)

        if paused:
            self.fader.pause()

    def seek(self, value):
        '''value is in seconds'''

        if self._playback_start_delayed_until > 0:
            # seeking before real start, first start playback
            self._cancel_all_delays()
            self.unpause()

        # TODO: Make sure that we're in a valid seekable state before seeking?

        # wait up to 1s for the state to switch, else this fails
        if (
            self.playbin.get_state(timeout=1000 * Gst.MSECOND)[0]
            != Gst.StateChangeReturn.SUCCESS
        ):
            # TODO: This error message is misleading, when does this ever happen?
            # TODO: if the sink is incorrectly specified, this error happens first.
            # self.engine._error_func(self, "Could not start at specified offset")
            self.logger.warning("Error seeking to specified offset")
            return False

        new_position = int(Gst.SECOND * value)
        seek_event = Gst.Event.new_seek(
            1.0,
            Gst.Format.TIME,
            Gst.SeekFlags.FLUSH,
            Gst.SeekType.SET,
            new_position,
            Gst.SeekType.NONE,
            0,
        )

        self.last_position = new_position
        self.fader.seek(value)

        return self.playbin.send_event(seek_event)

    def set_volume(self, volume):
        # self.logger.debug("Set playbin volume: %.2f", volume)
        # TODO: strange issue where pulse sets the system audio volume
        #       when exaile starts up...
        self.playbin.props.volume = volume

    def set_user_volume(self, volume):
        self.logger.debug("Set user volume: %.2f", volume)
        self.fader.set_user_volume(volume)

    def stop(self, emit_eos=True):
        prior_track = self.current_track
        self.current_track = None
        self.playbin.set_state(Gst.State.NULL)
        self.fader.stop()

        if emit_eos:
            self.on_end_of_stream()

        return prior_track

    def unpause(self):
<<<<<<< HEAD

        if self._playback_start_delayed_until_pause > 0:
            # resume before real start
            pause = self._playback_start_delayed_until_pause
            self._cancel_all_delays()
            self._playback_start_delayed_until = time.time() + pause
            self._playback_start_delay_timeout = GLib.timeout_add_seconds(
                pause, self.unpause
            )
            return

        if self._playback_stop_delayed_until_pause > 0:
            # resume after real end
            pause = self._playback_stop_delayed_until_pause
            self._cancel_all_delays()
            self._playback_stop_delayed_until = time.time() + pause
            self._playback_stop_delayed_start = time.time()
            self._playback_stop_delayed_timeout = GLib.timeout_add_seconds(
                pause, self._wait_for_end
            )
            return

=======
>>>>>>> d35713b1
        # gstreamer does not buffer paused network streams, so if the user
        # is unpausing a stream, just restart playback
        current = self.current_track
        if not (current.is_local() or current.get_tag_raw('__length')):
            self.playbin.set_state(Gst.State.READY)

        self.playbin.set_state(Gst.State.PLAYING)
        self.fader.unpause()

    #
    # Events
    #

    def on_about_to_finish(self, *args):
        """
        This function exists solely to allow gapless playback for audio
        formats that support it. Setting the URI property of the playbin
        will queue the track for playback immediately after the previous
        track.

        .. note:: This is called from the gstreamer thread
        """

        if self.engine.crossfade_enabled:
            return

        track = self.engine.player.engine_autoadvance_get_next_track(gapless=True)
        if track:
            uri = track.get_loc_for_io()
            self.playbin.set_property('uri', uri)
            self.buffered_track = track

            self.logger.debug(
                "Gapless transition: queuing %s", common.sanitize_url(uri)
            )

    def on_fade_out_begin(self):
        if self.engine.crossfade_enabled:
            self.engine._autoadvance_track(still_fading=True)

    def on_message(self, bus, message):
        """
        This is called on the main thread
        """

        if message.type == Gst.MessageType.BUFFERING:
            percent = message.parse_buffering()
            if not percent < 100:
                self.logger.info('Buffering complete')
            if percent % 5 == 0:
                event.log_event('playback_buffering', self.engine.player, percent)

        elif message.type == Gst.MessageType.TAG:
            """Update track length and optionally metadata from gstreamer's parser.
            Useful for streams and files mutagen doesn't understand."""

            current = self.current_track
            remote_newsong = False
            if not current.is_local():
                prior_track = copy.deepcopy(current)
                remote_newsong = gst_utils.parse_stream_tags(
                    current, message.parse_tag()
                )

            if current and not current.get_tag_raw('__length'):
                res, raw_duration = self.playbin.query_duration(Gst.Format.TIME)
                if not res:
                    self.logger.error("Couldn't query duration")
                    raw_duration = 0
                duration = float(raw_duration) / Gst.SECOND
                if duration > 0:
                    current.set_tag_raw('__length', duration)

            if remote_newsong:
                self.engine.player.engine_notify_track_end(prior_track, False)
                self.engine.player.engine_notify_track_start(current)

        elif (
            message.type == Gst.MessageType.EOS
            and not self.get_gst_state() == Gst.State.PAUSED
        ):
            self.on_end_of_stream()

        elif (
            message.type == Gst.MessageType.STREAM_START
            and message.src == self.playbin
            and self.buffered_track is not None
        ):
            # This handles starting the next track during gapless transition
            buffered_track = self.buffered_track
            self.buffered_track = None
            play_args = self.engine.player.engine_autoadvance_notify_next(
                buffered_track
            ) + (True, True)
            self.engine._next_track(*play_args)

        elif message.type == Gst.MessageType.STATE_CHANGED:
            # This idea from quodlibet: pulsesink will not notify us when
            # volume changes if the stream is paused, so do it when the
            # state changes.
            if message.src == self.audio_sink:
                self.playbin.notify("volume")

        elif message.type == Gst.MessageType.ERROR:
            self.__handle_error_message(message)

        elif message.type == Gst.MessageType.ELEMENT:
            if not missing_plugin.handle_message(message, self.engine):
                logger.debug(
                    "Unexpected element-specific GstMessage received from %s: %s",
                    message.src,
                    message,
                )

        elif message.type == Gst.MessageType.WARNING:
            # TODO there might be some useful warnings we ignore for now.
            gerror, debug_text = Gst.Message.parse_warning(message)
            logger.warning(
                "Unhandled GStreamer warning received:\n\tGError: %s\n\tDebug text: %s",
                gerror,
                debug_text,
            )

        else:
            # TODO there might be some useful messages we ignore for now.
            logger.debug(
                "Unhandled GstMessage of type %s received: %s", message.type, message
            )

    def __handle_error_message(self, message):
        # Error handling code is from quodlibet
        gerror, debug_info = message.parse_error()
        message_text = ""
        if gerror:
            message_text = gerror.message.rstrip(".")

        if message_text == "":
            # The most readable part is always the last..
            message_text = debug_info[debug_info.rfind(':') + 1 :]

            # .. unless there's nothing in it.
            if ' ' not in message_text:
                if debug_info.startswith('playsink'):
                    message_text += _(
                        ': Possible audio device error, is it plugged in?'
                    )

        self.logger.error("Playback error: %s", message_text)
        self.logger.debug("- Extra error info: %s", debug_info)

        envname = 'GST_DEBUG_DUMP_DOT_DIR'
        if envname not in os.environ:
            import xl.xdg

            os.environ[envname] = xl.xdg.get_logs_dir()

        Gst.debug_bin_to_dot_file(self.playbin, Gst.DebugGraphDetails.ALL, self.name)
        self.logger.debug(
            "- Pipeline debug info written to file '%s/%s.dot'",
            os.environ[envname],
            self.name,
        )

        self.engine._error_func(self, message_text)

    def on_source_setup(self, playbin, source, track):
        # this is for handling multiple CD devices properly
        device = track.get_loc_for_io().split("#")[-1]
        source.props.device = device
        playbin.disconnect(self.notify_id)

    def on_volume_change(self, e, p):
        real = self.playbin.props.volume
        vol, is_same = self.fader.calculate_user_volume(real)
        if not is_same:
            GLib.idle_add(self.engine.player.engine_notify_user_volume_change, vol)

    def on_end_of_stream(self) -> None:
        """
        Handles the end of stream
        Especially it delays the real stop if there is a stopoffset larger then track length
        """
        track = self.current_track
        stop_at = track.get_tag_raw('__stopoffset') or 0
        track_len = track.get_tag_raw('__length') or 0

        if stop_at > track_len:
            logger.debug('entering delayed stop')
            diff = stop_at - track_len
            self.pause()
            self._playback_stop_delayed_start = time.time()
            self._playback_stop_delayed_until = diff + self._playback_stop_delayed_start
            self._playback_stop_delayed_timeout = GLib.timeout_add_seconds(
                diff, self._wait_for_end
            )
            return None

        self._wait_for_end()

    def _wait_for_end(self) -> None:
        self.engine._eos_func(self)

    def _cancel_all_delays(self) -> None:
        if self._playback_start_delay_timeout is not None:
            GLib.source_remove(self._playback_start_delay_timeout)
            self._playback_start_delay_timeout = None

        if self._playback_stop_delayed_timeout is not None:
            GLib.source_remove(self._playback_stop_delayed_timeout)
            self._playback_stop_delayed_timeout = None

        self._playback_stop_delayed_until = 0
        self._playback_stop_delayed_start = 0
        self._playback_stop_delayed_until_pause = 0

        self._playback_start_delayed_until = 0
        self._playback_start_delayed_until_pause = 0<|MERGE_RESOLUTION|>--- conflicted
+++ resolved
@@ -31,11 +31,8 @@
 import logging
 import os
 import urllib.parse
-<<<<<<< HEAD
+import copy
 import time
-=======
-import copy
->>>>>>> d35713b1
 
 from xl import common
 from xl import event
@@ -681,7 +678,6 @@
         return prior_track
 
     def unpause(self):
-<<<<<<< HEAD
 
         if self._playback_start_delayed_until_pause > 0:
             # resume before real start
@@ -704,8 +700,6 @@
             )
             return
 
-=======
->>>>>>> d35713b1
         # gstreamer does not buffer paused network streams, so if the user
         # is unpausing a stream, just restart playback
         current = self.current_track
