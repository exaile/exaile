# Latvian translation for exaile
# Copyright (c) 2014 Rosetta Contributors and Canonical Ltd 2014
# This file is distributed under the same license as the exaile package.
# FIRST AUTHOR <EMAIL@ADDRESS>, 2014.
#
msgid ""
msgstr ""
"Project-Id-Version: exaile\n"
<<<<<<< HEAD
"Report-Msgid-Bugs-To: \n"
"POT-Creation-Date: 2012-11-01 11:10+0100\n"
"PO-Revision-Date: 2014-07-05 12:41+0000\n"
"Last-Translator: Jānis-Marks Gailis <jm-gailis@fai-vianet.fr>\n"
=======
"Report-Msgid-Bugs-To: FULL NAME <EMAIL@ADDRESS>\n"
"POT-Creation-Date: 2012-11-01 11:10+0100\n"
"PO-Revision-Date: 2014-08-10 19:50+0000\n"
"Last-Translator: FULL NAME <EMAIL@ADDRESS>\n"
>>>>>>> 188b3494
"Language-Team: Latvian <lv@li.org>\n"
"Language: lv\n"
"MIME-Version: 1.0\n"
"Content-Type: text/plain; charset=UTF-8\n"
"Content-Transfer-Encoding: 8bit\n"
"Plural-Forms: nplurals=3; plural=n%10==1 && n%100!=11 ? 0 : n != 0 ? 1 : 2;\n"
<<<<<<< HEAD
"X-Launchpad-Export-Date: 2014-07-06 05:58+0000\n"
"X-Generator: Launchpad (build 17086)\n"
=======
"X-Launchpad-Export-Date: 2014-08-12 06:27+0000\n"
"X-Generator: Launchpad (build 17156)\n"
>>>>>>> 188b3494

#: ../xl/formatter.py:597
#, python-format
msgid "%d day, "
msgid_plural "%d days, "
msgstr[0] ""
msgstr[1] ""

#: ../xl/formatter.py:599
#, python-format
msgid "%d hour, "
msgid_plural "%d hours, "
msgstr[0] "%d stunda, "
msgstr[1] "%d stundas, "
msgstr[2] "%d stundu, "

#: ../xl/formatter.py:600
#, python-format
msgid "%d minute, "
msgid_plural "%d minutes, "
msgstr[0] ""
msgstr[1] ""

#: ../xl/formatter.py:601
#, python-format
msgid "%d second"
msgid_plural "%d seconds"
msgstr[0] "%d sekunde"
msgstr[1] "%d sekundes"
msgstr[2] "%d sekunžu"

#. TRANSLATORS: Short form of an amount of days
#: ../xl/formatter.py:606
#, python-format
msgid "%dd, "
msgstr ""

#. TRANSLATORS: Short form of an amount of hours
#: ../xl/formatter.py:609
#, python-format
msgid "%dh, "
msgstr ""

#. TRANSLATORS: Short form of an amount of minutes
#: ../xl/formatter.py:611
#, python-format
msgid "%dm, "
msgstr ""

#. TRANSLATORS: Short form of an amount of seconds
#: ../xl/formatter.py:613
#, python-format
msgid "%ds"
msgstr ""

#. TRANSLATORS: Short form of an amount of days
#: ../xl/formatter.py:618
#, python-format
msgid "%dd "
msgstr ""

#. TRANSLATORS: Time duration (hours:minutes:seconds)
#: ../xl/formatter.py:621
#, python-format
msgid "%d:%02d:%02d"
msgstr ""

#. TRANSLATORS: Time duration (minutes:seconds)
#: ../xl/formatter.py:625
#, python-format
msgid "%d:%02d"
msgstr ""

#. TRANSLATORS: Indicates that a track has never been played before
#: ../xl/formatter.py:691
#: ../xl/formatter.py:696
msgid "Never"
msgstr "Nekad"

#: ../xl/formatter.py:702
msgid "Today"
msgstr "Šodien"

#: ../xl/formatter.py:704
msgid "Yesterday"
msgstr "Vakar"

#: ../xl/main.py:201
msgid "Failed to migrate from 0.2.14"
msgstr "Migrācija no 0.2.14 versijas nav izdevusies"

#: ../xl/main.py:416
msgid "Usage: exaile [OPTION]... [URI]"
msgstr ""

<<<<<<< HEAD
#: ../xl/main.py:417 ../plugins/minimode/minimode_preferences.ui.h:11
=======
#: ../xl/main.py:417
#: ../plugins/minimode/minimode_preferences.ui.h:11
>>>>>>> 188b3494
msgid "Options"
msgstr ""

#: ../xl/main.py:421
msgid "Playback Options"
msgstr ""

#: ../xl/main.py:423
msgid "Play the next track"
msgstr "Atskaņot nākamo dziesmu"

#: ../xl/main.py:425
msgid "Play the previous track"
msgstr "Atskaņot iepriekšējo dziesmu"

<<<<<<< HEAD
#: ../xl/main.py:427 ../plugins/minimode/controls.py:342
=======
#: ../xl/main.py:427
#: ../plugins/minimode/controls.py:342
>>>>>>> 188b3494
#: ../plugins/minimode/controls.py:357
msgid "Stop playback"
msgstr "Apturēt"

#: ../xl/main.py:429
msgid "Play"
msgstr "Atskaņot"

#: ../xl/main.py:431
msgid "Pause"
msgstr "Pauze"

#: ../xl/main.py:434
msgid "Pause or resume playback"
msgstr ""

<<<<<<< HEAD
#: ../xl/main.py:437 ../plugins/minimode/controls.py:365
=======
#: ../xl/main.py:437
#: ../plugins/minimode/controls.py:365
>>>>>>> 188b3494
msgid "Stop playback after current track"
msgstr "Beigt atskaņošanu pēc tekošās dziesmas"

#: ../xl/main.py:440
msgid "Collection Options"
msgstr ""

#. TRANSLATORS: Meta variable for --add and --export-playlist
<<<<<<< HEAD
#: ../xl/main.py:443 ../xl/main.py:450
=======
#: ../xl/main.py:443
#: ../xl/main.py:450
>>>>>>> 188b3494
msgid "LOCATION"
msgstr ""

#: ../xl/main.py:443
msgid "Add tracks from LOCATION to the collection"
msgstr ""

#: ../xl/main.py:447
msgid "Playlist Options"
msgstr ""

#: ../xl/main.py:451
msgid "Exports the current playlist to LOCATION"
msgstr ""

#: ../xl/main.py:454
msgid "Track Options"
msgstr ""

#: ../xl/main.py:456
msgid "Query player"
msgstr ""

#. TRANSLATORS: Meta variable for --format-query
#: ../xl/main.py:459
msgid "FORMAT"
msgstr ""

#: ../xl/main.py:460
msgid "Retrieves the current playback state and track information as FORMAT"
msgstr ""

#. TRANSLATORS: Meta variable for --format-query-tags
#: ../xl/main.py:463
msgid "TAGS"
msgstr ""

#: ../xl/main.py:464
msgid "TAGS to retrieve from the current track, use with --format-query"
msgstr ""

#: ../xl/main.py:467
msgid "Show a popup with data of the current track"
msgstr ""

#: ../xl/main.py:469
msgid "Print the title of current track"
msgstr "Kopēt esošā celiņa titula nosaukumu"

#: ../xl/main.py:471
msgid "Print the album of current track"
msgstr "Kopēt esošā celiņa albuma nosaukumu"

#: ../xl/main.py:473
msgid "Print the artist of current track"
msgstr "Kopēt esošā celiņa izpildītāja vārdu"

#: ../xl/main.py:475
msgid "Print the length of current track"
msgstr "Kopēt esošā celiņa garumu"

#. TRANSLATORS: Variable for command line options with arguments
<<<<<<< HEAD
#: ../xl/main.py:478 ../xl/main.py:493 ../xl/main.py:497
=======
#: ../xl/main.py:478
#: ../xl/main.py:493
#: ../xl/main.py:497
>>>>>>> 188b3494
msgid "N"
msgstr ""

#: ../xl/main.py:479
msgid "Set rating for current track to N%"
msgstr ""

#: ../xl/main.py:481
msgid "Get rating for current track"
msgstr ""

#: ../xl/main.py:484
msgid "Print the current playback position as time"
msgstr ""

#: ../xl/main.py:486
msgid "Print the current playback progress as percentage"
msgstr ""

#: ../xl/main.py:490
msgid "Volume Options"
msgstr ""

#: ../xl/main.py:494
msgid "Increases the volume by N%"
msgstr ""

#. TRANSLATORS: Meta variable for --increase-vol and--decrease-vol
#: ../xl/main.py:499
msgid "Decreases the volume by N%"
msgstr ""

#: ../xl/main.py:502
msgid "Mutes or unmutes the volume"
msgstr ""

#: ../xl/main.py:504
msgid "Print the current volume percentage"
msgstr "Iegūt esošo skaļuma daudzumu"

#: ../xl/main.py:507
msgid "Other Options"
msgstr ""

#: ../xl/main.py:509
msgid "Start new instance"
msgstr "Sākt jaunu instanci"

#: ../xl/main.py:511
msgid "Show this help message and exit"
msgstr ""

#: ../xl/main.py:513
msgid "Show program's version number and exit."
msgstr ""

#: ../xl/main.py:516
msgid "Start minimized (to tray, if possible)"
msgstr "Sākt minimizēti"

#: ../xl/main.py:519
msgid "Toggle visibility of the GUI (if possible)"
msgstr "Ieslēgt Grafiskā Interfeisa(GUI) redzamību (ja iespējams)"

#: ../xl/main.py:521
<<<<<<< HEAD
msgid "Start in safe mode - sometimes useful when you're running into problems"
=======
msgid ""
"Start in safe mode - sometimes useful when you're running into problems"
>>>>>>> 188b3494
msgstr ""
"Sākt Drošajā Režīmā (safe mode) - domāts ja esi saskāries ar problēmām "
"iepriekšējā reizē."

#: ../xl/main.py:524
msgid "Force import of old data from version 0.2.x (Overwrites current data)"
msgstr ""

#: ../xl/main.py:527
msgid "Do not import old data from version 0.2.x"
msgstr ""

#: ../xl/main.py:530
msgid "Make control options like --play start Exaile if it is not running"
msgstr ""

#: ../xl/main.py:534
msgid "Development/Debug Options"
msgstr ""

<<<<<<< HEAD
#: ../xl/main.py:536 ../xl/main.py:538
=======
#: ../xl/main.py:536
#: ../xl/main.py:538
>>>>>>> 188b3494
msgid "DIRECTORY"
msgstr ""

#: ../xl/main.py:536
msgid "Set data directory"
msgstr "Uzlikt datu direktoriju"

#: ../xl/main.py:538
msgid "Set data and config directory"
msgstr ""

#: ../xl/main.py:540
msgid "MODULE"
msgstr ""

#: ../xl/main.py:541
msgid "Limit log output to MODULE"
msgstr ""

#: ../xl/main.py:543
msgid "LEVEL"
msgstr ""

#: ../xl/main.py:544
msgid "Limit log output to LEVEL"
msgstr ""

#: ../xl/main.py:547
msgid "Show debugging output"
msgstr "Rādīt Kļūdu Labojuma izvadi"

#: ../xl/main.py:549
msgid "Enable debugging of xl.event. Generates LOTS of output"
msgstr "Ieslēgt xl.eveny Kļūdu Labojumu. Uzģenerē ĻOTI daudz datu."

#: ../xl/main.py:552
msgid "Add thread name to logging messages."
msgstr ""

#: ../xl/main.py:555
msgid "TYPE"
msgstr ""

#: ../xl/main.py:556
msgid "Limit xl.event debug to output of TYPE"
msgstr ""

#: ../xl/main.py:558
msgid "Reduce level of output"
msgstr "Samazināt izvades daudzumu"

#: ../xl/main.py:562
msgid "Disable D-Bus support"
msgstr "Atslēgt D-Bus atbalstu"

#: ../xl/main.py:564
msgid "Disable HAL support."
msgstr "Atslēgt HAL atbalstu"

#: ../xl/main.py:580
msgid "Entire Library"
msgstr "Visa Bibliotēka"

#: ../xl/main.py:586
#, python-format
msgid "Random %d"
msgstr "Randomā %d"

#: ../xl/main.py:594
#, python-format
msgid "Rating > %d"
msgstr "Vērtējums > %d"

#: ../xl/main.py:695
msgid ""
"Exaile is not yet finished loading. Perhaps you should listen for the "
"exaile_loaded signal?"
msgstr ""
"Exaile vēl nav pabeidzis ielādi. Varbūt vēlieties paklausīties exaile_loaded "
"signālu ?"

#: ../xl/covers.py:466
#: ../data/ui/trackproperties_dialog.ui.h:6
msgid "Tags"
msgstr ""

#: ../xl/covers.py:505
msgid "Local file"
msgstr ""

#: ../xl/plugins.py:94
msgid "Plugin archive is not in the correct format."
msgstr ""

#: ../xl/plugins.py:101
#, python-format
msgid "A plugin with the name \"%s\" is already installed."
msgstr ""

#: ../xl/plugins.py:106
msgid "Plugin archive contains an unsafe path."
msgstr ""

#: ../xl/trax/trackdb.py:167
msgid "You did not specify a location to load the db from"
msgstr "Nav norādīta datubāzes atrašanās vieta"

#: ../xl/trax/trackdb.py:248
msgid "You did not specify a location to save the db"
msgstr "Jūs nēesat norādījuši/-usi datubāzes saglabāšanas vietu"

#: ../xl/trax/track.py:65
#: ../xlgui/widgets/info.py:431
msgid "Various Artists"
msgstr "Dažādi izpildītāji"

#. TRANSLATORS: title of a track if it is unknown
#: ../xl/trax/track.py:66
#: ../plugins/notifyosd/__init__.py:71
msgid "Unknown"
msgstr "Nezināms Izpildītājs/Nosaukums"

#. TRANSLATORS: String multiple tag values will be joined by
#: ../xl/trax/track.py:68
msgid " / "
msgstr ""

#. TRANSLATORS: Bitrate (k here is short for kbps).
#: ../xl/trax/track.py:585
#: ../xl/trax/track.py:647
#, python-format
msgid "%dk"
msgstr ""

#: ../xl/transcoder.py:56
msgid ""
"Vorbis is an open source, lossy audio codec with high quality output at a "
"lower file size than MP3."
msgstr ""
"Vorbis ir atvērtā koda audio formāts, ar augstu izejošo kvalitāti, un mazāku "
"izmēru par MP3."

#: ../xl/transcoder.py:66
msgid ""
"Free Lossless Audio Codec (FLAC) is an open source codec that compresses but "
"does not degrade audio quality."
msgstr ""
"Brīvais bezzaudējuma audio kodeks (FLAC) ir atvērtā koda audio formāts, kas "
"kompresē mūziku bez kvalitātes degradācijas."

#: ../xl/transcoder.py:78
msgid ""
"Apple's proprietary lossy audio format that achieves better sound quality "
"than MP3 at lower bitrates."
msgstr ""
"Firmas Apple audio formāts, kas var panākt augstāku kvalitāti nekā MP3 ar "
"tādu pašu lielumu. (Fomāts nav atvērtajā kodā)"

#: ../xl/transcoder.py:89
msgid ""
"A proprietary and older, but also popular, lossy audio format. VBR gives "
"higher quality than CBR, but may be incompatible with some players."
msgstr ""
"Novecojis brīvais audio kodeks. VBR ir augstākas kvalitātes par CBR, bet nav "
"savienojams ar dažiem atskaņotājiem."

#: ../xl/transcoder.py:100
msgid ""
"A proprietary and older, but also popular, lossy audio format. CBR gives "
"less quality than VBR, but is compatible with any player."
msgstr ""
"Novecojis brīvais audio kodeks, bet arī populārs. CBR ir zemākas kvalitātes "
"par VBR, bet ir savienojams ar visiem atskaņotājiem."

#: ../xl/transcoder.py:111
msgid "A very fast Free lossless audio format with good compression."
msgstr "Ļoti ātrs, brīvais bezzaudējumu audio formāts, ar labu kompresiju."

#: ../xl/player/pipe.py:311
msgid "Automatic"
msgstr ""

<<<<<<< HEAD
#: ../xl/player/pipe.py:340 ../xl/player/pipe.py:365 ../xl/player/pipe.py:386
msgid "Custom"
msgstr ""

#: ../xl/player/pipe.py:441 ../plugins/previewdevice/previewprefs.py:76
=======
#: ../xl/player/pipe.py:340
#: ../xl/player/pipe.py:365
#: ../xl/player/pipe.py:386
msgid "Custom"
msgstr ""

#: ../xl/player/pipe.py:441
#: ../plugins/previewdevice/previewprefs.py:76
>>>>>>> 188b3494
msgid "Auto"
msgstr ""

#: ../xl/xldbus.py:117
#: ../xl/xldbus.py:496
#: ../plugins/lyricsviewer/__init__.py:243
msgid "Not playing."
msgstr "Nespēlē"

#: ../xl/xldbus.py:498
#, python-format
msgid ""
"status: %(status)s, title: %(title)s, artist: %(artist)s, album: %(album)s, "
"length: %(length)s, position: %(progress)s%% [%(position)s]"
msgstr ""

#: ../xl/settings.py:103
msgid "Settings version is newer than current."
msgstr "Iestatījumu versija ir jaunāka nekā programmas tagadējā."

#: ../xl/settings.py:247
msgid "We don't know how to store that kind of setting: "
msgstr "Mēs nezinam kā saglabat šādu iestatījumu: "

#: ../xl/settings.py:275
msgid "An Unknown type of setting was found!"
msgstr "Nezināma tipa iestatījums/-i atrasts/-i !"

#: ../xl/playlist.py:152
#: ../xl/playlist.py:166
msgid "Invalid playlist type."
msgstr ""

<<<<<<< HEAD
#: ../xl/playlist.py:173 ../xlgui/widgets/playlist.py:335
=======
#: ../xl/playlist.py:173
#: ../xlgui/widgets/playlist.py:335
>>>>>>> 188b3494
msgid "Playlist"
msgstr "Dziesmu saraksts"

#: ../xl/playlist.py:322
msgid "M3U Playlist"
msgstr "M3U Dziesmu Saraksts"

#: ../xl/playlist.py:423
msgid "PLS Playlist"
msgstr "PLS Dziesmu Saraksts"

<<<<<<< HEAD
#: ../xl/playlist.py:517 ../xl/playlist.py:533
=======
#: ../xl/playlist.py:517
#: ../xl/playlist.py:533
>>>>>>> 188b3494
#, python-format
msgid "Invalid format for %s."
msgstr ""

#: ../xl/playlist.py:528
#, python-format
msgid "Unsupported version %(version)s for %(type)s"
msgstr ""

#: ../xl/playlist.py:588
msgid "ASX Playlist"
msgstr "ASX Dziesmu Saraksts"

#: ../xl/playlist.py:759
msgid "XSPF Playlist"
msgstr "XSPF Dziesmu Saraksts"

#: ../xl/playlist.py:874
msgid "Shuffle _Off"
msgstr "Jauktā secība _Izslēgta"

#: ../xl/playlist.py:875
msgid "Shuffle _Tracks"
msgstr "Jaukt _Dziesmas"

#: ../xl/playlist.py:875
msgid "Shuffle _Albums"
msgstr "Jaukt _Albūmus"

#: ../xl/playlist.py:879
msgid "Repeat _Off"
msgstr ""

#: ../xl/playlist.py:879
msgid "Repeat _All"
msgstr ""

#: ../xl/playlist.py:879
msgid "Repeat O_ne"
msgstr ""

#: ../xl/playlist.py:883
msgid "Dynamic _Off"
msgstr ""

#: ../xl/playlist.py:883
msgid "Dynamic by Similar _Artists"
msgstr ""

<<<<<<< HEAD
#: ../xl/playlist.py:1824 ../xlgui/panel/playlists.py:59
#: ../xlgui/panel/playlists.py:71 ../xlgui/panel/playlists.py:78
=======
#: ../xl/playlist.py:1824
#: ../xlgui/panel/playlists.py:59
#: ../xlgui/panel/playlists.py:71
#: ../xlgui/panel/playlists.py:78
>>>>>>> 188b3494
#: ../plugins/osd/osd_preferences.ui.h:7
msgid "seconds"
msgstr "sekundes"

<<<<<<< HEAD
#: ../xl/playlist.py:1825 ../xlgui/panel/playlists.py:71
msgid "minutes"
msgstr "minūtes"

#: ../xl/playlist.py:1826 ../xlgui/panel/playlists.py:71
msgid "hours"
msgstr "stundas"

#: ../xl/playlist.py:1827 ../xlgui/panel/playlists.py:68
=======
#: ../xl/playlist.py:1825
#: ../xlgui/panel/playlists.py:71
msgid "minutes"
msgstr "minūtes"

#: ../xl/playlist.py:1826
#: ../xlgui/panel/playlists.py:71
msgid "hours"
msgstr "stundas"

#: ../xl/playlist.py:1827
#: ../xlgui/panel/playlists.py:68
>>>>>>> 188b3494
#: ../xlgui/panel/playlists.py:71
msgid "days"
msgstr "dienas"

<<<<<<< HEAD
#: ../xl/playlist.py:1828 ../xlgui/panel/playlists.py:71
=======
#: ../xl/playlist.py:1828
#: ../xlgui/panel/playlists.py:71
>>>>>>> 188b3494
msgid "weeks"
msgstr "nedēļas"

#: ../xl/lyrics.py:305
msgid "Local"
msgstr ""

#: ../xlgui/widgets/menuitems.py:96
msgid "Enqueue"
msgstr ""

<<<<<<< HEAD
#: ../xlgui/widgets/menuitems.py:118 ../xlgui/oldmenu.py:116
msgid "Replace Current"
msgstr ""

#: ../xlgui/widgets/menuitems.py:122 ../xlgui/oldmenu.py:114
msgid "Append to Current"
msgstr "Pievienot aktīvajam"

#: ../xlgui/widgets/menuitems.py:145 ../xlgui/properties.py:1135
=======
#: ../xlgui/widgets/menuitems.py:118
#: ../xlgui/oldmenu.py:116
msgid "Replace Current"
msgstr ""

#: ../xlgui/widgets/menuitems.py:122
#: ../xlgui/oldmenu.py:114
msgid "Append to Current"
msgstr "Pievienot aktīvajam"

#: ../xlgui/widgets/menuitems.py:145
#: ../xlgui/properties.py:1135
>>>>>>> 188b3494
msgid "Open Directory"
msgstr ""

#: ../xlgui/widgets/menuitems.py:167
msgid ""
"The files cannot be moved to the Trash. Delete them permanently from the "
"disk?"
msgstr ""

#: ../xlgui/widgets/menuitems.py:182
msgid "Move to Trash"
msgstr ""

#: ../xlgui/widgets/menuitems.py:193
msgid "_Show Playing Track"
msgstr ""

#: ../xlgui/widgets/filter.py:62
#: ../xlgui/panel/radio.py:200
msgid "Name:"
msgstr "Nosaukums:"

#: ../xlgui/widgets/filter.py:76
msgid "Match any of the criteria"
msgstr "Atrast atbilstības jebkuram kritērijam"

#: ../xlgui/widgets/filter.py:78
msgid "Randomize results"
msgstr "Sajaukt rezultātus"

#: ../xlgui/widgets/filter.py:94
msgid "Limit to: "
msgstr "Ierobežot līdz: "

#: ../xlgui/widgets/filter.py:104
msgid " tracks"
msgstr ""

#: ../xlgui/widgets/playback.py:95
#: ../xlgui/widgets/info.py:71
msgid "Not Playing"
msgstr "Neatskaņo"

#: ../xlgui/widgets/playback.py:744
#, python-format
msgid "Seeking: %s"
msgstr ""

#: ../xlgui/widgets/playback.py:1020
msgid "Move"
msgstr ""

#: ../xlgui/widgets/playback.py:1166
msgid "New Marker"
msgstr ""

#: ../xlgui/widgets/playback.py:1265
msgid "Muted"
msgstr "Apklusināts"

#. TRANSLATORS: Volume percentage
#: ../xlgui/widgets/playback.py:1271
#, python-format
msgid "%d%%"
msgstr ""

#: ../xlgui/widgets/playback.py:1274
msgid "Full Volume"
msgstr "Pilns skaļums"

#: ../xlgui/widgets/info.py:65
msgid ""
"<span size=\"x-large\" weight=\"bold\">$title</span>\n"
"by $artist\n"
"from $album"
msgstr ""

#: ../xlgui/widgets/info.py:426
msgid "Various"
msgstr ""

#: ../xlgui/widgets/info.py:445
#, python-format
msgid "%(track_count)d in total (%(total_duration)s)"
msgstr ""

#: ../xlgui/widgets/info.py:602
#, python-format
msgid "%d in collection"
msgstr ""

#: ../xlgui/widgets/info.py:624
#: ../xlgui/widgets/info.py:631
#, python-format
msgid "%d showing"
msgstr ""

#: ../xlgui/widgets/info.py:628
#: ../xlgui/widgets/info.py:635
#, python-format
msgid "%d selected"
msgstr ""

#: ../xlgui/widgets/queue.py:87
msgid "Queue"
msgstr ""

#: ../xlgui/widgets/queue.py:89
#, python-format
msgid "Queue (%d)"
msgstr ""

#. TRANSLATORS: Title of the track number column
#: ../xlgui/widgets/playlist_columns.py:217
#: ../xlgui/panel/flatplaylist.py:100
msgid "#"
msgstr "#"

#: ../xlgui/widgets/playlist_columns.py:218
msgid "Track Number"
msgstr "Dziesmas numurs"

#: ../xlgui/widgets/playlist_columns.py:225
#: ../xlgui/properties.py:69
#: ../xlgui/panel/flatplaylist.py:108
#: ../xlgui/panel/playlists.py:235
#: ../plugins/cd/cdprefs.py:106
#: ../plugins/minimode/minimode_preferences.py:93
msgid "Title"
msgstr "Nosaukums"

<<<<<<< HEAD
#: ../xlgui/widgets/playlist_columns.py:232 ../xlgui/properties.py:63
#: ../xlgui/panel/collection.py:173 ../xlgui/panel/playlists.py:234
#: ../data/ui/widgets/tracklist_info.ui.h:2 ../plugins/cd/cdprefs.py:107
=======
#: ../xlgui/widgets/playlist_columns.py:232
#: ../xlgui/properties.py:63
#: ../xlgui/panel/collection.py:173
#: ../xlgui/panel/playlists.py:234
#: ../data/ui/widgets/tracklist_info.ui.h:2
#: ../plugins/cd/cdprefs.py:107
>>>>>>> 188b3494
#: ../plugins/minimode/minimode_preferences.py:94
#: ../plugins/jamendo/ui/jamendo_panel.ui.h:17
msgid "Artist"
msgstr "Izpildītājs"

#: ../xlgui/widgets/playlist_columns.py:239
#: ../xlgui/properties.py:72
#: ../data/ui/trackproperties_dialog_cover_row.ui.h:12
#: ../plugins/cd/cdprefs.py:108
#: ../plugins/minimode/minimode_preferences.py:95
msgid "Composer"
msgstr "Komponists"

<<<<<<< HEAD
#: ../xlgui/widgets/playlist_columns.py:246 ../xlgui/properties.py:64
#: ../xlgui/panel/collection.py:176 ../xlgui/panel/playlists.py:236
#: ../data/ui/widgets/tracklist_info.ui.h:1 ../plugins/cd/cdprefs.py:109
=======
#: ../xlgui/widgets/playlist_columns.py:246
#: ../xlgui/properties.py:64
#: ../xlgui/panel/collection.py:176
#: ../xlgui/panel/playlists.py:236
#: ../data/ui/widgets/tracklist_info.ui.h:1
#: ../plugins/cd/cdprefs.py:109
>>>>>>> 188b3494
#: ../plugins/minimode/minimode_preferences.py:96
#: ../plugins/jamendo/ui/jamendo_panel.ui.h:18
msgid "Album"
msgstr "Albūms"

#: ../xlgui/widgets/playlist_columns.py:253
#: ../xlgui/properties.py:80
#: ../xlgui/panel/playlists.py:237
#: ../plugins/cd/cdprefs.py:110
#: ../plugins/minimode/minimode_preferences.py:97
msgid "Length"
msgstr "Ilgums"

#: ../xlgui/widgets/playlist_columns.py:260
#: ../xlgui/properties.py:75
msgid "Disc"
msgstr "Disks"

#: ../xlgui/widgets/playlist_columns.py:261
msgid "Disc Number"
msgstr "Diska numurs"

#: ../xlgui/widgets/playlist_columns.py:268
#: ../xlgui/panel/playlists.py:238
#: ../plugins/cd/cdprefs.py:112
#: ../plugins/minimode/minimode_preferences.py:99
#: ../plugins/minimode/controls.py:527
#: ../plugins/jamendo/ui/jamendo_panel.ui.h:9
msgid "Rating"
msgstr "Vērtējums"

<<<<<<< HEAD
#: ../xlgui/widgets/playlist_columns.py:312 ../xlgui/properties.py:59
=======
#: ../xlgui/widgets/playlist_columns.py:312
#: ../xlgui/properties.py:59
>>>>>>> 188b3494
#: ../plugins/cd/cdprefs.py:113
#: ../plugins/minimode/minimode_preferences.py:100
msgid "Date"
msgstr "Datums"

<<<<<<< HEAD
#: ../xlgui/widgets/playlist_columns.py:318 ../xlgui/properties.py:71
#: ../xlgui/panel/playlists.py:241 ../plugins/cd/cdprefs.py:114
=======
#: ../xlgui/widgets/playlist_columns.py:318
#: ../xlgui/properties.py:71
#: ../xlgui/panel/playlists.py:241
#: ../plugins/cd/cdprefs.py:114
>>>>>>> 188b3494
#: ../plugins/minimode/minimode_preferences.py:101
msgid "Genre"
msgstr "Žanrs"

<<<<<<< HEAD
#: ../xlgui/widgets/playlist_columns.py:325 ../xlgui/properties.py:78
=======
#: ../xlgui/widgets/playlist_columns.py:325
#: ../xlgui/properties.py:78
>>>>>>> 188b3494
#: ../plugins/cd/cdprefs.py:115
#: ../plugins/minimode/minimode_preferences.py:102
msgid "Bitrate"
msgstr "Bitu ātrums"

<<<<<<< HEAD
#: ../xlgui/widgets/playlist_columns.py:332 ../xlgui/properties.py:81
#: ../xlgui/panel/playlists.py:244 ../data/ui/collection_manager.ui.h:2
=======
#: ../xlgui/widgets/playlist_columns.py:332
#: ../xlgui/properties.py:81
#: ../xlgui/panel/playlists.py:244
#: ../data/ui/collection_manager.ui.h:2
>>>>>>> 188b3494
#: ../plugins/cd/cdprefs.py:116
#: ../plugins/minimode/minimode_preferences.py:103
msgid "Location"
msgstr "Atrašanās vieta"

<<<<<<< HEAD
#: ../xlgui/widgets/playlist_columns.py:339 ../xlgui/panel/files.py:150
=======
#: ../xlgui/widgets/playlist_columns.py:339
#: ../xlgui/panel/files.py:150
>>>>>>> 188b3494
#: ../plugins/cd/cdprefs.py:117
#: ../plugins/minimode/minimode_preferences.py:104
msgid "Filename"
msgstr "Faila nosaukums"

#: ../xlgui/widgets/playlist_columns.py:346
msgid "Playcount"
msgstr "Reizes atskaņots"

<<<<<<< HEAD
#: ../xlgui/widgets/playlist_columns.py:353 ../xlgui/properties.py:76
#: ../xlgui/panel/playlists.py:170 ../xlgui/panel/playlists.py:245
=======
#: ../xlgui/widgets/playlist_columns.py:353
#: ../xlgui/properties.py:76
#: ../xlgui/panel/playlists.py:170
#: ../xlgui/panel/playlists.py:245
>>>>>>> 188b3494
#: ../plugins/cd/cdprefs.py:120
#: ../plugins/minimode/minimode_preferences.py:107
msgid "BPM"
msgstr "BPM"

<<<<<<< HEAD
#: ../xlgui/widgets/playlist_columns.py:360 ../xlgui/properties.py:86
#: ../xlgui/panel/playlists.py:243 ../plugins/cd/cdprefs.py:119
=======
#: ../xlgui/widgets/playlist_columns.py:360
#: ../xlgui/properties.py:86
#: ../xlgui/panel/playlists.py:243
#: ../plugins/cd/cdprefs.py:119
>>>>>>> 188b3494
#: ../plugins/minimode/minimode_preferences.py:106
msgid "Last played"
msgstr "Atskaņots pēdējais"

<<<<<<< HEAD
#: ../xlgui/widgets/playlist_columns.py:366 ../xlgui/properties.py:79
=======
#: ../xlgui/widgets/playlist_columns.py:366
#: ../xlgui/properties.py:79
>>>>>>> 188b3494
#: ../xlgui/panel/playlists.py:242
msgid "Date added"
msgstr ""

#: ../xlgui/widgets/playlist_columns.py:372
msgid "Schedule"
msgstr ""

<<<<<<< HEAD
#: ../xlgui/widgets/playlist_columns.py:491 ../xlgui/properties.py:77
msgid "Comment"
msgstr ""

#: ../xlgui/widgets/playlist_columns.py:500 ../xlgui/panel/playlists.py:178
=======
#: ../xlgui/widgets/playlist_columns.py:491
#: ../xlgui/properties.py:77
msgid "Comment"
msgstr ""

#: ../xlgui/widgets/playlist_columns.py:500
#: ../xlgui/panel/playlists.py:178
>>>>>>> 188b3494
#: ../xlgui/panel/playlists.py:246
msgid "Grouping"
msgstr ""

#: ../xlgui/widgets/playlist_columns.py:619
msgid "_Resizable"
msgstr ""

#: ../xlgui/widgets/playlist_columns.py:624
msgid "_Autosize"
msgstr ""

#: ../xlgui/widgets/rating.py:261
msgid "Rating:"
msgstr "Vērtējums:"

#: ../xlgui/widgets/playlist.py:129
msgid "Shuffle"
msgstr "Sajaukt"

#: ../xlgui/widgets/playlist.py:133
msgid "Repeat"
msgstr "Atkārtot"

#: ../xlgui/widgets/playlist.py:137
msgid "Dynamic"
msgstr "Dinamiska"

#: ../xlgui/widgets/playlist.py:152
msgid "Remove Current Track From Playlist"
msgstr ""

#: ../xlgui/widgets/playlist.py:182
msgid "Randomize Playlist"
msgstr ""

#: ../xlgui/widgets/playlist.py:185
msgid "Randomize Selection"
msgstr ""

#: ../xlgui/widgets/playlist.py:206
#: ../xlgui/oldmenu.py:188
#: ../xlgui/playlist.py:76
#: ../xlgui/panel/radio.py:435
#: ../plugins/droptrayicon/__init__.py:288
msgid "New Playlist"
msgstr "Jauns dziesmu saraksts"

#: ../xlgui/widgets/playlist.py:226
#: ../xlgui/oldmenu.py:244
msgid "Rename"
msgstr "Pārdēvēt"

#: ../xlgui/widgets/playlist.py:266
msgid "Stop Playback After This Track"
msgstr ""

#: ../xlgui/widgets/playlist.py:273
msgid "Continue Playback After This Track"
msgstr ""

#: ../xlgui/widgets/playlist.py:534
msgid "Requires plugins providing dynamic playlists"
msgstr "Vajadzīgs spraudnis dinamisko dziesmu saraksta atbalstam"

<<<<<<< HEAD
#: ../xlgui/widgets/playlist.py:538 ../data/ui/playlist.ui.h:3
=======
#: ../xlgui/widgets/playlist.py:538
#: ../data/ui/playlist.ui.h:3
>>>>>>> 188b3494
msgid "Dynamically add similar tracks to the playlist"
msgstr "Dinamiski pievienot līdzīgos celiņus dziesmu sarakstam"

#: ../xlgui/widgets/dialogs.py:283
msgid "Enter the URL to open"
msgstr "Ievadi saiti ko atvērt"

#: ../xlgui/widgets/dialogs.py:284
msgid "Open URL"
msgstr "Atvērt saiti"

#: ../xlgui/widgets/dialogs.py:552
msgid "Select File Type (by Extension)"
msgstr ""

#: ../xlgui/widgets/dialogs.py:608
msgid "Choose Media to Open"
msgstr ""

#: ../xlgui/widgets/dialogs.py:619
msgid "Supported Files"
msgstr "Atbalstītie faili"

#: ../xlgui/widgets/dialogs.py:621
msgid "Music Files"
msgstr "Audio Faili"

#: ../xlgui/widgets/dialogs.py:623
#: ../xlgui/widgets/dialogs.py:781
msgid "Playlist Files"
msgstr "Saraksta faili"

#: ../xlgui/widgets/dialogs.py:625
#: ../xlgui/widgets/dialogs.py:783
#: ../xlgui/preferences/plugin.py:201
msgid "All Files"
msgstr "Visi faili"

#: ../xlgui/widgets/dialogs.py:699
msgid "Choose Directory to Open"
msgstr ""

#: ../xlgui/widgets/dialogs.py:770
#: ../xlgui/menu.py:87
#: ../xlgui/oldmenu.py:192
msgid "Import Playlist"
msgstr ""

#: ../xlgui/widgets/dialogs.py:863
msgid "Export Current Playlist"
msgstr ""

#: ../xlgui/widgets/dialogs.py:874
msgid "Use relative paths to tracks"
msgstr ""

#: ../xlgui/widgets/dialogs.py:929
#, python-format
msgid "Playlist saved as <b>%s</b>."
msgstr ""

#: ../xlgui/widgets/dialogs.py:943
#, python-format
msgid "Close %s"
msgstr "Aizvērt %s"

#: ../xlgui/widgets/dialogs.py:944
#, python-format
msgid "<b>Save changes to %s before closing?</b>"
msgstr "<b>Saglabāt izmaiņas %s pirms aizvērt?</b>"

#: ../xlgui/widgets/dialogs.py:945
msgid "Your changes will be lost if you don't save them"
msgstr "Jūsu veiktās izmaiņas būs zaudētas, ja nesaglabāsiet tās"

#: ../xlgui/widgets/dialogs.py:947
msgid "Close Without Saving"
msgstr "Aizvērt Bez Saglabāšanas"

#: ../xlgui/widgets/dialogs.py:1303
msgid "Yes to all"
msgstr ""

#: ../xlgui/widgets/dialogs.py:1311
msgid "No to all"
msgstr ""

#: ../xlgui/widgets/dialogs.py:1336
#: ../xlgui/properties.py:1209
#, python-format
msgid "Saved %(count)s of %(total)s."
msgstr ""

#: ../xlgui/widgets/dialogs.py:1456
#, python-format
msgid "Error occurred while copying %s: %s"
msgstr ""

#: ../xlgui/widgets/dialogs.py:1465
#, python-format
msgid "File exists, overwrite %s ?"
msgstr ""

#: ../xlgui/widgets/dialogs.py:1516
msgid "Playlist name:"
msgstr ""

#: ../xlgui/widgets/dialogs.py:1517
msgid "Add new playlist..."
msgstr ""

#: ../xlgui/widgets/dialogs.py:1526
#: ../xlgui/panel/playlists.py:755
#: ../xlgui/panel/playlists.py:838
msgid "You did not enter a name for your playlist"
msgstr "Jūs neievadījāt nosaukumu dziesmu sarakstam"

#: ../xlgui/widgets/dialogs.py:1529
#: ../xlgui/panel/playlists.py:321
#: ../xlgui/panel/playlists.py:761
#: ../xlgui/panel/playlists.py:845
msgid "The playlist name you entered is already in use."
msgstr "Dziesmu saraksta ievadītais nosaukums jau eksistē."

<<<<<<< HEAD
#: ../xlgui/widgets/notebook.py:146 ../xlgui/menu.py:115
=======
#: ../xlgui/widgets/notebook.py:146
#: ../xlgui/menu.py:115
>>>>>>> 188b3494
msgid "Close Tab"
msgstr "Aizvērt Cilni"

#: ../xlgui/main.py:111
msgid "$title (by $artist)"
msgstr ""

#: ../xlgui/main.py:466
msgid "Toggle: Stop after Selected Track"
msgstr ""

#: ../xlgui/main.py:569
#: ../plugins/previewdevice/__init__.py:365
msgid "Playback error encountered!"
msgstr ""

#: ../xlgui/main.py:576
#, python-format
msgid "Buffering: %d%%..."
msgstr "Buffero: %d%%..."

#: ../xlgui/main.py:628
#: ../plugins/previewdevice/__init__.py:376
msgid "Continue Playback"
msgstr ""

#: ../xlgui/main.py:632
#: ../xlgui/main.py:820
#: ../plugins/previewdevice/__init__.py:347
#: ../plugins/previewdevice/__init__.py:380
msgid "Pause Playback"
msgstr ""

#: ../xlgui/main.py:774
#: ../xlgui/menu.py:103
msgid "Playlist export failed!"
msgstr ""

#: ../xlgui/main.py:832
#: ../data/ui/main.ui.h:7
#: ../plugins/previewdevice/__init__.py:358
msgid "Start Playback"
msgstr ""

#: ../xlgui/tray.py:148
msgid "Exaile Music Player"
msgstr "Exaile Mūzikas Atskaņotājs"

#: ../xlgui/menu.py:52
msgid "_New Playlist"
msgstr "_Jauns Dziesmu saraksts"

#: ../xlgui/menu.py:71
msgid "Open _URL"
msgstr "Atvērt _adresi"

#: ../xlgui/menu.py:81
msgid "Open Directories"
msgstr ""

#: ../xlgui/menu.py:109
msgid "_Export Current Playlist"
msgstr ""

#: ../xlgui/menu.py:124
#: ../xlgui/preferences/widgets.py:70
msgid "Restart"
msgstr ""

#: ../xlgui/menu.py:147
msgid "_Collection"
msgstr ""

#: ../xlgui/menu.py:151
msgid "_Queue"
msgstr ""

#: ../xlgui/menu.py:158
msgid "C_overs"
msgstr ""

#: ../xlgui/menu.py:190
msgid "_Playlist Utilities Bar"
msgstr ""

#: ../xlgui/menu.py:192
msgid "_Columns"
msgstr "_Kolonnas"

#: ../xlgui/menu.py:199
msgid "C_lear playlist"
msgstr ""

#: ../xlgui/menu.py:215
msgid "_Device Manager"
msgstr ""

#: ../xlgui/menu.py:218
msgid "Re_scan Collection"
msgstr ""

#: ../xlgui/menu.py:221
msgid "Track _Properties"
msgstr ""

#: ../xlgui/progress.py:79
msgid "Cancel"
msgstr ""

#: ../xlgui/properties.py:51
msgid "Original album"
msgstr ""

#: ../xlgui/properties.py:52
msgid "Lyricist"
msgstr "Dziesminieks"

#: ../xlgui/properties.py:54
msgid "Website"
msgstr "Mājas lapas"

#: ../xlgui/properties.py:55
#: ../xlgui/cover.py:793
msgid "Cover"
msgstr ""

#: ../xlgui/properties.py:56
msgid "Original artist"
msgstr ""

#: ../xlgui/properties.py:57
msgid "Author"
msgstr "Autors"

#: ../xlgui/properties.py:58
msgid "Original date"
msgstr ""

#: ../xlgui/properties.py:60
msgid "Arranger"
msgstr "Sastādītājs"

#: ../xlgui/properties.py:61
#: ../data/ui/trackproperties_dialog_cover_row.ui.h:10
msgid "Conductor"
msgstr "Vadītājs"

#: ../xlgui/properties.py:62
msgid "Performer"
msgstr "Izpildītājs"

#: ../xlgui/properties.py:65
msgid "Copyright"
msgstr "Autortiesības"

#: ../xlgui/properties.py:66
#: ../plugins/lyricsviewer/__init__.py:62
#: ../plugins/lyricsviewer/lyricsviewer.ui.h:1
#: ../plugins/lyricsviewer/PLUGININFO:5
#: ../plugins/lyricsfly/PLUGININFO:5
#: ../plugins/lyricwiki/PLUGININFO:5
msgid "Lyrics"
msgstr "Dziesmu vārdi"

#: ../xlgui/properties.py:67
#: ../plugins/jamendo/ui/jamendo_panel.ui.h:20
msgid "Track"
msgstr "Dziesma"

#: ../xlgui/properties.py:68
#: ../data/ui/preferences/plugin.ui.h:2
msgid "Version"
msgstr "Versija"

#: ../xlgui/properties.py:70
msgid "ISRC"
msgstr "IESK"

#: ../xlgui/properties.py:73
msgid "Encoded by"
msgstr ""

#: ../xlgui/properties.py:74
msgid "Organization"
msgstr "Organizācija"

#: ../xlgui/properties.py:83
msgid "Modified"
msgstr "Mainīts"

#: ../xlgui/properties.py:85
msgid "Times played"
msgstr ""

#: ../xlgui/properties.py:244
msgid "Writing of tags failed"
msgstr ""

#: ../xlgui/properties.py:245
msgid ""
"Tags could not be written to the following files:\n"
"{files}"
msgstr ""

#: ../xlgui/properties.py:270
#, python-format
msgid "Editing track %(current)d of %(total)d"
msgstr ""

#: ../xlgui/properties.py:438
msgid "Apply changes before closing?"
msgstr ""

#: ../xlgui/properties.py:439
msgid "Your changes will be lost if you do not apply them now."
msgstr ""

#: ../xlgui/properties.py:614
#, python-format
msgid "%s:"
msgstr ""

#. TRANSLATORS: This is the 'of' between numbers in fields like
#. tracknumber, discnumber, etc. in the tagger.
#: ../xlgui/properties.py:820
msgid "of:"
msgstr ""

#: ../xlgui/properties.py:909
msgid "JPEG image"
msgstr ""

#: ../xlgui/properties.py:915
msgid "PNG image"
msgstr ""

#: ../xlgui/properties.py:919
msgid "Image"
msgstr ""

#: ../xlgui/properties.py:926
msgid "Linked image"
msgstr ""

#: ../xlgui/properties.py:1036
#: ../xlgui/cover.py:1104
msgid "{width}x{height} pixels"
msgstr ""

#: ../xlgui/properties.py:1038
msgid "{format} ({width}x{height} pixels)"
msgstr ""

#: ../xlgui/properties.py:1051
msgid "Select image to set as cover"
msgstr ""

#: ../xlgui/properties.py:1060
msgid "Supported image formats"
msgstr ""

#: ../xlgui/properties.py:1183
msgid "Apply current value to all tracks"
msgstr "Pielikt esošo vērtību visiem celiņiem"

#: ../xlgui/cover.py:112
msgid "{outstanding} covers left to fetch"
msgstr ""

#: ../xlgui/cover.py:113
msgid "All covers fetched"
msgstr ""

#: ../xlgui/cover.py:138
msgid "Collecting albums and covers..."
msgstr ""

#: ../xlgui/cover.py:493
msgid "Show Cover"
msgstr "Pārādīt Vāciņu"

#: ../xlgui/cover.py:494
msgid "Fetch Cover"
msgstr "Lejuplādēt Vāciņu"

#: ../xlgui/cover.py:495
msgid "Remove Cover"
msgstr "Aizvākt Vāciņu"

#: ../xlgui/cover.py:795
#, python-format
msgid "Cover for %s"
msgstr ""

#: ../xlgui/cover.py:957
#, python-format
msgid "Cover options for %(artist)s - %(album)s"
msgstr ""

#: ../xlgui/cover.py:990
msgid "Loading..."
msgstr ""

#: ../xlgui/cover.py:1062
msgid "No covers found."
msgstr ""

#: ../xlgui/cover.py:1063
msgid ""
"None of the enabled sources has a cover for this track, try enabling more "
"sources."
msgstr ""

#: ../xlgui/devices.py:76
msgid "Icon"
msgstr "Ikona"

#: ../xlgui/devices.py:81
msgid "Device"
msgstr "Iekārta"

#: ../xlgui/devices.py:88
msgid "Driver"
msgstr "Draivers"

#: ../xlgui/__init__.py:296
msgid "Scanning collection..."
msgstr "Skenē kolekciju..."

#: ../xlgui/__init__.py:380
#, python-format
msgid "Scanning %s..."
msgstr "Skenē %s"

#: ../xlgui/oldmenu.py:72
msgid "Toggle Queue"
msgstr ""

#: ../xlgui/oldmenu.py:118
msgid "Queue Items"
msgstr "Sarindot ieraktus"

#: ../xlgui/oldmenu.py:121
#: ../data/ui/trackproperties_dialog.ui.h:7
msgid "Properties"
msgstr "Parametri"

#: ../xlgui/oldmenu.py:185
msgid "New Station"
msgstr "Jauna stacija"

#: ../xlgui/oldmenu.py:190
msgid "New Smart Playlist"
msgstr "Jauns \"Smart\" Dziesmu saraksts"

#: ../xlgui/oldmenu.py:246
msgid "Edit"
msgstr "Rediģēt"

#: ../xlgui/oldmenu.py:249
msgid "Export Playlist"
msgstr ""

#: ../xlgui/oldmenu.py:251
msgid "Export Files"
msgstr ""

#: ../xlgui/oldmenu.py:254
msgid "Delete Playlist"
msgstr "Dzēst dziesmu sarakstu"

#: ../xlgui/oldmenu.py:268
msgid "Choose directory to export files to"
msgstr ""

<<<<<<< HEAD
#: ../xlgui/oldmenu.py:278 ../xlgui/panel/playlists.py:1178
=======
#: ../xlgui/oldmenu.py:278
#: ../xlgui/panel/playlists.py:1178
>>>>>>> 188b3494
msgid "Are you sure you want to permanently delete the selected playlist?"
msgstr ""
"Vai esat pārliecināts, ka vēlaties neatgriezeniski dzēst izvēlēto dziesmu "
"sarakstu?"

#: ../xlgui/oldmenu.py:291
msgid "Enter the new name you want for your playlist"
msgstr "Ievadiet jaunu nosaukumu dziesmu sarakstam"

#: ../xlgui/oldmenu.py:292
msgid "Rename Playlist"
msgstr "Pārdēvēt Dziesmu Sarakstu"

<<<<<<< HEAD
#: ../xlgui/oldmenu.py:331 ../plugins/multialarmclock/malrmclk.ui.h:2
=======
#: ../xlgui/oldmenu.py:331
#: ../plugins/multialarmclock/malrmclk.ui.h:2
>>>>>>> 188b3494
msgid "Remove"
msgstr "Noņemt"

#: ../xlgui/playlist.py:77
msgid "Drop here to create a new playlist"
msgstr ""

#: ../xlgui/playlist.py:137
msgid "Recently Closed Tabs"
msgstr ""

#: ../xlgui/playlist.py:214
#, python-format
msgid "Playlist %d"
msgstr "Dziesmu saraksts %d"

#: ../xlgui/playlist.py:394
msgid "{playlist_name} ({track_count} tracks, closed {minutes} min ago)"
msgstr ""

#: ../xlgui/playlist.py:400
msgid "{playlist_name} ({track_count} tracks, closed {seconds} sec ago)"
msgstr ""

#: ../xlgui/collection.py:115
msgid "Add a Directory"
msgstr ""

#: ../xlgui/collection.py:134
msgid "Directory not added."
msgstr ""

#: ../xlgui/collection.py:135
msgid ""
"The directory is already in your collection or is a subdirectory of another "
"directory in your collection."
msgstr ""

#: ../xlgui/panel/device.py:137
#, python-format
msgid "Transferring to %s..."
msgstr ""

#: ../xlgui/panel/radio.py:126
#: ../xlgui/panel/radio.py:490
#: ../xlgui/panel/radio.py:566
msgid "Loading streams..."
msgstr "Ielādē plūsmu..."

#: ../xlgui/panel/radio.py:198
msgid "Add Radio Station"
msgstr "Pievienot Radio staciju"

#: ../xlgui/panel/radio.py:201
#: ../plugins/audioscrobbler/asprefs_pane.ui.h:5
msgid "URL:"
msgstr "Saite:"

#: ../xlgui/panel/radio.py:273
msgid "Saved Stations"
msgstr "Saglabātās Stacijas"

#: ../xlgui/panel/radio.py:274
msgid "Radio Streams"
msgstr "Radio strīmi"

#: ../xlgui/panel/radio.py:304
#: ../plugins/wikipedia/data/wikipanel.ui.h:4
msgid "Refresh"
msgstr "Atjaunot"

#: ../xlgui/panel/radio.py:434
msgid "Enter the name you want for your new playlist"
msgstr "Ievadit nosaukumu jaunajam dziesmu sarakstam"

#: ../xlgui/panel/collection.py:179
msgid "Genre - Artist"
msgstr ""

#: ../xlgui/panel/collection.py:182
msgid "Genre - Album"
msgstr ""

#: ../xlgui/panel/collection.py:185
msgid "Date - Artist"
msgstr ""

#: ../xlgui/panel/collection.py:188
msgid "Date - Album"
msgstr ""

#: ../xlgui/panel/collection.py:191
msgid "Artist - (Date - Album)"
msgstr ""

#: ../xlgui/panel/collection.py:314
msgid "Rescan Collection"
msgstr ""

#. TRANSLATORS: File size column in the file browser
#: ../xlgui/panel/files.py:174
msgid "Size"
msgstr "Izmērs"

#: ../xlgui/panel/files.py:441
#, python-format
msgid "%s KB"
msgstr "%s KB"

#. TRANSLATORS: Logical AND used for smart playlists
#: ../xlgui/panel/playlists.py:64
msgid "and"
msgstr "un"

#. TRANSLATORS: True if haystack is equal to needle
#: ../xlgui/panel/playlists.py:198
msgid "is"
msgstr "ir"

#. TRANSLATORS: True if haystack is not equal to needle
#: ../xlgui/panel/playlists.py:200
msgid "is not"
msgstr "nav"

#. TRANSLATORS: True if the specified tag is present (uses the NullField
#. to compare to __null__)
#: ../xlgui/panel/playlists.py:203
msgid "is set"
msgstr ""

#. TRANSLATORS: True if the specified tag is not present (uses the NullField
#. to compare to __null__)
#: ../xlgui/panel/playlists.py:206
msgid "is not set"
msgstr ""

#. TRANSLATORS: True if haystack contains needle
#: ../xlgui/panel/playlists.py:208
msgid "contains"
msgstr "satur"

#. TRANSLATORS: True if haystack does not contain needle
#: ../xlgui/panel/playlists.py:210
msgid "does not contain"
msgstr "nesatur"

#. TRANSLATORS: True if haystack matches regular expression
#: ../xlgui/panel/playlists.py:212
msgid "regex"
msgstr ""

#. TRANSLATORS: True if haystack does not match regular expression
#: ../xlgui/panel/playlists.py:214
msgid "not regex"
msgstr ""

#. TRANSLATORS: Example: rating >= 5
#: ../xlgui/panel/playlists.py:216
msgid "at least"
msgstr "vismaz"

#. TRANSLATORS: Example: rating <= 3
#: ../xlgui/panel/playlists.py:218
msgid "at most"
msgstr "ne vairāk kā"

#. TRANSLATORS: Example: year < 1999
#: ../xlgui/panel/playlists.py:220
msgid "before"
msgstr "pirms"

#. TRANSLATORS: Example: year > 2002
#: ../xlgui/panel/playlists.py:222
msgid "after"
msgstr "pēc"

#. TRANSLATORS: Example: 1980 <= year <= 1987
#: ../xlgui/panel/playlists.py:224
msgid "between"
msgstr "starp"

#: ../xlgui/panel/playlists.py:225
msgid "greater than"
msgstr "lielāks par"

#: ../xlgui/panel/playlists.py:226
msgid "less than"
msgstr "mazāks par"

#. TRANSLATORS: Example: track has been added in the last 2 days
#: ../xlgui/panel/playlists.py:228
msgid "in the last"
msgstr ""

#. TRANSLATORS: Example: track has not been added in the last 5 hours
#: ../xlgui/panel/playlists.py:230
msgid "not in the last"
msgstr ""

#: ../xlgui/panel/playlists.py:239
msgid "Plays"
msgstr "Atskaņojumi"

#: ../xlgui/panel/playlists.py:240
msgid "Year"
msgstr "Gads"

#. TRANSLATORS: Playlist title suggestion with more
#. than two values
#: ../xlgui/panel/playlists.py:424
#: ../xlgui/panel/playlists.py:438
#: ../xlgui/panel/playlists.py:452
#, python-format
msgid "%(first)s, %(second)s and others"
msgstr ""

#. TRANSLATORS: Playlist title suggestion with two values
#: ../xlgui/panel/playlists.py:429
#: ../xlgui/panel/playlists.py:443
#: ../xlgui/panel/playlists.py:457
#, python-format
msgid "%(first)s and %(second)s"
msgstr ""

#: ../xlgui/panel/playlists.py:675
msgid "Smart Playlists"
msgstr "Automātiskie saraksti"

#: ../xlgui/panel/playlists.py:678
msgid "Custom Playlists"
msgstr "Paša saraksti"

#: ../xlgui/panel/playlists.py:733
msgid "Add Smart Playlist"
msgstr "Pievienot automātisko sarakstu"

#: ../xlgui/panel/playlists.py:808
msgid "Edit Smart Playlist"
msgstr "Labot automātisko sarakstu"

#: ../xlgui/panel/playlists.py:1125
#, python-format
msgid "Exporting %s"
msgstr ""

#: ../xlgui/preferences/playback.py:35
msgid "Playback"
msgstr ""

#: ../xlgui/preferences/plugin.py:40
#: ../xlgui/preferences/__init__.py:124
msgid "Plugins"
msgstr "Papildinājumi"

#: ../xlgui/preferences/plugin.py:92
#: ../plugins/grouptagger/gt_common.py:64
#: ../plugins/grouptagger/gt_widgets.py:58
msgid "Uncategorized"
msgstr ""

#: ../xlgui/preferences/plugin.py:135
msgid "Could not load plugin info!"
msgstr ""

#: ../xlgui/preferences/plugin.py:137
#, python-format
msgid "Failed plugin: %s"
msgid_plural "Failed plugins: %s"
msgstr[0] ""
msgstr[1] ""

#: ../xlgui/preferences/plugin.py:167
#: ../xlgui/preferences/plugin.py:261
msgid "Could not disable plugin!"
msgstr ""

#: ../xlgui/preferences/plugin.py:177
#: ../xlgui/preferences/plugin.py:255
msgid "Could not enable plugin!"
msgstr ""

#: ../xlgui/preferences/plugin.py:185
msgid "Choose a Plugin"
msgstr ""

#: ../xlgui/preferences/plugin.py:194
msgid "Plugin Archives"
msgstr ""

#: ../xlgui/preferences/plugin.py:213
msgid "Plugin file installation failed!"
msgstr ""

#: ../xlgui/preferences/cover.py:38
#: ../plugins/musicbrainzcovers/PLUGININFO:5
#: ../plugins/lastfmcovers/PLUGININFO:5
#: ../plugins/amazoncovers/PLUGININFO:5
msgid "Covers"
msgstr ""

#: ../xlgui/preferences/appearance.py:34
#: ../plugins/osd/osd_preferences.ui.h:9
msgid "Appearance"
msgstr ""

#: ../xlgui/preferences/collection.py:23
#: ../data/ui/panel/device.ui.h:1
#: ../data/ui/panel/collection.ui.h:1
msgid "Collection"
msgstr "Kolekcija"

#. TRANSLATORS: Grammatical articles that are ignored while sorting the
#. collection panel. For example, in French locales this could be
#. the space-separated list "l' la le les".
#. If this practice is not common in your locale, simply
#. translate this to an empty string.
#: ../xlgui/preferences/collection.py:34
msgid "the"
msgstr ""

#: ../xlgui/preferences/collection.py:56
msgid "Reset to Defaults"
msgstr ""

#: ../xlgui/preferences/widgets.py:66
msgid "Restart Exaile?"
msgstr ""

#: ../xlgui/preferences/widgets.py:68
msgid "A restart is required for this change to take effect."
msgstr ""

#: ../xlgui/preferences/widgets.py:619
msgid "Action"
msgstr ""

#: ../xlgui/preferences/widgets.py:627
msgid "Shortcut"
msgstr ""

#: ../xlgui/preferences/playlists.py:34
#: ../data/ui/panel/playlists.ui.h:1
msgid "Playlists"
msgstr "Dziesmu saraksti"

#: ../data/ui/about_dialog.ui.h:1
msgid "About Exaile"
msgstr "Par Exaile"

#: ../data/ui/about_dialog.ui.h:2
msgid "&#xA9; 2009-2012"
msgstr ""

#: ../data/ui/about_dialog.ui.h:3
msgid ""
"Copyright (C) 2008-2010 Adam Olsen <arolsen@gmail.com> \n"
"\n"
"This program is free software; you can redistribute it and/or modify\n"
"it under the terms of the GNU General Public License as published by\n"
"the Free Software Foundation; either version 2 of the License, or\n"
"(at your option) any later version.\n"
"\n"
"This program is distributed in the hope that it will be useful,\n"
"but WITHOUT ANY WARRANTY; without even the implied warranty of\n"
"MERCHANTABILITY or FITNESS FOR A PARTICULAR PURPOSE.  See the\n"
"GNU General Public License for more details.\n"
"\n"
"You should have received a copy of the GNU General Public License along\n"
"with this program; if not, write to the Free Software Foundation, Inc.,\n"
"51 Franklin Street, Fifth Floor, Boston, MA 02110-1301 USA.\n"
msgstr ""

#: ../data/ui/about_dialog.ui.h:20
msgctxt "About dialog translator credits"
msgid "Unknown translator"
msgstr ""

#: ../data/ui/covermanager.ui.h:1
msgid "Cover Manager"
msgstr ""

#: ../data/ui/covermanager.ui.h:2
msgid "_Fetch Covers"
msgstr ""

#: ../data/ui/playlist.ui.h:1
msgid "Shuffle playback order"
msgstr ""

#: ../data/ui/playlist.ui.h:2
msgid "Repeat playback"
msgstr ""

#: ../data/ui/playlist.ui.h:4
msgid "_Search:"
msgstr ""

#: ../data/ui/coverchooser.ui.h:1
msgid "Cover Finder"
msgstr "Vāciņa Meklētājs"

#: ../data/ui/coverchooser.ui.h:2
msgid "The origin of this cover"
msgstr ""

#: ../data/ui/coverchooser.ui.h:3
msgid "_Set as Cover"
msgstr ""

#: ../data/ui/main.ui.h:1
msgid "_File"
msgstr "_Fails"

#: ../data/ui/main.ui.h:2
msgid "_Edit"
msgstr "R_ediģēt"

#: ../data/ui/main.ui.h:3
msgid "_View"
msgstr "_Skatīt"

#: ../data/ui/main.ui.h:4
msgid "_Tools"
msgstr "_Rīki"

#: ../data/ui/main.ui.h:5
msgid "_Help"
msgstr "_Palīdzība"

#: ../data/ui/main.ui.h:6
msgid "Previous Track"
msgstr "Iepriekšējā dziesma"

#: ../data/ui/main.ui.h:8
msgid ""
"Stop Playback\n"
"\n"
"Right Click for Stop After Track Feature"
msgstr ""

#: ../data/ui/main.ui.h:11
msgid "Next Track"
msgstr "Nākamā dziesma"

#: ../data/ui/main.ui.h:12
msgid "0:00 / 0:00"
msgstr "0:00 / 0:00"

#: ../data/ui/trackproperties_dialog.ui.h:1
msgid "Track Properties"
msgstr ""

#: ../data/ui/trackproperties_dialog.ui.h:2
msgid "A_dd tag"
msgstr ""

#: ../data/ui/trackproperties_dialog.ui.h:3
msgid "_Remove tag"
msgstr ""

#: ../data/ui/trackproperties_dialog.ui.h:4
msgid "ab &#x2192; A_b"
msgstr ""

#: ../data/ui/trackproperties_dialog.ui.h:5
msgid "Uppercase first letter of all tags"
msgstr ""

#: ../data/ui/trackproperties_dialog.ui.h:8
msgid "_Previous"
msgstr ""

#: ../data/ui/trackproperties_dialog.ui.h:9
msgid "_Next"
msgstr ""

#: ../data/ui/trackproperties_dialog_cover_row.ui.h:1
msgid "Other"
msgstr ""

#: ../data/ui/trackproperties_dialog_cover_row.ui.h:2
msgid "32x32 pixels 'file icon' (PNG only)"
msgstr ""

#: ../data/ui/trackproperties_dialog_cover_row.ui.h:3
msgid "Other file icon"
msgstr ""

#: ../data/ui/trackproperties_dialog_cover_row.ui.h:4
msgid "Cover (front)"
msgstr ""

#: ../data/ui/trackproperties_dialog_cover_row.ui.h:5
msgid "Cover (back)"
msgstr ""

#: ../data/ui/trackproperties_dialog_cover_row.ui.h:6
msgid "Leaflet page"
msgstr ""

#: ../data/ui/trackproperties_dialog_cover_row.ui.h:7
msgid "Media (e.g. label side of CD)"
msgstr ""

#: ../data/ui/trackproperties_dialog_cover_row.ui.h:8
msgid "Lead artist/lead performer/soloist"
msgstr ""

#: ../data/ui/trackproperties_dialog_cover_row.ui.h:9
msgid "Artist/performer"
msgstr ""

#: ../data/ui/trackproperties_dialog_cover_row.ui.h:11
msgid "Band/Orchestra"
msgstr ""

#: ../data/ui/trackproperties_dialog_cover_row.ui.h:13
msgid "Lyricist/text writer"
msgstr ""

#: ../data/ui/trackproperties_dialog_cover_row.ui.h:14
msgid "Recording Location"
msgstr ""

#: ../data/ui/trackproperties_dialog_cover_row.ui.h:15
msgid "During recording"
msgstr ""

#: ../data/ui/trackproperties_dialog_cover_row.ui.h:16
msgid "During performance"
msgstr ""

#: ../data/ui/trackproperties_dialog_cover_row.ui.h:17
msgid "Movie/video screen capture"
msgstr ""

#: ../data/ui/trackproperties_dialog_cover_row.ui.h:18
msgid "A bright coloured fish"
msgstr ""

#: ../data/ui/trackproperties_dialog_cover_row.ui.h:19
msgid "Illustration"
msgstr ""

#: ../data/ui/trackproperties_dialog_cover_row.ui.h:20
msgid "Band/artist logotype"
msgstr ""

#: ../data/ui/trackproperties_dialog_cover_row.ui.h:21
msgid "Publisher/Studio logotype"
msgstr ""

#: ../data/ui/trackproperties_dialog_cover_row.ui.h:22
msgid "Click or drag files here to change the cover image"
msgstr ""

#: ../data/ui/trackproperties_dialog_cover_row.ui.h:23
msgid "Type:"
msgstr ""

#: ../data/ui/trackproperties_dialog_cover_row.ui.h:24
#: ../data/ui/preferences/plugin.ui.h:8
msgid "Description:"
msgstr "Apraksts:"

#: ../data/ui/collection_manager.ui.h:1
msgid "Collection Manager"
msgstr "Kolekcijas Menedžeris"

#: ../data/ui/collection_manager.ui.h:3
msgid "Monitored"
msgstr ""

#: ../data/ui/panel/flatplaylist.ui.h:1
#: ../data/ui/panel/radio.ui.h:1
msgid "Radio"
msgstr "Radio"

#: ../data/ui/panel/flatplaylist.ui.h:2
msgid "Append All Tracks to Playlist"
msgstr ""

#: ../data/ui/panel/flatplaylist.ui.h:3
msgid "Import CD"
msgstr ""

#: ../data/ui/panel/radio.ui.h:2
msgid "Add Station"
msgstr "Pievienot Staciju"

#: ../data/ui/panel/files.ui.h:1
msgid "Files"
msgstr "Faili"

#: ../data/ui/panel/files.ui.h:2
msgid "Previous visited directory"
msgstr ""

#: ../data/ui/panel/files.ui.h:3
msgid "Next visited directory"
msgstr ""

#: ../data/ui/panel/files.ui.h:4
msgid "Up one directory"
msgstr ""

#: ../data/ui/panel/files.ui.h:5
msgid "Refresh directory listing"
msgstr ""

#: ../data/ui/panel/files.ui.h:6
msgid "Home directory"
msgstr ""

#: ../data/ui/panel/files.ui.h:7
#: ../data/ui/panel/collection.ui.h:6
msgid "Search: "
msgstr "Meklēt: "

#: ../data/ui/panel/files.ui.h:8
#: ../data/ui/panel/collection.ui.h:7
msgid "Clear search field"
msgstr ""

#: ../data/ui/panel/collection.ui.h:2
msgid "<b>Collection is empty.</b>"
msgstr ""

#: ../data/ui/panel/collection.ui.h:3
msgid "Add Music"
msgstr ""

#: ../data/ui/panel/collection.ui.h:4
msgid ""
"Refresh collection view\n"
"(Hold Shift key to rescan the collection)"
msgstr ""

#: ../data/ui/preferences/cover.ui.h:1
msgid "Use covers embedded in tags"
msgstr ""

#: ../data/ui/preferences/cover.ui.h:2
msgid "Use covers from local files"
msgstr ""

#: ../data/ui/preferences/cover.ui.h:3
msgid ""
"This option will search for cover image files in \n"
"the same folder as the music file."
msgstr ""

#: ../data/ui/preferences/cover.ui.h:5
msgid "Preferred file names:"
msgstr ""

#: ../data/ui/preferences/cover.ui.h:6
msgid "A comma-separated list of file names without file extensions"
msgstr ""

#: ../data/ui/preferences/cover.ui.h:7
msgid "Fetch covers automatically on playback start"
msgstr ""

#: ../data/ui/preferences/cover.ui.h:8
msgid "Cover Search Order:"
msgstr "Vāciņu meklēšanas kārtība:"

#: ../data/ui/preferences/cover.ui.h:9
msgid "(drag to reorder)"
msgstr "(vilkt lai pārkārtotu)"

#: ../data/ui/preferences/playlists.ui.h:1
#: ../data/ui/preferences/general.ui.h:1
msgid "Open last playlists on startup"
msgstr "Atvērt pēdējos dziesmu sarakstus palaižot programmu"

#: ../data/ui/preferences/playlists.ui.h:2
msgid "Prompt for saving custom playlists on close"
msgstr ""

#: ../data/ui/preferences/playlists.ui.h:3
msgid "Replace content on side pane double click"
msgstr ""

#: ../data/ui/preferences/playlists.ui.h:4
msgid ""
"Instead of appending, tracks added via double click in the panes will "
"replace the content of the current playlist."
msgstr ""

#: ../data/ui/preferences/playlists.ui.h:5
msgid "Appending/Replacing via menu item triggers playback"
msgstr ""

#: ../data/ui/preferences/playlists.ui.h:6
msgid ""
"When using a menu item to add/replace tracks on the playlist, start playback "
"if there is track currently playing. This option was the default behavior "
"before Exaile 0.3.3"
msgstr ""

#: ../data/ui/preferences/playlists.ui.h:7
msgid "Queue tracks by default instead of playing them"
msgstr ""

#: ../data/ui/preferences/playlists.ui.h:8
msgid ""
"When you double click or press enter to play a track in a playlist, queue "
"the track instead of playing it"
msgstr ""

#: ../data/ui/preferences/playback.ui.h:1
#: ../plugins/previewdevice/previewprefs.ui.h:1
msgid "Playback engine: "
msgstr ""

#: ../data/ui/preferences/playback.ui.h:2
#: ../plugins/previewdevice/previewprefs.ui.h:2
msgid "Use fade transitions on user actions"
msgstr ""

#: ../data/ui/preferences/playback.ui.h:3
#: ../plugins/previewdevice/previewprefs.ui.h:3
msgid "Fade duration (ms):"
msgstr ""

#: ../data/ui/preferences/playback.ui.h:4
#: ../plugins/previewdevice/previewprefs.ui.h:4
msgid "Use crossfading (EXPERIMENTAL)"
msgstr ""

#: ../data/ui/preferences/playback.ui.h:5
#: ../plugins/previewdevice/previewprefs.ui.h:5
msgid "Crossfade duration (ms):"
msgstr ""

#: ../data/ui/preferences/playback.ui.h:6
#: ../plugins/previewdevice/previewprefs.ui.h:6
msgid "Audio Sink:  "
msgstr ""

#: ../data/ui/preferences/playback.ui.h:7
#: ../plugins/previewdevice/previewprefs.ui.h:7
msgid "Device:  "
msgstr ""

#: ../data/ui/preferences/playback.ui.h:8
#: ../plugins/previewdevice/previewprefs.ui.h:8
msgid "Custom sink pipeline:"
msgstr ""

#: ../data/ui/preferences/playback.ui.h:9
msgid "Resume playback on start"
msgstr ""

#: ../data/ui/preferences/playback.ui.h:10
msgid "Resume playback in paused state"
msgstr ""

#: ../data/ui/preferences/playback.ui.h:11
msgid "Adding an item to an empty queue begins playback"
msgstr ""

#: ../data/ui/preferences/playback.ui.h:12
msgid "Remove track from queue upon playback"
msgstr ""

#: ../data/ui/preferences/playback.ui.h:13
msgid "Automatically advance to the next track"
msgstr ""

#: ../data/ui/preferences/playback.ui.h:14
#: ../plugins/previewdevice/previewprefs.ui.h:9
msgid "Normal"
msgstr ""

#: ../data/ui/preferences/playback.ui.h:15
#: ../plugins/previewdevice/previewprefs.ui.h:10
msgid "Unified (unstable)"
msgstr ""

#: ../data/ui/preferences/plugin.ui.h:1
msgid "Plugin"
msgstr "Papildinājums"

#: ../data/ui/preferences/plugin.ui.h:3
#: ../plugins/equalizer/equalizer.ui.h:2
msgid "Enabled"
msgstr "Ieslēgts"

#: ../data/ui/preferences/plugin.ui.h:4
msgid "No Plugin Selected"
msgstr ""

#: ../data/ui/preferences/plugin.ui.h:5
msgid "Installed Plugins"
msgstr "Instalētie papildinājumi"

#: ../data/ui/preferences/plugin.ui.h:6
msgid "Authors:"
msgstr "Autori:"

#: ../data/ui/preferences/plugin.ui.h:7
msgid "Version:"
msgstr "Versija:"

#: ../data/ui/preferences/plugin.ui.h:9
msgid "Install"
msgstr "Instalēt"

#: ../data/ui/preferences/plugin.ui.h:10
msgid "<b>No Plugin Selected</b>"
msgstr "<b>Neviens papildinājums nav iezīmēts</b>"

#: ../data/ui/preferences/plugin.ui.h:11
msgid "Available Plugins"
msgstr "Pieejamaie Papildinājumi"

#: ../data/ui/preferences/plugin.ui.h:12
msgid "Install Updates"
msgstr "Instalēt jauninājumus"

#: ../data/ui/preferences/plugin.ui.h:13
msgid "Updates"
msgstr "Jauninājumi"

#: ../data/ui/preferences/plugin.ui.h:14
msgid "Install Plugin File"
msgstr ""

#: ../data/ui/preferences/appearance.ui.h:1
msgid "Show info area"
msgstr ""

#: ../data/ui/preferences/appearance.ui.h:2
msgid "The info area contains the cover art and track information"
msgstr ""

#: ../data/ui/preferences/appearance.ui.h:3
msgid "Show cover art in info area"
msgstr ""

#: ../data/ui/preferences/appearance.ui.h:4
msgid "Always show tab bar"
msgstr ""

#: ../data/ui/preferences/appearance.ui.h:5
msgid "Tab placement:"
msgstr ""

#: ../data/ui/preferences/appearance.ui.h:6
msgid "Playlist font:"
msgstr ""

#: ../data/ui/preferences/appearance.ui.h:7
#: ../plugins/lyricsviewer/lyricsviewer_prefs.ui.h:2
#: ../plugins/grouptagger/gt_prefs.ui.h:2
msgid "Reset to the system font"
msgstr ""

#: ../data/ui/preferences/appearance.ui.h:8
msgid "Display track counts in collection"
msgstr ""

#: ../data/ui/preferences/appearance.ui.h:10
#: ../plugins/minimode/minimode_preferences.ui.h:7
msgid "Use alpha transparency:"
msgstr ""

#: ../data/ui/preferences/appearance.ui.h:11
msgid ""
"Warning: this option can cause display errors if used with a window manager "
"without compositing support."
msgstr ""

#: ../data/ui/preferences/appearance.ui.h:12
msgid "Show tray icon"
msgstr ""

#: ../data/ui/preferences/appearance.ui.h:13
msgid "Minimize to tray"
msgstr ""

#: ../data/ui/preferences/appearance.ui.h:14
msgid "Close to tray"
msgstr ""

#: ../data/ui/preferences/appearance.ui.h:16
msgid "Jump to current song on track change"
msgstr ""

#: ../data/ui/preferences/appearance.ui.h:17
msgid "Show splash screen on startup"
msgstr "Rādīt šļaksta logu palaižot programmu"

#: ../data/ui/preferences/appearance.ui.h:18
msgid "Left"
msgstr ""

#: ../data/ui/preferences/appearance.ui.h:19
msgid "Right"
msgstr ""

#: ../data/ui/preferences/appearance.ui.h:20
msgid "Top"
msgstr ""

#: ../data/ui/preferences/appearance.ui.h:21
msgid "Bottom"
msgstr ""

#: ../data/ui/preferences/preferences_dialog.ui.h:1
msgid "Preferences"
msgstr "Uzstādījumi"

#: ../data/ui/preferences/collection.ui.h:1
msgid ""
"Words to strip from the beginning of artist tags when sorting (space "
"separated):"
msgstr ""

#: ../data/ui/preferences/collection.ui.h:2
msgid "(Right click to reset to defaults)"
msgstr ""

#: ../data/ui/preferences/collection.ui.h:3
msgid "Use file based compilation detection"
msgstr ""

#: ../data/ui/device_manager.ui.h:1
msgid "Device Manager"
msgstr "Ierīces Pārvaldnieks"

#: ../data/ui/device_manager.ui.h:2
msgid "Add Device"
msgstr ""

#: ../data/ui/device_manager.ui.h:3
msgid "Type of device:"
msgstr "Ierīces tips:"

#: ../data/ui/device_manager.ui.h:4
msgid "Detected devices:"
msgstr "Atrastās ierīces:"

#: ../data/ui/device_manager.ui.h:5
msgid "Custom: "
msgstr ""

#: ../data/ui/queue_dialog.ui.h:1
msgid "Queue Manager"
msgstr ""

#: ../plugins/moodbar/__init__.py:163
msgid "Searching for mood..."
msgstr ""

#: ../plugins/moodbar/__init__.py:167
msgid "Mood found."
msgstr ""

#: ../plugins/moodbar/__init__.py:199
msgid "Could not read moodbar."
msgstr ""

#: ../plugins/moodbar/__init__.py:538
msgid "Moodbar executable is not available."
msgstr ""

#: ../plugins/moodbar/moodbarprefs.py:23
#: ../plugins/moodbar/PLUGININFO:3
msgid "Moodbar"
msgstr ""

#: ../plugins/streamripper/__init__.py:72
msgid "Error executing streamripper"
msgstr ""

#: ../plugins/streamripper/srprefs.py:22
#: ../plugins/streamripper/PLUGININFO:3
msgid "Streamripper"
msgstr ""

#: ../plugins/lastfmlove/lastfmlove_preferences.py:31
#: ../plugins/lastfmlove/PLUGININFO:3
msgid "Last.fm Loved Tracks"
msgstr ""

#: ../plugins/lastfmlove/lastfmlove_preferences.py:58
msgid "The API key is invalid."
msgstr ""

#: ../plugins/lastfmlove/lastfmlove_preferences.py:80
#: ../plugins/audioscrobbler/asprefs.py:110
msgid "Please make sure the entered data is correct."
msgstr ""

#: ../plugins/lastfmlove/lastfmlove_preferences.py:93
msgid "Could not start web browser"
msgstr ""

#: ../plugins/lastfmlove/lastfmlove_preferences.py:94
msgid ""
"Please copy the following URL and open it with your web browser:\n"
"<b><a href=\"{url}\">{url}</a></b>"
msgstr ""

#: ../plugins/lastfmlove/__init__.py:122
msgid "Loved"
msgstr ""

#: ../plugins/lastfmlove/__init__.py:123
msgid "Last.fm Loved"
msgstr ""

#: ../plugins/lastfmlove/__init__.py:186
msgid "Love This Track"
msgstr ""

#: ../plugins/lastfmlove/__init__.py:208
msgid "Unlove This Track"
msgstr ""

#: ../plugins/alarmclock/acprefs.py:22
#: ../plugins/alarmclock/PLUGININFO:3
msgid "Alarm Clock"
msgstr ""

#: ../plugins/mainmenubutton/__init__.py:31
msgid "This plugin needs at least PyGTK 2.22 and GTK 2.20."
msgstr ""

#: ../plugins/mainmenubutton/__init__.py:68
msgid "Main Menu"
msgstr ""

#: ../plugins/shoutcast/__init__.py:107
#: ../plugins/shoutcast/__init__.py:164
#: ../plugins/shoutcast/__init__.py:211
#: ../plugins/shoutcast/__init__.py:227
msgid "Contacting Shoutcast server..."
msgstr ""

#: ../plugins/shoutcast/__init__.py:120
#: ../plugins/shoutcast/__init__.py:124
#: ../plugins/shoutcast/__init__.py:177
#: ../plugins/shoutcast/__init__.py:181
#: ../plugins/shoutcast/__init__.py:242
#: ../plugins/shoutcast/__init__.py:247
msgid "Error connecting to Shoutcast server."
msgstr ""

#: ../plugins/shoutcast/__init__.py:267
msgid "Enter the search keywords"
msgstr ""

#: ../plugins/shoutcast/__init__.py:268
msgid "Shoutcast Search"
msgstr ""

#: ../plugins/shoutcast/__init__.py:291
msgid "Search Results"
msgstr ""

#: ../plugins/shoutcast/__init__.py:324
msgid "Search"
msgstr ""

#: ../plugins/lyricsviewer/__init__.py:278
msgid "No lyrics found."
msgstr ""

#: ../plugins/lyricsviewer/__init__.py:303
msgid "Go to: "
msgstr ""

#: ../plugins/lyricsviewer/__init__.py:364
msgid "Any"
msgstr ""

#: ../plugins/lyricsviewer/lyricsviewerprefs.py:21
#: ../plugins/lyricsviewer/PLUGININFO:3
msgid "Lyrics Viewer"
msgstr ""

#: ../plugins/audioscrobbler/asprefs.py:32
#: ../plugins/audioscrobbler/PLUGININFO:3
msgid "AudioScrobbler"
msgstr ""

#: ../plugins/audioscrobbler/asprefs.py:103
msgid "Verification successful"
msgstr ""

#: ../plugins/audioscrobbler/asprefs.py:109
msgid "Verification failed"
msgstr ""

#: ../plugins/audioscrobbler/__init__.py:121
msgid "Enable audioscrobbling"
msgstr ""

#: ../plugins/equalizer/__init__.py:127
#: ../plugins/equalizer/equalizer.ui.h:1
#: ../plugins/equalizer/PLUGININFO:3
msgid "Equalizer"
msgstr ""

#: ../plugins/shutdown/__init__.py:38
#: ../plugins/shutdown/PLUGININFO:3
msgid "Shutdown after Playback"
msgstr ""

#: ../plugins/shutdown/__init__.py:59
msgid "Shutdown scheduled"
msgstr ""

#: ../plugins/shutdown/__init__.py:60
msgid "Computer will be shutdown at the end of playback."
msgstr ""

#: ../plugins/shutdown/__init__.py:86
msgid "Imminent Shutdown"
msgstr ""

#: ../plugins/shutdown/__init__.py:109
#, python-format
msgid "The computer will be shut down in %d seconds."
msgstr ""

#: ../plugins/shutdown/__init__.py:130
msgid "Shutdown failed"
msgstr ""

#: ../plugins/shutdown/__init__.py:131
msgid "Computer could not be shutdown using D-Bus."
msgstr ""

#: ../plugins/previewdevice/previewprefs.py:38
#: ../plugins/previewdevice/PLUGININFO:3
msgid "Preview Device"
msgstr ""

#: ../plugins/previewdevice/__init__.py:157
msgid "Preview Player"
msgstr ""

#: ../plugins/previewdevice/__init__.py:163
msgid "Preview"
msgstr ""

#: ../plugins/notifyosd/notifyosdprefs.py:22
#: ../plugins/notifyosd/PLUGININFO:3
msgid "Notify-osd notifications"
msgstr ""

#: ../plugins/notifyosd/notifyosdprefs.py:51
#: ../plugins/notify/notifyprefs.py:53
#, python-format
msgid "%(title)s"
msgstr ""

#: ../plugins/notifyosd/notifyosdprefs.py:55
#: ../plugins/notify/notifyprefs.py:43
#, python-format
msgid "by %(artist)s"
msgstr ""

#: ../plugins/notifyosd/notifyosdprefs.py:59
#: ../plugins/notify/notifyprefs.py:48
#, python-format
msgid "from %(album)s"
msgstr ""

#: ../plugins/ipconsole/__init__.py:86
msgid "IPython Console - Exaile"
msgstr ""

#: ../plugins/ipconsole/__init__.py:154
msgid "Show IPython Console"
msgstr ""

#: ../plugins/ipconsole/ipconsoleprefs.py:22
#: ../plugins/ipconsole/PLUGININFO:3
msgid "IPython Console"
msgstr ""

#: ../plugins/notify/notifyprefs.py:22
#: ../plugins/notify/PLUGININFO:3
msgid "Notify"
msgstr ""

#: ../plugins/notify/notifyprefs.py:38
#, python-format
msgid ""
"by %(artist)s\n"
"from <i>%(album)s</i>"
msgstr ""

#: ../plugins/cd/_cdguipanel.py:96
msgid "Importing CD..."
msgstr ""

#: ../plugins/cd/__init__.py:122
#: ../plugins/cd/__init__.py:200
msgid "Audio Disc"
msgstr ""

#: ../plugins/cd/cdprefs.py:37
msgid "CD"
msgstr ""

#: ../plugins/cd/cdprefs.py:105
#: ../plugins/minimode/minimode_preferences.py:92
msgid "Track number"
msgstr ""

#: ../plugins/cd/cdprefs.py:111
#: ../plugins/minimode/minimode_preferences.py:98
msgid "Disc number"
msgstr ""

#: ../plugins/cd/cdprefs.py:118
#: ../plugins/minimode/minimode_preferences.py:105
msgid "Play count"
msgstr ""

#: ../plugins/wikipedia/plugin.py:305
msgid "Artist: "
msgstr ""

#: ../plugins/wikipedia/plugin.py:314
#, python-format
msgid ""
"Did you know...\n"
"\n"
"%s"
msgstr ""

#: ../plugins/wikipedia/__init__.py:134
#: ../plugins/wikipedia/config.py:3
#: ../plugins/wikipedia/preferences.py:21
#: ../plugins/wikipedia/data/wikipanel.ui.h:1
#: ../plugins/wikipedia/PLUGININFO:3
msgid "Wikipedia"
msgstr ""

#: ../plugins/wikipedia/config.py:6
msgid "Displays Wikipedia page about the current performer."
msgstr ""

#: ../plugins/abrepeat/__init__.py:49
msgid "Repeat Segment"
msgstr ""

#: ../plugins/abrepeat/__init__.py:57
msgid "Repeat Beginning"
msgstr ""

#: ../plugins/abrepeat/__init__.py:61
msgid "Repeat End"
msgstr ""

#: ../plugins/minimode/__init__.py:103
#: ../plugins/minimode/__init__.py:110
#: ../plugins/minimode/minimode_preferences.py:30
#: ../plugins/minimode/PLUGININFO:3
msgid "Mini Mode"
msgstr ""

#. TRANSLATORS: Mini mode track selector title preset
#: ../plugins/minimode/minimode_preferences.py:111
#: ../plugins/minimode/minimode_preferences.py:117
#: ../plugins/minimode/controls.py:693
#: ../plugins/minimode/controls.py:956
msgid "$tracknumber - $title"
msgstr ""

#. TRANSLATORS: Mini mode track selector title preset
#: ../plugins/minimode/minimode_preferences.py:113
msgid "$title by $artist"
msgstr ""

#. TRANSLATORS: Mini mode track selector title preset
#: ../plugins/minimode/minimode_preferences.py:115
msgid "$title ($__length)"
msgstr ""

#: ../plugins/minimode/controls.py:221
msgid "Previous"
msgstr "Iepriekšējā"

#: ../plugins/minimode/controls.py:222
msgid "Go to the previous track"
msgstr ""

#: ../plugins/minimode/controls.py:228
msgid "Previous track"
msgstr ""

#: ../plugins/minimode/controls.py:241
msgid "Next"
msgstr "Nākamā"

#: ../plugins/minimode/controls.py:242
msgid "Go to the next track"
msgstr ""

#: ../plugins/minimode/controls.py:248
msgid "Next track"
msgstr ""

#: ../plugins/minimode/controls.py:262
msgid "Play/Pause"
msgstr ""

#: ../plugins/minimode/controls.py:263
msgid "Start, pause or resume the playback"
msgstr ""

#: ../plugins/minimode/controls.py:283
msgid "Start playback"
msgstr ""

#: ../plugins/minimode/controls.py:287
msgid "Continue playback"
msgstr ""

#: ../plugins/minimode/controls.py:290
msgid "Pause playback"
msgstr ""

#: ../plugins/minimode/controls.py:328
msgid "Stop"
msgstr "Apturēt"

#: ../plugins/minimode/controls.py:329
msgid "Stop the playback"
msgstr ""

#: ../plugins/minimode/controls.py:363
msgid "Continue playback after current track"
msgstr ""

#: ../plugins/minimode/controls.py:427
msgid "Volume"
msgstr ""

#: ../plugins/minimode/controls.py:428
msgid "Change the volume"
msgstr ""

#: ../plugins/minimode/controls.py:489
msgid "Restore"
msgstr ""

#: ../plugins/minimode/controls.py:490
msgid "Restore the main window"
msgstr ""

#: ../plugins/minimode/controls.py:498
msgid "Restore main window"
msgstr ""

#: ../plugins/minimode/controls.py:528
msgid "Select rating of the current track"
msgstr ""

#: ../plugins/minimode/controls.py:545
msgid "Track selector"
msgstr ""

#: ../plugins/minimode/controls.py:546
msgid "Simple track list selector"
msgstr ""

#: ../plugins/minimode/controls.py:698
msgid "Playlist button"
msgstr ""

#: ../plugins/minimode/controls.py:699
msgid "Access the current playlist"
msgstr ""

#: ../plugins/minimode/controls.py:996
msgid "$title ($current_time / $total_time)"
msgstr ""

#: ../plugins/minimode/controls.py:1018
msgid "Progress button"
msgstr ""

#: ../plugins/minimode/controls.py:1019
msgid "Playback progress and access to the current playlist"
msgstr ""

#: ../plugins/minimode/controls.py:1090
msgid "Progress bar"
msgstr ""

#: ../plugins/minimode/controls.py:1091
msgid "Playback progress and seeking"
msgstr ""

<<<<<<< HEAD
#: ../plugins/grouptagger/gt_prefs.py:21 ../plugins/grouptagger/__init__.py:97
=======
#: ../plugins/grouptagger/gt_prefs.py:21
#: ../plugins/grouptagger/__init__.py:97
>>>>>>> 188b3494
#: ../plugins/grouptagger/__init__.py:114
msgid "GroupTagger"
msgstr ""

#: ../plugins/grouptagger/__init__.py:108
#: ../plugins/grouptagger/gt_widgets.py:686
msgid "Get all tags from collection"
msgstr ""

#: ../plugins/grouptagger/__init__.py:119
msgid "Show tracks with all tags"
msgstr ""

#: ../plugins/grouptagger/__init__.py:123
msgid "Show tracks with tags (custom)"
msgstr ""

#: ../plugins/grouptagger/gt_widgets.py:70
msgid "Show tracks with selected"
msgstr ""

#: ../plugins/grouptagger/gt_widgets.py:72
#, python-format
msgid "Show tracks tagged with \"%s\""
msgstr ""

#: ../plugins/grouptagger/gt_widgets.py:74
msgid "Show tracks with all selected"
msgstr ""

#: ../plugins/grouptagger/gt_widgets.py:132
#: ../plugins/grouptagger/gt_widgets.py:650
#: ../plugins/grouptagger/gt_widgets.py:751
msgid "Group"
msgstr ""

#: ../plugins/grouptagger/gt_widgets.py:147
msgid "Add new group"
msgstr ""

#: ../plugins/grouptagger/gt_widgets.py:151
msgid "Delete group"
msgstr ""

#: ../plugins/grouptagger/gt_widgets.py:158
msgid "Add new category"
msgstr ""

#: ../plugins/grouptagger/gt_widgets.py:162
msgid "Remove category"
msgstr ""

#: ../plugins/grouptagger/gt_widgets.py:172
msgid "Show tracks with selected (custom)"
msgstr ""

#: ../plugins/grouptagger/gt_widgets.py:251
msgid "New tag value?"
msgstr ""

#: ../plugins/grouptagger/gt_widgets.py:251
msgid "Enter new tag value"
msgstr ""

#: ../plugins/grouptagger/gt_widgets.py:281
msgid "New Category?"
msgstr ""

#: ../plugins/grouptagger/gt_widgets.py:281
msgid "Enter new group category name"
msgstr ""

#: ../plugins/grouptagger/gt_widgets.py:510
msgid "Add Group"
msgstr ""

#: ../plugins/grouptagger/gt_widgets.py:707
msgid "Add selected to choices"
msgstr ""

#: ../plugins/grouptagger/gt_widgets.py:733
msgid "Show tracks with groups"
msgstr ""

#: ../plugins/grouptagger/gt_widgets.py:744
msgid "Must have this tag [AND]"
msgstr ""

#: ../plugins/grouptagger/gt_widgets.py:744
msgid "May have this tag [OR]"
msgstr ""

#: ../plugins/grouptagger/gt_widgets.py:744
msgid "Must not have this tag [NOT]"
msgstr ""

#: ../plugins/grouptagger/gt_widgets.py:744
msgid "Ignored"
msgstr ""

#: ../plugins/grouptagger/gt_widgets.py:752
msgid "Selected Tracks"
msgstr ""

#: ../plugins/replaygain/replaygainprefs.py:32
#: ../plugins/replaygain/PLUGININFO:3
msgid "ReplayGain"
msgstr ""

#: ../plugins/droptrayicon/__init__.py:281
#: ../plugins/droptrayicon/drop_target_window.ui.h:1
msgid "Drop to Choose"
msgstr ""

#: ../plugins/droptrayicon/__init__.py:284
msgid "Append and Play"
msgstr ""

#: ../plugins/droptrayicon/__init__.py:286
msgid "Append"
msgstr ""

#: ../plugins/history/history_preferences.py:35
#: ../plugins/history/__init__.py:209
#: ../plugins/history/__init__.py:251
#: ../plugins/daapclient/__init__.py:292
msgid "History"
msgstr ""

#: ../plugins/history/__init__.py:108
msgid "Playback history"
msgstr ""

#: ../plugins/history/__init__.py:140
msgid "Erase stored history?"
msgstr ""

#: ../plugins/history/__init__.py:234
msgid "Save History"
msgstr ""

#: ../plugins/history/__init__.py:236
msgid "Clear History"
msgstr ""

#: ../plugins/jamendo/__init__.py:87
#: ../plugins/jamendo/ui/jamendo_panel.ui.h:5
msgid "Ready"
msgstr ""

#: ../plugins/jamendo/__init__.py:88
msgid "Searching Jamendo catalogue..."
msgstr ""

#: ../plugins/jamendo/__init__.py:89
msgid "Retrieving song data..."
msgstr ""

#: ../plugins/osd/osd_preferences.py:29
#: ../plugins/osd/PLUGININFO:3
msgid "On Screen Display"
msgstr ""

#: ../plugins/osd/osd_preferences.py:88
msgid ""
"<span font_desc=\"Sans 11\" foreground=\"#fff\">$title</span>\n"
"by $artist\n"
"from $album"
msgstr ""

#: ../plugins/osd/__init__.py:379
msgid ""
"<span font_desc=\"Sans 11\" foreground=\"#fff\"><b>$title</b></span>\n"
"by $artist\n"
"from $album"
msgstr ""

#: ../plugins/amazoncovers/amazonprefs.py:22
#: ../plugins/amazoncovers/PLUGININFO:3
msgid "Amazon Covers"
msgstr ""

#: ../plugins/podcasts/__init__.py:55
#: ../plugins/podcasts/PLUGININFO:3
msgid "Podcasts"
msgstr ""

#: ../plugins/podcasts/__init__.py:72
msgid "Podcast"
msgstr ""

#: ../plugins/podcasts/__init__.py:81
msgid "Refresh Podcast"
msgstr ""

#: ../plugins/podcasts/__init__.py:82
msgid "Delete"
msgstr ""

#: ../plugins/podcasts/__init__.py:120
msgid "Enter the URL of the podcast to add"
msgstr ""

#: ../plugins/podcasts/__init__.py:121
msgid "Open Podcast"
msgstr ""

#: ../plugins/podcasts/__init__.py:154
#, python-format
msgid "Loading %s..."
msgstr ""

#: ../plugins/podcasts/__init__.py:182
msgid "Error loading podcast."
msgstr ""

#: ../plugins/podcasts/__init__.py:198
msgid "Loading Podcasts..."
msgstr ""

#: ../plugins/podcasts/__init__.py:229
msgid "Could not save podcast file"
msgstr ""

#: ../plugins/desktopcover/desktopcover_preferences.py:21
#: ../plugins/desktopcover/PLUGININFO:3
msgid "Desktop Cover"
msgstr ""

#: ../plugins/multialarmclock/macprefs.py:23
#: ../plugins/multialarmclock/PLUGININFO:3
msgid "Multi-Alarm Clock"
msgstr ""

#: ../plugins/contextinfo/__init__.py:1147
#: ../plugins/contextinfo/context.ui.h:1
msgid "Context"
msgstr ""

#: ../plugins/contextinfo/contextprefs.py:22
msgid "Contextinfo"
msgstr ""

#: ../plugins/bookmarks/__init__.py:104
msgid "Bookmark This Track"
msgstr ""

#: ../plugins/bookmarks/__init__.py:106
msgid "Delete Bookmark"
msgstr ""

#: ../plugins/bookmarks/__init__.py:108
msgid "Clear Bookmarks"
msgstr ""

#: ../plugins/bookmarks/__init__.py:305
#: ../plugins/bookmarks/bookmarksprefs.py:22
#: ../plugins/bookmarks/PLUGININFO:3
msgid "Bookmarks"
msgstr ""

#: ../plugins/screensaverpause/prefs.py:5
#: ../plugins/screensaverpause/PLUGININFO:3
msgid "Pause on Screensaver"
msgstr ""

#: ../plugins/daapserver/daapserverprefs.py:6
#: ../plugins/daapserver/PLUGININFO:3
msgid "DAAP Server"
msgstr ""

#: ../plugins/bpm/__init__.py:80
msgid "BPM Counter"
msgstr ""

#: ../plugins/bpm/__init__.py:240
#, python-format
msgid "Set BPM of %d on %s?"
msgstr ""

#: ../plugins/daapclient/daapclientprefs.py:5
#: ../plugins/daapclient/PLUGININFO:3
msgid "DAAP Client"
msgstr ""

#: ../plugins/daapclient/__init__.py:298
msgid "Manually..."
msgstr ""

#: ../plugins/daapclient/__init__.py:350
msgid "Enter IP address and port for share"
msgstr ""

#: ../plugins/daapclient/__init__.py:351
msgid "Enter IP address and port."
msgstr ""

#: ../plugins/daapclient/__init__.py:556
msgid ""
"This server does not support multiple connections.\n"
"You must stop playback before downloading songs."
msgstr ""

#: ../plugins/daapclient/__init__.py:646
msgid "Refresh Server List"
msgstr ""

#: ../plugins/daapclient/__init__.py:649
msgid "Disconnect from Server"
msgstr ""

#: ../plugins/daapclient/__init__.py:668
msgid "Select a Location for Saving"
msgstr ""

#: ../plugins/daapclient/__init__.py:714
msgid "Connect to DAAP..."
msgstr ""

#: ../plugins/moodbar/moodbarprefs_pane.ui.h:1
msgid "Darken played section instead of using cursor"
msgstr ""

#: ../plugins/moodbar/moodbarprefs_pane.ui.h:2
msgid "Darkness level:"
msgstr ""

#: ../plugins/moodbar/moodbarprefs_pane.ui.h:3
msgid "Use waveform style"
msgstr ""

#: ../plugins/moodbar/moodbarprefs_pane.ui.h:4
msgid "Show only waveform, not mood"
msgstr ""

#: ../plugins/moodbar/moodbarprefs_pane.ui.h:5
msgid "Use color theme "
msgstr ""

#: ../plugins/moodbar/moodbarprefs_pane.ui.h:6
msgid "Base color:"
msgstr ""

#: ../plugins/moodbar/moodbarprefs_pane.ui.h:7
msgid "Base color"
msgstr ""

#: ../plugins/streamripper/streamripper.ui.h:1
msgid "Save location:"
msgstr ""

#: ../plugins/streamripper/streamripper.ui.h:2
msgid "Relay port:"
msgstr ""

#: ../plugins/streamripper/streamripper.ui.h:3
msgid "Rip to single file"
msgstr ""

#: ../plugins/streamripper/streamripper.ui.h:4
msgid "Delete incomplete files"
msgstr ""

#: ../plugins/lastfmlove/lastfmlove_preferences.ui.h:1
#: ../plugins/amazoncovers/amazonprefs_pane.ui.h:1
msgid "API key:"
msgstr ""

#: ../plugins/lastfmlove/lastfmlove_preferences.ui.h:2
#: ../plugins/amazoncovers/amazonprefs_pane.ui.h:2
msgid "Secret:"
msgstr ""

#: ../plugins/lastfmlove/lastfmlove_preferences.ui.h:3
msgid "Request Access Permission"
msgstr ""

#: ../plugins/lastfmlove/lastfmlove_preferences.ui.h:5
msgid ""
"Go to <b><a href=\"http://www.last.fm/api/account\">Your API Account</a></b> "
"page to get an <b>API key</b> and <b>secret</b> and enter them here. After "
"you have entered these, <b>request access permission</b> and confirm to "
"complete the setup."
msgstr ""

#: ../plugins/alarmclock/acprefs_pane.ui.h:1
msgid "<b>Alarm time</b>"
msgstr ""

#: ../plugins/alarmclock/acprefs_pane.ui.h:2
msgid "Monday"
msgstr "Pirmdiena"

#: ../plugins/alarmclock/acprefs_pane.ui.h:3
msgid "Tuesday"
msgstr "Otrdiena"

#: ../plugins/alarmclock/acprefs_pane.ui.h:4
msgid "Wednesday"
msgstr "Trešdiena"

#: ../plugins/alarmclock/acprefs_pane.ui.h:5
msgid "Thursday"
msgstr "Ceturtdiena"

#: ../plugins/alarmclock/acprefs_pane.ui.h:6
msgid "Friday"
msgstr "Piektdiena"

#: ../plugins/alarmclock/acprefs_pane.ui.h:7
msgid "Saturday"
msgstr "Sestdiena"

#: ../plugins/alarmclock/acprefs_pane.ui.h:8
msgid "Sunday"
msgstr "Svētdiena"

#: ../plugins/alarmclock/acprefs_pane.ui.h:9
msgid "<b>Alarm Days</b>"
msgstr ""

#: ../plugins/alarmclock/acprefs_pane.ui.h:10
msgid "Use Fading"
msgstr ""

#: ../plugins/alarmclock/acprefs_pane.ui.h:11
msgid "Minimum volume:"
msgstr ""

#: ../plugins/alarmclock/acprefs_pane.ui.h:12
msgid "Maximum volume:"
msgstr ""

#: ../plugins/alarmclock/acprefs_pane.ui.h:13
msgid "Increment:"
msgstr ""

#: ../plugins/alarmclock/acprefs_pane.ui.h:14
msgid "Time per increment:"
msgstr ""

#: ../plugins/awn/awn_prefs_pane.ui.h:1
msgid "Display overlay:"
msgstr ""

#: ../plugins/awn/awn_prefs_pane.ui.h:2
msgid "Display covers"
msgstr ""

#: ../plugins/awn/awn_prefs_pane.ui.h:3
msgid "Circle display"
msgstr ""

#: ../plugins/awn/awn_prefs_pane.ui.h:4
msgid "Text percentage"
msgstr ""

#: ../plugins/awn/awn_prefs_pane.ui.h:5
msgid "None"
msgstr ""

#: ../plugins/lyricsviewer/lyricsviewer_prefs.ui.h:1
msgid "Lyrics font:"
msgstr ""

#: ../plugins/lyricsviewer/lyricsviewer.ui.h:2
msgid "Refresh Lyrics"
msgstr ""

#: ../plugins/audioscrobbler/asprefs_pane.ui.h:1
msgid "Submit tracks using Audioscrobbler"
msgstr ""

#: ../plugins/audioscrobbler/asprefs_pane.ui.h:2
msgid "Show menuitem to toggle submission"
msgstr ""

#: ../plugins/audioscrobbler/asprefs_pane.ui.h:3
#: ../plugins/contextinfo/context_pane.ui.h:2
msgid "Password:"
msgstr "Parole:"

#: ../plugins/audioscrobbler/asprefs_pane.ui.h:4
#: ../plugins/contextinfo/context_pane.ui.h:3
msgid "Username:"
msgstr "Lietotājvārds:"

#: ../plugins/audioscrobbler/asprefs_pane.ui.h:6
msgid "Verify Login Data"
msgstr ""

#: ../plugins/equalizer/equalizer.ui.h:3
msgid "pre"
msgstr ""

#: ../plugins/equalizer/equalizer.ui.h:4
msgid "+12 dB"
msgstr ""

#: ../plugins/equalizer/equalizer.ui.h:5
msgid "0"
msgstr ""

#: ../plugins/equalizer/equalizer.ui.h:6
msgid "-24 dB"
msgstr ""

#: ../plugins/equalizer/equalizer.ui.h:7
msgid "29"
msgstr ""

#: ../plugins/equalizer/equalizer.ui.h:8
msgid "59"
msgstr ""

#: ../plugins/equalizer/equalizer.ui.h:9
msgid "119"
msgstr ""

#: ../plugins/equalizer/equalizer.ui.h:10
msgid "237"
msgstr ""

#: ../plugins/equalizer/equalizer.ui.h:11
msgid "474"
msgstr ""

#: ../plugins/equalizer/equalizer.ui.h:12
msgid "947"
msgstr ""

#: ../plugins/equalizer/equalizer.ui.h:13
msgid "1.9K"
msgstr ""

#: ../plugins/equalizer/equalizer.ui.h:14
msgid "3.8K"
msgstr ""

#: ../plugins/equalizer/equalizer.ui.h:15
msgid "7.5K"
msgstr ""

#: ../plugins/equalizer/equalizer.ui.h:16
msgid "15K"
msgstr ""

#: ../plugins/notifyosd/notifyosdprefs_pane.ui.h:1
msgid "On track change"
msgstr ""

#: ../plugins/notifyosd/notifyosdprefs_pane.ui.h:2
msgid "On playback start, pause or stop"
msgstr ""

#: ../plugins/notifyosd/notifyosdprefs_pane.ui.h:3
msgid "On tag change"
msgstr ""

#: ../plugins/notifyosd/notifyosdprefs_pane.ui.h:4
msgid "On tray icon hover"
msgstr ""

#: ../plugins/notifyosd/notifyosdprefs_pane.ui.h:5
msgid "When main window is focused"
msgstr ""

#: ../plugins/notifyosd/notifyosdprefs_pane.ui.h:6
msgid "<b>Display</b>"
msgstr ""

#: ../plugins/notifyosd/notifyosdprefs_pane.ui.h:7
msgid "Use album covers as icons"
msgstr ""

#: ../plugins/notifyosd/notifyosdprefs_pane.ui.h:8
msgid "Use media icons for pause, stop and resume"
msgstr ""

#: ../plugins/notifyosd/notifyosdprefs_pane.ui.h:9
msgid "<b>Icons</b>"
msgstr ""

#: ../plugins/notifyosd/notifyosdprefs_pane.ui.h:10
msgid "Artist line:"
msgstr ""

#: ../plugins/notifyosd/notifyosdprefs_pane.ui.h:12
#, python-format
msgid ""
"<i>The tags \"%(title)s\", \"%(artist)s\", and \"%(album)s\" will be "
"replaced by their respective values. The title will be replaced by \"Unknown"
"\" if it is empty.</i>"
msgstr ""

#: ../plugins/notifyosd/notifyosdprefs_pane.ui.h:13
#: ../plugins/notify/notifyprefs_pane.ui.h:2
msgid "Summary:"
msgstr ""

#: ../plugins/notifyosd/notifyosdprefs_pane.ui.h:14
msgid "Album line:"
msgstr ""

#: ../plugins/notifyosd/notifyosdprefs_pane.ui.h:15
msgid "<b>Content</b>"
msgstr ""

#: ../plugins/ipconsole/ipconsole_prefs.ui.h:1
msgid "Linux"
msgstr ""

#: ../plugins/ipconsole/ipconsole_prefs.ui.h:2
msgid "LightBG"
msgstr ""

#: ../plugins/ipconsole/ipconsole_prefs.ui.h:3
msgid "NoColor"
msgstr ""

#: ../plugins/ipconsole/ipconsole_prefs.ui.h:4
msgid "Terminal opacity:"
msgstr ""

#: ../plugins/ipconsole/ipconsole_prefs.ui.h:5
msgid "Font:"
msgstr ""

#: ../plugins/ipconsole/ipconsole_prefs.ui.h:6
msgid "Text Color:"
msgstr ""

#: ../plugins/ipconsole/ipconsole_prefs.ui.h:7
msgid "Background Color:"
msgstr "Fona krāsa:"

#: ../plugins/ipconsole/ipconsole_prefs.ui.h:8
msgid "IPython Color Theme:"
msgstr ""

#: ../plugins/notify/notifyprefs_pane.ui.h:1
msgid "Resize displayed covers"
msgstr ""

#: ../plugins/notify/notifyprefs_pane.ui.h:3
msgid "Only artist:"
msgstr ""

#: ../plugins/notify/notifyprefs_pane.ui.h:4
msgid "Only album:"
msgstr ""

#: ../plugins/notify/notifyprefs_pane.ui.h:6
#, python-format
msgid ""
"<i>Message that should be displayed in the body of the notification. In each "
"case, \"%(title)s\", \"%(artist)s\", and \"%(album)s\" will be replaced by "
"their respective values. If the tag is not known, \"Unknown\" will be filled "
"in its place.</i>"
msgstr ""

#: ../plugins/notify/notifyprefs_pane.ui.h:7
msgid "Both artist and album:"
msgstr ""

#: ../plugins/notify/notifyprefs_pane.ui.h:8
msgid "<b>Body Message</b>"
msgstr ""

#: ../plugins/cd/cdprefs_pane.ui.h:1
msgid "Ogg Vorbis"
msgstr ""

#: ../plugins/cd/cdprefs_pane.ui.h:2
msgid "FLAC"
msgstr ""

#: ../plugins/cd/cdprefs_pane.ui.h:3
msgid "AAC"
msgstr ""

#: ../plugins/cd/cdprefs_pane.ui.h:4
msgid "MP3 (VBR)"
msgstr ""

#: ../plugins/cd/cdprefs_pane.ui.h:5
msgid "MP3 (CBR)"
msgstr ""

#: ../plugins/cd/cdprefs_pane.ui.h:6
msgid "WavPack"
msgstr ""

#: ../plugins/cd/cdprefs_pane.ui.h:7
msgid "Import format: "
msgstr ""

#: ../plugins/cd/cdprefs_pane.ui.h:8
msgid "Import quality: "
msgstr ""

#: ../plugins/cd/cdprefs_pane.ui.h:9
msgid "Import path: "
msgstr ""

#: ../plugins/cd/cdprefs_pane.ui.h:10
#: ../plugins/minimode/minimode_preferences.ui.h:3
msgid ""
"Every tag can be used with <b>$tag</b> or <b>${tag}</b>. Internal tags like "
"<b>$__length</b> need to be specified with two leading underscores."
msgstr ""

#: ../plugins/wikipedia/data/preferences.ui.h:1
msgid "Shortcode of the Wikipedia language version (en, de, fr, ...)"
msgstr ""

#: ../plugins/wikipedia/data/preferences.ui.h:2
msgid "Language:"
msgstr ""

#: ../plugins/wikipedia/data/wikipanel.ui.h:2
msgid "Home"
msgstr ""

#: ../plugins/wikipedia/data/wikipanel.ui.h:3
msgid "Back"
msgstr ""

#: ../plugins/wikipedia/data/wikipanel.ui.h:5
msgid "Forward"
msgstr ""

#: ../plugins/minimode/minimode_preferences.ui.h:1
msgid ""
"The order of controls can be changed by simply dragging them up or down. (Or "
"press Alt+Up/Down.)"
msgstr ""

#: ../plugins/minimode/minimode_preferences.ui.h:2
msgid "Controls"
msgstr ""

#: ../plugins/minimode/minimode_preferences.ui.h:4
msgid "Track Title Format"
msgstr ""

#: ../plugins/minimode/minimode_preferences.ui.h:5
msgid "Always on top"
msgstr ""

#: ../plugins/minimode/minimode_preferences.ui.h:6
msgid "Show in tasklist"
msgstr ""

#: ../plugins/minimode/minimode_preferences.ui.h:8
msgid "Display window decorations:"
msgstr ""

#: ../plugins/minimode/minimode_preferences.ui.h:9
msgid "Show on all desktops"
msgstr ""

#: ../plugins/minimode/minimode_preferences.ui.h:10
msgid "Show button in main window"
msgstr ""

#: ../plugins/minimode/minimode_preferences.ui.h:13
msgid "Full"
msgstr ""

#: ../plugins/minimode/minimode_preferences.ui.h:15
msgid "Simple"
msgstr ""

#: ../plugins/grouptagger/gt_prefs.ui.h:1
msgid "Group/categories font:"
msgstr ""

#: ../plugins/replaygain/replaygainprefs_pane.ui.h:2
msgid "Prefer per-album correction"
msgstr ""

#: ../plugins/replaygain/replaygainprefs_pane.ui.h:3
msgid "Prefer ReplayGain's per-album correction over per-track correction."
msgstr ""

#: ../plugins/replaygain/replaygainprefs_pane.ui.h:5
msgid "Use clipping protection"
msgstr ""

#: ../plugins/replaygain/replaygainprefs_pane.ui.h:6
msgid "Protect against noise caused by over-amplification"
msgstr ""

#: ../plugins/replaygain/replaygainprefs_pane.ui.h:7
msgid "Additional amplification to apply to all files"
msgstr ""

#: ../plugins/replaygain/replaygainprefs_pane.ui.h:9
msgid "Additional amplification (dB):"
msgstr ""

#: ../plugins/replaygain/replaygainprefs_pane.ui.h:10
msgid "Fallback correction for files that lack ReplayGain information"
msgstr ""

#: ../plugins/replaygain/replaygainprefs_pane.ui.h:12
msgid "Fallback correction level (dB):"
msgstr ""

#: ../plugins/history/history_preferences.ui.h:1
msgid "Persist history after player exits"
msgstr ""

#: ../plugins/history/history_preferences.ui.h:2
msgid "History length:"
msgstr ""

#: ../plugins/jamendo/ui/jamendo_panel.ui.h:1
msgid "Order by:"
msgstr ""

#: ../plugins/jamendo/ui/jamendo_panel.ui.h:2
msgid "Order direction:"
msgstr ""

#: ../plugins/jamendo/ui/jamendo_panel.ui.h:3
msgid "Results:"
msgstr ""

#: ../plugins/jamendo/ui/jamendo_panel.ui.h:4
msgid "Advanced"
msgstr ""

#: ../plugins/jamendo/ui/jamendo_panel.ui.h:6
msgid "Descending"
msgstr ""

#: ../plugins/jamendo/ui/jamendo_panel.ui.h:7
msgid "Ascending"
msgstr ""

#: ../plugins/jamendo/ui/jamendo_panel.ui.h:8
msgid "Release date"
msgstr ""

#: ../plugins/jamendo/ui/jamendo_panel.ui.h:10
msgid "Rating this week"
msgstr ""

#: ../plugins/jamendo/ui/jamendo_panel.ui.h:11
msgid "Rating this month"
msgstr ""

#: ../plugins/jamendo/ui/jamendo_panel.ui.h:12
msgid "Number of playlist additions"
msgstr ""

#: ../plugins/jamendo/ui/jamendo_panel.ui.h:13
msgid "Number of downloads"
msgstr ""

#: ../plugins/jamendo/ui/jamendo_panel.ui.h:14
msgid "Number of listens"
msgstr ""

#: ../plugins/jamendo/ui/jamendo_panel.ui.h:15
msgid "Starred"
msgstr ""

#: ../plugins/jamendo/ui/jamendo_panel.ui.h:16
msgid "Date of starring"
msgstr ""

#: ../plugins/jamendo/ui/jamendo_panel.ui.h:19
msgid "Genre/Tags"
msgstr ""

#: ../plugins/osd/osd_preferences.ui.h:1
msgid ""
"Every tag can be used with <b>$tag</b> or <b>${tag}</b>. Internal tags like "
"<b>$__length</b> need to be specified with two leading underscores.\n"
"<a href=\"http://developer.gnome.org/pango/stable/PangoMarkupFormat.html"
"\">Pango Text Attribute Markup</a> is supported."
msgstr ""

#: ../plugins/osd/osd_preferences.ui.h:3
msgid "Display Format"
msgstr ""

#: ../plugins/osd/osd_preferences.ui.h:4
msgid "Display duration:"
msgstr ""

#: ../plugins/osd/osd_preferences.ui.h:5
msgid "Background:"
msgstr ""

#: ../plugins/osd/osd_preferences.ui.h:6
msgid "Show progress bar"
msgstr ""

#: ../plugins/osd/osd_preferences.ui.h:8
msgid "Border radius:"
msgstr ""

#: ../plugins/amazoncovers/amazonprefs_pane.ui.h:3
msgid ""
"<i>To sign up for an Amazon AWS account and get \n"
"this information visit <a href=\"http://aws.amazon.com/\">http://aws.amazon."
"com/</a></i>"
msgstr ""

#: ../plugins/podcasts/podcasts.ui.h:1
msgid "Add Podcast"
msgstr ""

#: ../plugins/desktopcover/desktopcover_preferences.ui.h:1
msgid "Anchor:"
msgstr ""

#: ../plugins/desktopcover/desktopcover_preferences.ui.h:2
msgid "X offset:"
msgstr ""

#: ../plugins/desktopcover/desktopcover_preferences.ui.h:3
msgid "pixels"
msgstr ""

#: ../plugins/desktopcover/desktopcover_preferences.ui.h:4
msgid "Y offset:"
msgstr ""

#: ../plugins/desktopcover/desktopcover_preferences.ui.h:5
msgid "Override cover size"
msgstr ""

#: ../plugins/desktopcover/desktopcover_preferences.ui.h:6
msgid "Size:"
msgstr ""

#: ../plugins/desktopcover/desktopcover_preferences.ui.h:7
msgid "Use fading"
msgstr ""

#: ../plugins/desktopcover/desktopcover_preferences.ui.h:8
msgid "Fading duration:"
msgstr ""

#: ../plugins/desktopcover/desktopcover_preferences.ui.h:9
msgid "ms"
msgstr ""

#: ../plugins/desktopcover/desktopcover_preferences.ui.h:10
msgid "Top left"
msgstr ""

#: ../plugins/desktopcover/desktopcover_preferences.ui.h:11
msgid "Top right"
msgstr ""

#: ../plugins/desktopcover/desktopcover_preferences.ui.h:12
msgid "Bottom left"
msgstr ""

#: ../plugins/desktopcover/desktopcover_preferences.ui.h:13
msgid "Bottom right"
msgstr ""

#: ../plugins/multialarmclock/malrmclk.ui.h:1
msgid "Add"
msgstr "Pievienot"

#: ../plugins/multialarmclock/malrmclk.ui.h:3
msgid "<b>Alarms</b>"
msgstr ""

#: ../plugins/multialarmclock/malrmclk.ui.h:4
msgid "Enable volume fade-in"
msgstr ""

#: ../plugins/multialarmclock/malrmclk.ui.h:5
msgid "Fade start volume:"
msgstr ""

#: ../plugins/multialarmclock/malrmclk.ui.h:6
msgid "Fade stop volume:"
msgstr ""

#: ../plugins/multialarmclock/malrmclk.ui.h:7
msgid "Fade Increment:"
msgstr ""

#: ../plugins/multialarmclock/malrmclk.ui.h:8
msgid "Fade Time (s):"
msgstr ""

#: ../plugins/multialarmclock/malrmclk.ui.h:9
msgid "Restart playlist"
msgstr ""

#: ../plugins/multialarmclock/malrmclk.ui.h:10
msgid "<b>Playback</b>"
msgstr ""

#: ../plugins/contextinfo/context_pane.ui.h:1
msgid "Please enter your Last.fm authentication:"
msgstr ""

#: ../plugins/contextinfo/context_pane.ui.h:4
msgid "Sign up for Last.fm"
msgstr ""

#: ../plugins/bookmarks/bookmarks_pane.ui.h:1
msgid "Use covers in the bookmarks menu (takes effect on next start)"
msgstr ""

#: ../plugins/screensaverpause/prefs.ui.h:1
msgid "Unpause when screensaver ends"
msgstr ""

#: ../plugins/daapserver/daapserver_prefs.ui.h:1
msgid "Server name:"
msgstr ""

#: ../plugins/daapserver/daapserver_prefs.ui.h:2
msgid "Server host:"
msgstr ""

#: ../plugins/daapserver/daapserver_prefs.ui.h:3
msgid "Port:"
msgstr ""

#: ../plugins/daapserver/daapserver_prefs.ui.h:4
msgid "Server enabled"
msgstr ""

#: ../plugins/daapclient/daapclient_prefs.ui.h:1
msgid "Show ipv6 servers (Experimental)"
msgstr ""

#: ../plugins/daapclient/daapclient_prefs.ui.h:2
msgid "Remember recent DAAP servers"
msgstr ""

#: ../plugins/currentsong/PLUGININFO:3
msgid "Current Song"
msgstr ""

#: ../plugins/currentsong/PLUGININFO:4
msgid ""
"Sets the currently playing status in Pidgin. Check the Pidgin FAQ to find "
"out the suppported services."
msgstr ""

#: ../plugins/currentsong/PLUGININFO:5
#: ../plugins/audioscrobbler/PLUGININFO:5
#: ../plugins/notifyosd/PLUGININFO:5
#: ../plugins/notify/PLUGININFO:5
#: ../plugins/osd/PLUGININFO:5
msgid "Notifications"
msgstr ""

#: ../plugins/moodbar/PLUGININFO:4
msgid ""
"Replaces the standard progress bar with a moodbar.\n"
"Depends: moodbar"
msgstr ""

#: ../plugins/moodbar/PLUGININFO:5
#: ../plugins/mainmenubutton/PLUGININFO:5
#: ../plugins/awn/PLUGININFO:5
#: ../plugins/minimode/PLUGININFO:5
#: ../plugins/droptrayicon/PLUGININFO:5
#: ../plugins/desktopcover/PLUGININFO:5
msgid "GUI"
msgstr ""

#: ../plugins/gnomemmkeys/PLUGININFO:3
msgid "GNOME Multimedia Keys"
msgstr ""

#: ../plugins/gnomemmkeys/PLUGININFO:4
msgid ""
"Adds support for controlling Exaile via GNOME's multimedia key system. "
"Compatible with GNOME >= 2.20.x"
msgstr ""

#: ../plugins/gnomemmkeys/PLUGININFO:5
#: ../plugins/xkeys/PLUGININFO:5
#: ../plugins/winmmkeys/PLUGININFO:5
msgid "Hotkeys"
msgstr ""

#: ../plugins/streamripper/PLUGININFO:4
msgid ""
"Allows you to record streams with streamripper.\n"
"Depends: streamripper"
msgstr ""

#: ../plugins/streamripper/PLUGININFO:5
#: ../plugins/previewdevice/PLUGININFO:5
msgid "Output"
msgstr ""

#: ../plugins/musicbrainzcovers/PLUGININFO:3
msgid "MusicBrainz Covers"
msgstr ""

#: ../plugins/musicbrainzcovers/PLUGININFO:4
msgid "Integrates MusicBrainz for cover search"
msgstr ""

#: ../plugins/lastfmlove/PLUGININFO:4
msgid ""
"Shows which tracks have been loved and allows for loving tracks.\n"
"\n"
"Make sure to enter a valid API key and secret in the plugin preferences.\n"
"\n"
"Depends on the plugin \"AudioScrobbler\" for username and password."
msgstr ""

#: ../plugins/lastfmlove/PLUGININFO:5
#: ../plugins/exfalso/PLUGININFO:5
#: ../plugins/grouptagger/PLUGININFO:5
msgid "Tagging"
msgstr ""

#: ../plugins/alarmclock/PLUGININFO:4
msgid ""
"Plays music at a specific time.\n"
"\n"
"Note that when the specified time arrives, Exaile will just act like you "
"pressed the play button, so be sure you have the music you want to hear in "
"your playlist"
msgstr ""

#: ../plugins/alarmclock/PLUGININFO:5
#: ../plugins/inhibitsuspend/PLUGININFO:5
#: ../plugins/shutdown/PLUGININFO:5
#: ../plugins/mpris/PLUGININFO:5
#: ../plugins/history/PLUGININFO:5
#: ../plugins/multialarmclock/PLUGININFO:5
#: ../plugins/bookmarks/PLUGININFO:5
#: ../plugins/screensaverpause/PLUGININFO:5
#: ../plugins/bpm/PLUGININFO:5
msgid "Utility"
msgstr ""

#: ../plugins/mainmenubutton/PLUGININFO:3
msgid "Main Menu Button"
msgstr ""

#: ../plugins/mainmenubutton/PLUGININFO:4
msgid ""
"Moves the main menu into a button on top of the panels.\n"
"Depends: PyGTK >= 2.22, GTK >= 2.20"
msgstr ""

#: ../plugins/lastfmcovers/PLUGININFO:3
msgid "Last.fm Covers"
msgstr ""

#: ../plugins/lastfmcovers/PLUGININFO:4
msgid "Searches Last.fm for covers"
msgstr ""

#: ../plugins/awn/PLUGININFO:4
msgid "Sets the cover and adds some menu items to AWN for Exaile"
msgstr ""

#: ../plugins/shoutcast/PLUGININFO:3
msgid "Shoutcast Radio"
msgstr ""

#: ../plugins/shoutcast/PLUGININFO:4
msgid "Shoutcast Radio list"
msgstr ""

#: ../plugins/shoutcast/PLUGININFO:5
#: ../plugins/librivox/PLUGININFO:5
#: ../plugins/jamendo/PLUGININFO:5
#: ../plugins/podcasts/PLUGININFO:5
#: ../plugins/daapserver/PLUGININFO:5
#: ../plugins/daapclient/PLUGININFO:5
msgid "Media Sources"
msgstr ""

#: ../plugins/exfalso/PLUGININFO:3
msgid "Ex Falso tag editor"
msgstr ""

#: ../plugins/exfalso/PLUGININFO:4
msgid ""
"Integrates the Ex Falso tag editor with Exaile.\n"
"Depends: Ex Falso."
msgstr ""

#: ../plugins/lyricsviewer/PLUGININFO:4
msgid "Adds a side tab displaying lyrics for the currently playing track."
msgstr ""

#: ../plugins/audioscrobbler/PLUGININFO:4
msgid ""
"Submits listening information to Last.fm and similar services supporting "
"AudioScrobbler"
msgstr ""

#: ../plugins/xkeys/PLUGININFO:3
msgid "XKeys"
msgstr ""

#: ../plugins/xkeys/PLUGININFO:4
msgid "Global hotkeys using xlib (mmkeys.so)"
msgstr ""

#: ../plugins/winmmkeys/PLUGININFO:1
msgid "Multimedia keys for Windows"
msgstr ""

#: ../plugins/winmmkeys/PLUGININFO:4
msgid ""
"Adds support for multimedia keys (present on most new keyboards) when "
"running Exaile in Microsoft Windows.\n"
"\n"
"Requires: pyHook <http://pyhook.sf.net/>"
msgstr ""

#: ../plugins/equalizer/PLUGININFO:4
msgid "A 10-band equalizer"
msgstr ""

#: ../plugins/equalizer/PLUGININFO:5
#: ../plugins/abrepeat/PLUGININFO:5
#: ../plugins/replaygain/PLUGININFO:5
#: ../plugins/karaoke/PLUGININFO:5
msgid "Effect"
msgstr ""

#: ../plugins/lyricsfly/PLUGININFO:3
msgid "Lyrics Fly"
msgstr ""

#: ../plugins/lyricsfly/PLUGININFO:4
msgid "Plugin to fetch lyrics from lyricsfly.com"
msgstr ""

#: ../plugins/inhibitsuspend/PLUGININFO:3
msgid "Inhibit Suspend"
msgstr ""

#: ../plugins/inhibitsuspend/PLUGININFO:4
msgid "Prevents User Session from suspending while music is playing"
msgstr ""

#: ../plugins/librivox/PLUGININFO:3
msgid "Librivox"
msgstr ""

#: ../plugins/librivox/PLUGININFO:4
msgid "Browse and listen to audiobooks from Librivox.org."
msgstr ""

#: ../plugins/shutdown/PLUGININFO:4
msgid "Allows for shutdown of the computer at the end of playback."
msgstr ""

#: ../plugins/massstorage/PLUGININFO:3
msgid "USB Mass Storage Media Player Support"
msgstr ""

#: ../plugins/massstorage/PLUGININFO:4
msgid ""
"Support for accessing portable media players using the USB Mass Storage "
"protocol"
msgstr ""

#: ../plugins/massstorage/PLUGININFO:5
#: ../plugins/cd/PLUGININFO:5
#: ../plugins/ipod/PLUGININFO:5
msgid "Devices"
msgstr ""

#: ../plugins/previewdevice/PLUGININFO:4
msgid ""
"Allows playing audio over a secondary device (right click on playlist and "
"select 'preview'). Useful for DJs."
msgstr ""

#: ../plugins/lastfmdynamic/PLUGININFO:3
msgid "Last.fm Dynamic Playlists"
msgstr ""

#: ../plugins/lastfmdynamic/PLUGININFO:4
msgid "The Last.fm backend for dynamic playlists"
msgstr ""

#: ../plugins/lastfmdynamic/PLUGININFO:5
msgid "Dynamic Playlists"
msgstr ""

#: ../plugins/notifyosd/PLUGININFO:4
msgid ""
"This plugins displays notification bubbles when a song is played/resumed/"
"stopped, with either the song cover or a media icon to indicate the latest "
"action.\n"
"\n"
"Depends: python-notify\n"
"Recommends: notify-osd"
msgstr ""

#: ../plugins/ipconsole/PLUGININFO:4
msgid "Provides an IPython console that can be used to manipulate Exaile."
msgstr ""

#: ../plugins/ipconsole/PLUGININFO:5
#: ../plugins/helloworld/PLUGININFO:5
msgid "Development"
msgstr ""

#: ../plugins/notify/PLUGININFO:4
msgid "Pops up a notification when playback of a track starts"
msgstr ""

#: ../plugins/cd/PLUGININFO:3
msgid "CD Playback"
msgstr ""

#: ../plugins/cd/PLUGININFO:4
msgid ""
"Adds support for playing audio CDs.\n"
"\n"
"Requires HAL to autodetect CDs\n"
"Requires cddb-py (http://cddb-py.sourceforge.net/) to look up tags."
msgstr ""

#: ../plugins/wikipedia/PLUGININFO:4
msgid ""
"Provides Wikipedia information about the current artist.\n"
"Depends: python-webkit"
msgstr ""

#: ../plugins/wikipedia/PLUGININFO:5
#: ../plugins/contextinfo/PLUGININFO:5
msgid "Information"
msgstr ""

#: ../plugins/abrepeat/PLUGININFO:3
msgid "A-B Repeat"
msgstr ""

#: ../plugins/abrepeat/PLUGININFO:4
msgid "Continuously repeats a segment of a track."
msgstr ""

#: ../plugins/minimode/PLUGININFO:4
msgid "Compact mode for Exaile with a configurable interface"
msgstr ""

#: ../plugins/grouptagger/PLUGININFO:3
msgid "Group Tagger"
msgstr ""

#: ../plugins/grouptagger/PLUGININFO:4
msgid ""
"Facilitates categorizing your music by managing the grouping/category tag in "
"audio files"
msgstr ""

#: ../plugins/replaygain/PLUGININFO:4
msgid "Enables ReplayGain support"
msgstr ""

#: ../plugins/droptrayicon/PLUGININFO:3
msgid "Drop Trayicon"
msgstr ""

#: ../plugins/droptrayicon/PLUGININFO:4
msgid ""
"Provides an alternative trayicon which accepts dropped files.\n"
"\n"
"Depends: python-eggtrayicon"
msgstr ""

#: ../plugins/mpris/PLUGININFO:4
msgid ""
"Implements the MPRIS (org.freedesktop.MediaPlayer) DBus interface for "
"controlling Exaile."
msgstr ""

#: ../plugins/jamendo/PLUGININFO:3
msgid "Jamendo"
msgstr ""

#: ../plugins/jamendo/PLUGININFO:4
msgid "Enables access to the Jamendo music catalogue."
msgstr ""

#: ../plugins/osd/PLUGININFO:4
msgid "A popup window showing information of the currently playing track."
msgstr ""

#: ../plugins/ipod/PLUGININFO:3
msgid "iPod Support"
msgstr ""

#: ../plugins/ipod/PLUGININFO:4
msgid ""
"A plugin for iPod support. Read-only for the moment, no transfer.\n"
"\n"
"Depends on python-gpod."
msgstr ""

#: ../plugins/amazoncovers/PLUGININFO:4
msgid ""
"Searches Amazon for covers\n"
"\n"
"To be able to use this plugin, an AWS API key and secret key are required."
msgstr ""

#: ../plugins/karaoke/PLUGININFO:3
msgid "Karaoke"
msgstr ""

#: ../plugins/karaoke/PLUGININFO:4
msgid "Removes voice from audio"
msgstr ""

#: ../plugins/podcasts/PLUGININFO:4
msgid "Adds Simple Podcast Support"
msgstr ""

#: ../plugins/desktopcover/PLUGININFO:4
msgid "Displays the current album cover on the desktop"
msgstr ""

#: ../plugins/helloworld/PLUGININFO:3
msgid "Hello World"
msgstr ""

#: ../plugins/helloworld/PLUGININFO:4
msgid "A simple plugin for testing the basic plugin system"
msgstr ""

#: ../plugins/multialarmclock/PLUGININFO:4
msgid ""
"Plays music at specific times and days.\n"
"\n"
"Note that when the specified time arrives, Exaile will just act like you "
"pressed the play button, so be sure you have the music you want to hear in "
"your playlist"
msgstr ""

#: ../plugins/contextinfo/PLUGININFO:3
msgid "Contextual Info"
msgstr ""

#: ../plugins/contextinfo/PLUGININFO:4
msgid ""
"Show various informations about the track currently playing.\n"
"Depends: libwebkit >= 1.0.1, python-webkit >= 1.1.2, python-imaging (a.k.a. "
"PIL)"
msgstr ""

#: ../plugins/bookmarks/PLUGININFO:4
msgid "Allows saving/resuming bookmark positions in audio files."
msgstr ""

#: ../plugins/screensaverpause/PLUGININFO:4
msgid ""
"Pauses (and optionally resumes) playback based on screensaver status.\n"
"\n"
"Requires: GNOME Screensaver or KDE Screensaver (does not support "
"XScreenSaver nor XLockMore)"
msgstr ""

#: ../plugins/lyricwiki/PLUGININFO:3
msgid "Lyrics Wiki"
msgstr ""

#: ../plugins/lyricwiki/PLUGININFO:4
msgid ""
"Plugin to fetch lyrics from lyrics.wikia.com\n"
"Depends: python-beautifulsoup"
msgstr ""

#: ../plugins/daapserver/PLUGININFO:4
msgid ""
"This plugin integrates spydaap (http://launchpad.net/spydaap) into Exaile so "
"a collection can be shared over DAAP."
msgstr ""

#: ../plugins/daapclient/PLUGININFO:4
msgid "Allows playing of DAAP music shares."
<<<<<<< HEAD
msgstr ""

#~ msgid "Start"
#~ msgstr "Sākt"

#~ msgid "Stopped"
#~ msgstr "Apturēts"

#~ msgid "Text Color"
#~ msgstr "Teksta krāsa"

#~ msgid "Window Height:"
#~ msgstr "Loga augstums:"

#~ msgid "Window Width:"
#~ msgstr "Loga platums:"

#~ msgid "_Close"
#~ msgstr "_Aizvērt"

#~ msgid "Alarm Days:"
#~ msgstr "Brīdināšanas diena:"

#~ msgid "New Search"
#~ msgstr "Jauna Meklēšana"

#~ msgid "Add a directory"
#~ msgstr "Pievienot mapi"

#~ msgid "File Type"
#~ msgstr "Faila Tips"

#~ msgid "Extension"
#~ msgstr "Paplašinājums"

#~ msgid "Open"
#~ msgstr "Atvērt"

#~ msgid "Export"
#~ msgstr "Eksportēt"

#~ msgid ""
#~ "<b>OSD</b>\n"
#~ "Drag to the location you'd like the\n"
#~ "OSD to appear"
#~ msgstr ""
#~ "<b>OSD</b>\n"
#~ "Ievadiet atrasanas vietu, kur Jums patiktu\n"
#~ "redzēt OSD"

#~ msgid "Popup"
#~ msgstr "Izlecošais logs"

#~ msgid "Page 1"
#~ msgstr "Lapa 1"

#~ msgid "0/0 tracks"
#~ msgstr "0/0 dziesmas"

#~ msgid "Add device"
#~ msgstr "Pievienot ierīci"

#~ msgid "..."
#~ msgstr "..."

#~ msgid "Playing %s"
#~ msgstr "Atskaņo %s"

#~ msgid ""
#~ "Path is already in your collection, or is a subdirectory of another path "
#~ "in your collection"
#~ msgstr ""
#~ "Jūsu pievienotā mape jau ir kolekcijā (vai ir kāda no tās apakš-mapēm)."

#~ msgid " songs"
#~ msgstr " dziesmas"

#~ msgid "Toggle: Stop after selected track"
#~ msgstr "Apstādināt pēc iezīmētā ieraksta"

#~ msgid "%(title)s (by %(artist)s)"
#~ msgstr "%(title)s (izpilda %(artist)s)"

#~ msgid "from %s"
#~ msgstr "no albūma %s"

#~ msgid "by %s"
#~ msgstr "izpilda %s"

#~ msgid "Enter the search text"
#~ msgstr "Ievadiet meklējamo tekstu"

#~ msgid "Select File Type (By Extension)"
#~ msgstr "Faila tips (pēc paplašinājuma)"

#~ msgid "Stop Playback"
#~ msgstr "Pārtraukt atskaņošanu"

#~ msgid "Opacity Level:"
#~ msgstr "Caurspīdīgums:"

#~ msgid "Display a progressbar in the OSD"
#~ msgstr "Rādīt progresa joslu OSD logā"

#~ msgid "Text Font:"
#~ msgstr "Teksta šrifts:"

#~ msgid "Show OSD on track change"
#~ msgstr "Parādīt OSD logu mainoties dziesmai"

#~ msgid "Toggle Play or Pause"
#~ msgstr "Ieslēgt Atskaņošanu vai Pauzēt"

#~ msgid "Show a popup of the currently playing track"
#~ msgstr "Rādīt uznirstošo ziņu par skanošo audio/video celiņu"

#~ msgid "Print the position inside the current track as time"
#~ msgstr "Iegūt precīzu laiku iekš celiņa"

#~ msgid "Print the progress inside the current track as percentage"
#~ msgstr "Procentuāli iegūt noskanējušā celiņa ilgumu"

#~ msgid "Set rating for current song"
#~ msgstr "Novērtēt tagad skanošo celiņu"

#~ msgid "Get rating for current song"
#~ msgstr "Iegūt skanošā celiņa vērtējumu"

#~ msgid "Decreases the volume by VOL%"
#~ msgstr "Samazināt skaļumu par VOL%"

#~ msgid "Increases the volume by VOL%"
#~ msgstr "Palielināt skaļumu par VOL%"

#~ msgid "  New song, fetching cover."
#~ msgstr "  Jauna dziesma, ķeru pēc kovera."

#~ msgid " & "
#~ msgstr " & "

#~ msgid "Device class does not support transfer."
#~ msgstr "ierīces klase neatbalsta pārraidi."

#~ msgid "Plugin archive contains an unsafe path"
#~ msgstr "Spraudņa arhīvs ietver sevī nedrošu ceļu"

#~ msgid "A plugin with the name \"%s\" is already installed"
#~ msgstr "Šis spraudnis \"%s\" ir jau uzstādīts"

#~ msgid "Plugin archive is not in the correct format"
#~ msgstr "Spraudņa arhīvs ir nesaprotamā formātā"

#~ msgid "Streaming..."
#~ msgstr "Plūsmo..."

#~ msgid "New playlist title:"
#~ msgstr "Jaunā Dziesmu saraksta nosaukums:"

#~ msgid "Close tab"
#~ msgstr "Aizvērt cilni"

#~ msgid "Buffering: 100%..."
#~ msgstr "Buffero: 100%..."

#~ msgid "Save As..."
#~ msgstr "Saglabāt kā..."

#~ msgid ""
#~ "Exaile Music Player\n"
#~ "Not playing"
#~ msgstr ""
#~ "Exaile Mūzikas Atskaņotājs\n"
#~ "Neatskaņo"

#~ msgid "In pause: %s"
#~ msgstr "Nopauzēts: %s"

#~ msgid "_Save As..."
#~ msgstr "_Saglabāt kā..."

#~ msgid "_Rename Playlist"
#~ msgstr "_Pārsaukt Dziesmu sarakstu"

#~ msgid "_Save Changes To Playlist"
#~ msgstr "_Saglabāt izmaiņas Dziesmu sarakstā"

#~ msgid "_Close Playlist"
#~ msgstr "_Aizvērt sarakstu"

#~ msgid "C_lear All Tracks"
#~ msgstr "N_otīrīt sarakstu"

#~ msgid "Delete track"
#~ msgstr "Dzēst celiņu"

#~ msgid "%d covers to fetch"
#~ msgstr "%d vāciņi ko izzvejot"

#~ msgid "Export as..."
#~ msgstr "Eksportēt kā..."

#~ msgid "Export current playlist..."
#~ msgstr "Eksportēt aktīvo dziesmu sarakstu..."

#~ msgid "No track"
#~ msgstr "Nav celiņa/-u"

#~ msgid "No covers found"
#~ msgstr "Vāciņš nav atrasts"

#~ msgid "Invalid file extension, file not saved"
#~ msgstr "Nederīgs faila tips, nav sagalbāts EJ MĀJĀS ĀPSI :)"

#~ msgid "Choose a file to open"
#~ msgstr "Izvlēlieties atveramo failu"

#~ msgid "0:00"
#~ msgstr "0:00"

#~ msgid "Add To New Playlist..."
#~ msgstr "Pievienot jaunajam Dziesmu sarakstam"
=======
msgstr ""
>>>>>>> 188b3494
<|MERGE_RESOLUTION|>--- conflicted
+++ resolved
@@ -6,30 +6,18 @@
 msgid ""
 msgstr ""
 "Project-Id-Version: exaile\n"
-<<<<<<< HEAD
 "Report-Msgid-Bugs-To: \n"
 "POT-Creation-Date: 2012-11-01 11:10+0100\n"
-"PO-Revision-Date: 2014-07-05 12:41+0000\n"
+"PO-Revision-Date: 2014-08-10 19:50+0000\n"
 "Last-Translator: Jānis-Marks Gailis <jm-gailis@fai-vianet.fr>\n"
-=======
-"Report-Msgid-Bugs-To: FULL NAME <EMAIL@ADDRESS>\n"
-"POT-Creation-Date: 2012-11-01 11:10+0100\n"
-"PO-Revision-Date: 2014-08-10 19:50+0000\n"
-"Last-Translator: FULL NAME <EMAIL@ADDRESS>\n"
->>>>>>> 188b3494
 "Language-Team: Latvian <lv@li.org>\n"
 "Language: lv\n"
 "MIME-Version: 1.0\n"
 "Content-Type: text/plain; charset=UTF-8\n"
 "Content-Transfer-Encoding: 8bit\n"
 "Plural-Forms: nplurals=3; plural=n%10==1 && n%100!=11 ? 0 : n != 0 ? 1 : 2;\n"
-<<<<<<< HEAD
-"X-Launchpad-Export-Date: 2014-07-06 05:58+0000\n"
-"X-Generator: Launchpad (build 17086)\n"
-=======
 "X-Launchpad-Export-Date: 2014-08-12 06:27+0000\n"
 "X-Generator: Launchpad (build 17156)\n"
->>>>>>> 188b3494
 
 #: ../xl/formatter.py:597
 #, python-format
@@ -125,12 +113,8 @@
 msgid "Usage: exaile [OPTION]... [URI]"
 msgstr ""
 
-<<<<<<< HEAD
-#: ../xl/main.py:417 ../plugins/minimode/minimode_preferences.ui.h:11
-=======
 #: ../xl/main.py:417
 #: ../plugins/minimode/minimode_preferences.ui.h:11
->>>>>>> 188b3494
 msgid "Options"
 msgstr ""
 
@@ -146,12 +130,8 @@
 msgid "Play the previous track"
 msgstr "Atskaņot iepriekšējo dziesmu"
 
-<<<<<<< HEAD
-#: ../xl/main.py:427 ../plugins/minimode/controls.py:342
-=======
 #: ../xl/main.py:427
 #: ../plugins/minimode/controls.py:342
->>>>>>> 188b3494
 #: ../plugins/minimode/controls.py:357
 msgid "Stop playback"
 msgstr "Apturēt"
@@ -168,12 +148,8 @@
 msgid "Pause or resume playback"
 msgstr ""
 
-<<<<<<< HEAD
-#: ../xl/main.py:437 ../plugins/minimode/controls.py:365
-=======
 #: ../xl/main.py:437
 #: ../plugins/minimode/controls.py:365
->>>>>>> 188b3494
 msgid "Stop playback after current track"
 msgstr "Beigt atskaņošanu pēc tekošās dziesmas"
 
@@ -182,12 +158,8 @@
 msgstr ""
 
 #. TRANSLATORS: Meta variable for --add and --export-playlist
-<<<<<<< HEAD
-#: ../xl/main.py:443 ../xl/main.py:450
-=======
 #: ../xl/main.py:443
 #: ../xl/main.py:450
->>>>>>> 188b3494
 msgid "LOCATION"
 msgstr ""
 
@@ -250,13 +222,9 @@
 msgstr "Kopēt esošā celiņa garumu"
 
 #. TRANSLATORS: Variable for command line options with arguments
-<<<<<<< HEAD
-#: ../xl/main.py:478 ../xl/main.py:493 ../xl/main.py:497
-=======
 #: ../xl/main.py:478
 #: ../xl/main.py:493
 #: ../xl/main.py:497
->>>>>>> 188b3494
 msgid "N"
 msgstr ""
 
@@ -322,12 +290,7 @@
 msgstr "Ieslēgt Grafiskā Interfeisa(GUI) redzamību (ja iespējams)"
 
 #: ../xl/main.py:521
-<<<<<<< HEAD
 msgid "Start in safe mode - sometimes useful when you're running into problems"
-=======
-msgid ""
-"Start in safe mode - sometimes useful when you're running into problems"
->>>>>>> 188b3494
 msgstr ""
 "Sākt Drošajā Režīmā (safe mode) - domāts ja esi saskāries ar problēmām "
 "iepriekšējā reizē."
@@ -348,12 +311,8 @@
 msgid "Development/Debug Options"
 msgstr ""
 
-<<<<<<< HEAD
-#: ../xl/main.py:536 ../xl/main.py:538
-=======
 #: ../xl/main.py:536
 #: ../xl/main.py:538
->>>>>>> 188b3494
 msgid "DIRECTORY"
 msgstr ""
 
@@ -536,13 +495,6 @@
 msgid "Automatic"
 msgstr ""
 
-<<<<<<< HEAD
-#: ../xl/player/pipe.py:340 ../xl/player/pipe.py:365 ../xl/player/pipe.py:386
-msgid "Custom"
-msgstr ""
-
-#: ../xl/player/pipe.py:441 ../plugins/previewdevice/previewprefs.py:76
-=======
 #: ../xl/player/pipe.py:340
 #: ../xl/player/pipe.py:365
 #: ../xl/player/pipe.py:386
@@ -551,7 +503,6 @@
 
 #: ../xl/player/pipe.py:441
 #: ../plugins/previewdevice/previewprefs.py:76
->>>>>>> 188b3494
 msgid "Auto"
 msgstr ""
 
@@ -585,12 +536,8 @@
 msgid "Invalid playlist type."
 msgstr ""
 
-<<<<<<< HEAD
-#: ../xl/playlist.py:173 ../xlgui/widgets/playlist.py:335
-=======
 #: ../xl/playlist.py:173
 #: ../xlgui/widgets/playlist.py:335
->>>>>>> 188b3494
 msgid "Playlist"
 msgstr "Dziesmu saraksts"
 
@@ -602,12 +549,8 @@
 msgid "PLS Playlist"
 msgstr "PLS Dziesmu Saraksts"
 
-<<<<<<< HEAD
-#: ../xl/playlist.py:517 ../xl/playlist.py:533
-=======
 #: ../xl/playlist.py:517
 #: ../xl/playlist.py:533
->>>>>>> 188b3494
 #, python-format
 msgid "Invalid format for %s."
 msgstr ""
@@ -657,30 +600,14 @@
 msgid "Dynamic by Similar _Artists"
 msgstr ""
 
-<<<<<<< HEAD
-#: ../xl/playlist.py:1824 ../xlgui/panel/playlists.py:59
-#: ../xlgui/panel/playlists.py:71 ../xlgui/panel/playlists.py:78
-=======
 #: ../xl/playlist.py:1824
 #: ../xlgui/panel/playlists.py:59
 #: ../xlgui/panel/playlists.py:71
 #: ../xlgui/panel/playlists.py:78
->>>>>>> 188b3494
 #: ../plugins/osd/osd_preferences.ui.h:7
 msgid "seconds"
 msgstr "sekundes"
 
-<<<<<<< HEAD
-#: ../xl/playlist.py:1825 ../xlgui/panel/playlists.py:71
-msgid "minutes"
-msgstr "minūtes"
-
-#: ../xl/playlist.py:1826 ../xlgui/panel/playlists.py:71
-msgid "hours"
-msgstr "stundas"
-
-#: ../xl/playlist.py:1827 ../xlgui/panel/playlists.py:68
-=======
 #: ../xl/playlist.py:1825
 #: ../xlgui/panel/playlists.py:71
 msgid "minutes"
@@ -693,17 +620,12 @@
 
 #: ../xl/playlist.py:1827
 #: ../xlgui/panel/playlists.py:68
->>>>>>> 188b3494
 #: ../xlgui/panel/playlists.py:71
 msgid "days"
 msgstr "dienas"
 
-<<<<<<< HEAD
-#: ../xl/playlist.py:1828 ../xlgui/panel/playlists.py:71
-=======
 #: ../xl/playlist.py:1828
 #: ../xlgui/panel/playlists.py:71
->>>>>>> 188b3494
 msgid "weeks"
 msgstr "nedēļas"
 
@@ -715,17 +637,6 @@
 msgid "Enqueue"
 msgstr ""
 
-<<<<<<< HEAD
-#: ../xlgui/widgets/menuitems.py:118 ../xlgui/oldmenu.py:116
-msgid "Replace Current"
-msgstr ""
-
-#: ../xlgui/widgets/menuitems.py:122 ../xlgui/oldmenu.py:114
-msgid "Append to Current"
-msgstr "Pievienot aktīvajam"
-
-#: ../xlgui/widgets/menuitems.py:145 ../xlgui/properties.py:1135
-=======
 #: ../xlgui/widgets/menuitems.py:118
 #: ../xlgui/oldmenu.py:116
 msgid "Replace Current"
@@ -738,7 +649,6 @@
 
 #: ../xlgui/widgets/menuitems.py:145
 #: ../xlgui/properties.py:1135
->>>>>>> 188b3494
 msgid "Open Directory"
 msgstr ""
 
@@ -870,18 +780,12 @@
 msgid "Title"
 msgstr "Nosaukums"
 
-<<<<<<< HEAD
-#: ../xlgui/widgets/playlist_columns.py:232 ../xlgui/properties.py:63
-#: ../xlgui/panel/collection.py:173 ../xlgui/panel/playlists.py:234
-#: ../data/ui/widgets/tracklist_info.ui.h:2 ../plugins/cd/cdprefs.py:107
-=======
 #: ../xlgui/widgets/playlist_columns.py:232
 #: ../xlgui/properties.py:63
 #: ../xlgui/panel/collection.py:173
 #: ../xlgui/panel/playlists.py:234
 #: ../data/ui/widgets/tracklist_info.ui.h:2
 #: ../plugins/cd/cdprefs.py:107
->>>>>>> 188b3494
 #: ../plugins/minimode/minimode_preferences.py:94
 #: ../plugins/jamendo/ui/jamendo_panel.ui.h:17
 msgid "Artist"
@@ -895,18 +799,12 @@
 msgid "Composer"
 msgstr "Komponists"
 
-<<<<<<< HEAD
-#: ../xlgui/widgets/playlist_columns.py:246 ../xlgui/properties.py:64
-#: ../xlgui/panel/collection.py:176 ../xlgui/panel/playlists.py:236
-#: ../data/ui/widgets/tracklist_info.ui.h:1 ../plugins/cd/cdprefs.py:109
-=======
 #: ../xlgui/widgets/playlist_columns.py:246
 #: ../xlgui/properties.py:64
 #: ../xlgui/panel/collection.py:176
 #: ../xlgui/panel/playlists.py:236
 #: ../data/ui/widgets/tracklist_info.ui.h:1
 #: ../plugins/cd/cdprefs.py:109
->>>>>>> 188b3494
 #: ../plugins/minimode/minimode_preferences.py:96
 #: ../plugins/jamendo/ui/jamendo_panel.ui.h:18
 msgid "Album"
@@ -938,61 +836,39 @@
 msgid "Rating"
 msgstr "Vērtējums"
 
-<<<<<<< HEAD
-#: ../xlgui/widgets/playlist_columns.py:312 ../xlgui/properties.py:59
-=======
 #: ../xlgui/widgets/playlist_columns.py:312
 #: ../xlgui/properties.py:59
->>>>>>> 188b3494
 #: ../plugins/cd/cdprefs.py:113
 #: ../plugins/minimode/minimode_preferences.py:100
 msgid "Date"
 msgstr "Datums"
 
-<<<<<<< HEAD
-#: ../xlgui/widgets/playlist_columns.py:318 ../xlgui/properties.py:71
-#: ../xlgui/panel/playlists.py:241 ../plugins/cd/cdprefs.py:114
-=======
 #: ../xlgui/widgets/playlist_columns.py:318
 #: ../xlgui/properties.py:71
 #: ../xlgui/panel/playlists.py:241
 #: ../plugins/cd/cdprefs.py:114
->>>>>>> 188b3494
 #: ../plugins/minimode/minimode_preferences.py:101
 msgid "Genre"
 msgstr "Žanrs"
 
-<<<<<<< HEAD
-#: ../xlgui/widgets/playlist_columns.py:325 ../xlgui/properties.py:78
-=======
 #: ../xlgui/widgets/playlist_columns.py:325
 #: ../xlgui/properties.py:78
->>>>>>> 188b3494
 #: ../plugins/cd/cdprefs.py:115
 #: ../plugins/minimode/minimode_preferences.py:102
 msgid "Bitrate"
 msgstr "Bitu ātrums"
 
-<<<<<<< HEAD
-#: ../xlgui/widgets/playlist_columns.py:332 ../xlgui/properties.py:81
-#: ../xlgui/panel/playlists.py:244 ../data/ui/collection_manager.ui.h:2
-=======
 #: ../xlgui/widgets/playlist_columns.py:332
 #: ../xlgui/properties.py:81
 #: ../xlgui/panel/playlists.py:244
 #: ../data/ui/collection_manager.ui.h:2
->>>>>>> 188b3494
 #: ../plugins/cd/cdprefs.py:116
 #: ../plugins/minimode/minimode_preferences.py:103
 msgid "Location"
 msgstr "Atrašanās vieta"
 
-<<<<<<< HEAD
-#: ../xlgui/widgets/playlist_columns.py:339 ../xlgui/panel/files.py:150
-=======
 #: ../xlgui/widgets/playlist_columns.py:339
 #: ../xlgui/panel/files.py:150
->>>>>>> 188b3494
 #: ../plugins/cd/cdprefs.py:117
 #: ../plugins/minimode/minimode_preferences.py:104
 msgid "Filename"
@@ -1002,39 +878,25 @@
 msgid "Playcount"
 msgstr "Reizes atskaņots"
 
-<<<<<<< HEAD
-#: ../xlgui/widgets/playlist_columns.py:353 ../xlgui/properties.py:76
-#: ../xlgui/panel/playlists.py:170 ../xlgui/panel/playlists.py:245
-=======
 #: ../xlgui/widgets/playlist_columns.py:353
 #: ../xlgui/properties.py:76
 #: ../xlgui/panel/playlists.py:170
 #: ../xlgui/panel/playlists.py:245
->>>>>>> 188b3494
 #: ../plugins/cd/cdprefs.py:120
 #: ../plugins/minimode/minimode_preferences.py:107
 msgid "BPM"
 msgstr "BPM"
 
-<<<<<<< HEAD
-#: ../xlgui/widgets/playlist_columns.py:360 ../xlgui/properties.py:86
-#: ../xlgui/panel/playlists.py:243 ../plugins/cd/cdprefs.py:119
-=======
 #: ../xlgui/widgets/playlist_columns.py:360
 #: ../xlgui/properties.py:86
 #: ../xlgui/panel/playlists.py:243
 #: ../plugins/cd/cdprefs.py:119
->>>>>>> 188b3494
 #: ../plugins/minimode/minimode_preferences.py:106
 msgid "Last played"
 msgstr "Atskaņots pēdējais"
 
-<<<<<<< HEAD
-#: ../xlgui/widgets/playlist_columns.py:366 ../xlgui/properties.py:79
-=======
 #: ../xlgui/widgets/playlist_columns.py:366
 #: ../xlgui/properties.py:79
->>>>>>> 188b3494
 #: ../xlgui/panel/playlists.py:242
 msgid "Date added"
 msgstr ""
@@ -1043,13 +905,6 @@
 msgid "Schedule"
 msgstr ""
 
-<<<<<<< HEAD
-#: ../xlgui/widgets/playlist_columns.py:491 ../xlgui/properties.py:77
-msgid "Comment"
-msgstr ""
-
-#: ../xlgui/widgets/playlist_columns.py:500 ../xlgui/panel/playlists.py:178
-=======
 #: ../xlgui/widgets/playlist_columns.py:491
 #: ../xlgui/properties.py:77
 msgid "Comment"
@@ -1057,7 +912,6 @@
 
 #: ../xlgui/widgets/playlist_columns.py:500
 #: ../xlgui/panel/playlists.py:178
->>>>>>> 188b3494
 #: ../xlgui/panel/playlists.py:246
 msgid "Grouping"
 msgstr ""
@@ -1123,12 +977,8 @@
 msgid "Requires plugins providing dynamic playlists"
 msgstr "Vajadzīgs spraudnis dinamisko dziesmu saraksta atbalstam"
 
-<<<<<<< HEAD
-#: ../xlgui/widgets/playlist.py:538 ../data/ui/playlist.ui.h:3
-=======
 #: ../xlgui/widgets/playlist.py:538
 #: ../data/ui/playlist.ui.h:3
->>>>>>> 188b3494
 msgid "Dynamically add similar tracks to the playlist"
 msgstr "Dinamiski pievienot līdzīgos celiņus dziesmu sarakstam"
 
@@ -1253,12 +1103,8 @@
 msgid "The playlist name you entered is already in use."
 msgstr "Dziesmu saraksta ievadītais nosaukums jau eksistē."
 
-<<<<<<< HEAD
-#: ../xlgui/widgets/notebook.py:146 ../xlgui/menu.py:115
-=======
 #: ../xlgui/widgets/notebook.py:146
 #: ../xlgui/menu.py:115
->>>>>>> 188b3494
 msgid "Close Tab"
 msgstr "Aizvērt Cilni"
 
@@ -1634,12 +1480,8 @@
 msgid "Choose directory to export files to"
 msgstr ""
 
-<<<<<<< HEAD
-#: ../xlgui/oldmenu.py:278 ../xlgui/panel/playlists.py:1178
-=======
 #: ../xlgui/oldmenu.py:278
 #: ../xlgui/panel/playlists.py:1178
->>>>>>> 188b3494
 msgid "Are you sure you want to permanently delete the selected playlist?"
 msgstr ""
 "Vai esat pārliecināts, ka vēlaties neatgriezeniski dzēst izvēlēto dziesmu "
@@ -1653,12 +1495,8 @@
 msgid "Rename Playlist"
 msgstr "Pārdēvēt Dziesmu Sarakstu"
 
-<<<<<<< HEAD
-#: ../xlgui/oldmenu.py:331 ../plugins/multialarmclock/malrmclk.ui.h:2
-=======
 #: ../xlgui/oldmenu.py:331
 #: ../plugins/multialarmclock/malrmclk.ui.h:2
->>>>>>> 188b3494
 msgid "Remove"
 msgstr "Noņemt"
 
@@ -3064,12 +2902,8 @@
 msgid "Playback progress and seeking"
 msgstr ""
 
-<<<<<<< HEAD
-#: ../plugins/grouptagger/gt_prefs.py:21 ../plugins/grouptagger/__init__.py:97
-=======
 #: ../plugins/grouptagger/gt_prefs.py:21
 #: ../plugins/grouptagger/__init__.py:97
->>>>>>> 188b3494
 #: ../plugins/grouptagger/__init__.py:114
 msgid "GroupTagger"
 msgstr ""
@@ -4564,228 +4398,8 @@
 
 #: ../plugins/daapclient/PLUGININFO:4
 msgid "Allows playing of DAAP music shares."
-<<<<<<< HEAD
-msgstr ""
-
-#~ msgid "Start"
-#~ msgstr "Sākt"
-
-#~ msgid "Stopped"
-#~ msgstr "Apturēts"
-
-#~ msgid "Text Color"
-#~ msgstr "Teksta krāsa"
-
-#~ msgid "Window Height:"
-#~ msgstr "Loga augstums:"
-
-#~ msgid "Window Width:"
-#~ msgstr "Loga platums:"
-
-#~ msgid "_Close"
-#~ msgstr "_Aizvērt"
-
-#~ msgid "Alarm Days:"
-#~ msgstr "Brīdināšanas diena:"
-
-#~ msgid "New Search"
-#~ msgstr "Jauna Meklēšana"
-
-#~ msgid "Add a directory"
-#~ msgstr "Pievienot mapi"
-
-#~ msgid "File Type"
-#~ msgstr "Faila Tips"
-
-#~ msgid "Extension"
-#~ msgstr "Paplašinājums"
-
-#~ msgid "Open"
-#~ msgstr "Atvērt"
-
-#~ msgid "Export"
-#~ msgstr "Eksportēt"
-
-#~ msgid ""
-#~ "<b>OSD</b>\n"
-#~ "Drag to the location you'd like the\n"
-#~ "OSD to appear"
-#~ msgstr ""
-#~ "<b>OSD</b>\n"
-#~ "Ievadiet atrasanas vietu, kur Jums patiktu\n"
-#~ "redzēt OSD"
-
-#~ msgid "Popup"
-#~ msgstr "Izlecošais logs"
-
-#~ msgid "Page 1"
-#~ msgstr "Lapa 1"
-
-#~ msgid "0/0 tracks"
-#~ msgstr "0/0 dziesmas"
-
-#~ msgid "Add device"
-#~ msgstr "Pievienot ierīci"
-
-#~ msgid "..."
-#~ msgstr "..."
-
-#~ msgid "Playing %s"
-#~ msgstr "Atskaņo %s"
-
-#~ msgid ""
-#~ "Path is already in your collection, or is a subdirectory of another path "
-#~ "in your collection"
-#~ msgstr ""
-#~ "Jūsu pievienotā mape jau ir kolekcijā (vai ir kāda no tās apakš-mapēm)."
-
-#~ msgid " songs"
-#~ msgstr " dziesmas"
-
-#~ msgid "Toggle: Stop after selected track"
-#~ msgstr "Apstādināt pēc iezīmētā ieraksta"
-
-#~ msgid "%(title)s (by %(artist)s)"
-#~ msgstr "%(title)s (izpilda %(artist)s)"
-
-#~ msgid "from %s"
-#~ msgstr "no albūma %s"
-
-#~ msgid "by %s"
-#~ msgstr "izpilda %s"
-
-#~ msgid "Enter the search text"
-#~ msgstr "Ievadiet meklējamo tekstu"
-
-#~ msgid "Select File Type (By Extension)"
-#~ msgstr "Faila tips (pēc paplašinājuma)"
-
-#~ msgid "Stop Playback"
-#~ msgstr "Pārtraukt atskaņošanu"
-
-#~ msgid "Opacity Level:"
-#~ msgstr "Caurspīdīgums:"
-
-#~ msgid "Display a progressbar in the OSD"
-#~ msgstr "Rādīt progresa joslu OSD logā"
-
-#~ msgid "Text Font:"
-#~ msgstr "Teksta šrifts:"
-
-#~ msgid "Show OSD on track change"
-#~ msgstr "Parādīt OSD logu mainoties dziesmai"
-
-#~ msgid "Toggle Play or Pause"
-#~ msgstr "Ieslēgt Atskaņošanu vai Pauzēt"
-
-#~ msgid "Show a popup of the currently playing track"
-#~ msgstr "Rādīt uznirstošo ziņu par skanošo audio/video celiņu"
-
-#~ msgid "Print the position inside the current track as time"
-#~ msgstr "Iegūt precīzu laiku iekš celiņa"
-
-#~ msgid "Print the progress inside the current track as percentage"
-#~ msgstr "Procentuāli iegūt noskanējušā celiņa ilgumu"
-
-#~ msgid "Set rating for current song"
-#~ msgstr "Novērtēt tagad skanošo celiņu"
-
-#~ msgid "Get rating for current song"
-#~ msgstr "Iegūt skanošā celiņa vērtējumu"
-
-#~ msgid "Decreases the volume by VOL%"
-#~ msgstr "Samazināt skaļumu par VOL%"
-
-#~ msgid "Increases the volume by VOL%"
-#~ msgstr "Palielināt skaļumu par VOL%"
-
-#~ msgid "  New song, fetching cover."
-#~ msgstr "  Jauna dziesma, ķeru pēc kovera."
-
-#~ msgid " & "
-#~ msgstr " & "
-
-#~ msgid "Device class does not support transfer."
-#~ msgstr "ierīces klase neatbalsta pārraidi."
-
-#~ msgid "Plugin archive contains an unsafe path"
-#~ msgstr "Spraudņa arhīvs ietver sevī nedrošu ceļu"
-
-#~ msgid "A plugin with the name \"%s\" is already installed"
-#~ msgstr "Šis spraudnis \"%s\" ir jau uzstādīts"
-
-#~ msgid "Plugin archive is not in the correct format"
-#~ msgstr "Spraudņa arhīvs ir nesaprotamā formātā"
-
-#~ msgid "Streaming..."
-#~ msgstr "Plūsmo..."
-
-#~ msgid "New playlist title:"
-#~ msgstr "Jaunā Dziesmu saraksta nosaukums:"
-
-#~ msgid "Close tab"
-#~ msgstr "Aizvērt cilni"
-
-#~ msgid "Buffering: 100%..."
-#~ msgstr "Buffero: 100%..."
-
-#~ msgid "Save As..."
-#~ msgstr "Saglabāt kā..."
-
-#~ msgid ""
-#~ "Exaile Music Player\n"
-#~ "Not playing"
-#~ msgstr ""
-#~ "Exaile Mūzikas Atskaņotājs\n"
-#~ "Neatskaņo"
-
-#~ msgid "In pause: %s"
-#~ msgstr "Nopauzēts: %s"
-
-#~ msgid "_Save As..."
-#~ msgstr "_Saglabāt kā..."
-
-#~ msgid "_Rename Playlist"
-#~ msgstr "_Pārsaukt Dziesmu sarakstu"
-
-#~ msgid "_Save Changes To Playlist"
-#~ msgstr "_Saglabāt izmaiņas Dziesmu sarakstā"
-
-#~ msgid "_Close Playlist"
-#~ msgstr "_Aizvērt sarakstu"
-
-#~ msgid "C_lear All Tracks"
-#~ msgstr "N_otīrīt sarakstu"
-
-#~ msgid "Delete track"
-#~ msgstr "Dzēst celiņu"
-
-#~ msgid "%d covers to fetch"
-#~ msgstr "%d vāciņi ko izzvejot"
+msgstr ""
+
 
 #~ msgid "Export as..."
-#~ msgstr "Eksportēt kā..."
-
-#~ msgid "Export current playlist..."
-#~ msgstr "Eksportēt aktīvo dziesmu sarakstu..."
-
-#~ msgid "No track"
-#~ msgstr "Nav celiņa/-u"
-
-#~ msgid "No covers found"
-#~ msgstr "Vāciņš nav atrasts"
-
-#~ msgid "Invalid file extension, file not saved"
-#~ msgstr "Nederīgs faila tips, nav sagalbāts EJ MĀJĀS ĀPSI :)"
-
-#~ msgid "Choose a file to open"
-#~ msgstr "Izvlēlieties atveramo failu"
-
-#~ msgid "0:00"
-#~ msgstr "0:00"
-
-#~ msgid "Add To New Playlist..."
-#~ msgstr "Pievienot jaunajam Dziesmu sarakstam"
-=======
-msgstr ""
->>>>>>> 188b3494
+#~ msgstr "Eksportēt kā..."