--- conflicted
+++ resolved
@@ -1,28 +1,15 @@
 # Polish translation for exaile
-<<<<<<< HEAD
-# Copyright (c) 2010 Rosetta Contributors and Canonical Ltd 2010
-# This file is distributed under the same license as the exaile package.
-# FIRST AUTHOR <EMAIL@ADDRESS>, 2010.
-=======
 # Copyright (c) 2014 Rosetta Contributors and Canonical Ltd 2014
 # This file is distributed under the same license as the exaile package.
 # FIRST AUTHOR <EMAIL@ADDRESS>, 2014.
->>>>>>> 188b3494
 #
 msgid ""
 msgstr ""
 "Project-Id-Version: exaile\n"
-<<<<<<< HEAD
 "Report-Msgid-Bugs-To: \n"
-"POT-Creation-Date: 2012-11-01 11:10+0100\n"
-"PO-Revision-Date: 2012-07-29 07:18+0000\n"
-"Last-Translator: sirmacik <sirmacik@gmail.com>\n"
-=======
-"Report-Msgid-Bugs-To: FULL NAME <EMAIL@ADDRESS>\n"
 "POT-Creation-Date: 2012-11-01 11:10+0100\n"
 "PO-Revision-Date: 2014-11-07 08:50+0000\n"
 "Last-Translator: Piotr Strębski <strebski@o2.pl>\n"
->>>>>>> 188b3494
 "Language-Team: Polish <pl@li.org>\n"
 "Language: pl\n"
 "MIME-Version: 1.0\n"
@@ -30,13 +17,8 @@
 "Content-Transfer-Encoding: 8bit\n"
 "Plural-Forms: nplurals=3; plural=n==1 ? 0 : n%10>=2 && n%10<=4 && (n%100<10 "
 "|| n%100>=20) ? 1 : 2;\n"
-<<<<<<< HEAD
-"X-Launchpad-Export-Date: 2012-08-28 05:27+0000\n"
-"X-Generator: Launchpad (build 15864)\n"
-=======
 "X-Launchpad-Export-Date: 2014-11-08 06:10+0000\n"
 "X-Generator: Launchpad (build 17231)\n"
->>>>>>> 188b3494
 
 #: ../xl/formatter.py:597
 #, python-format
@@ -134,12 +116,8 @@
 msgid "Usage: exaile [OPTION]... [URI]"
 msgstr "Użytkowanie: exaile [OPCJA]... [URI]"
 
-<<<<<<< HEAD
-#: ../xl/main.py:417 ../plugins/minimode/minimode_preferences.ui.h:11
-=======
 #: ../xl/main.py:417
 #: ../plugins/minimode/minimode_preferences.ui.h:11
->>>>>>> 188b3494
 msgid "Options"
 msgstr "Opcje"
 
@@ -155,12 +133,8 @@
 msgid "Play the previous track"
 msgstr "Odtwórz poprzedni utwór"
 
-<<<<<<< HEAD
-#: ../xl/main.py:427 ../plugins/minimode/controls.py:342
-=======
 #: ../xl/main.py:427
 #: ../plugins/minimode/controls.py:342
->>>>>>> 188b3494
 #: ../plugins/minimode/controls.py:357
 msgid "Stop playback"
 msgstr "Stop"
@@ -177,12 +151,8 @@
 msgid "Pause or resume playback"
 msgstr "Pauza lub wznowienie odtwarzania"
 
-<<<<<<< HEAD
-#: ../xl/main.py:437 ../plugins/minimode/controls.py:365
-=======
 #: ../xl/main.py:437
 #: ../plugins/minimode/controls.py:365
->>>>>>> 188b3494
 msgid "Stop playback after current track"
 msgstr "Zatrzymaj odtwarzanie po bieżącym utworze"
 
@@ -191,12 +161,8 @@
 msgstr "Opcje kolekcji"
 
 #. TRANSLATORS: Meta variable for --add and --export-playlist
-<<<<<<< HEAD
-#: ../xl/main.py:443 ../xl/main.py:450
-=======
 #: ../xl/main.py:443
 #: ../xl/main.py:450
->>>>>>> 188b3494
 msgid "LOCATION"
 msgstr "KATALOG"
 
@@ -259,13 +225,9 @@
 msgstr "Wyświetl długość aktualnego utworu"
 
 #. TRANSLATORS: Variable for command line options with arguments
-<<<<<<< HEAD
-#: ../xl/main.py:478 ../xl/main.py:493 ../xl/main.py:497
-=======
 #: ../xl/main.py:478
 #: ../xl/main.py:493
 #: ../xl/main.py:497
->>>>>>> 188b3494
 msgid "N"
 msgstr "N"
 
@@ -331,12 +293,7 @@
 msgstr "Ustaw widoczność GUI (jeśli możliwe)"
 
 #: ../xl/main.py:521
-<<<<<<< HEAD
 msgid "Start in safe mode - sometimes useful when you're running into problems"
-=======
-msgid ""
-"Start in safe mode - sometimes useful when you're running into problems"
->>>>>>> 188b3494
 msgstr ""
 "Uruchom w trybie awaryjnym - użyteczne kiedy występują problemy z programem"
 
@@ -359,12 +316,8 @@
 msgid "Development/Debug Options"
 msgstr "Opcje rozwojowe/debugowanie"
 
-<<<<<<< HEAD
-#: ../xl/main.py:536 ../xl/main.py:538
-=======
 #: ../xl/main.py:536
 #: ../xl/main.py:538
->>>>>>> 188b3494
 msgid "DIRECTORY"
 msgstr "KATALOG"
 
@@ -550,13 +503,6 @@
 msgid "Automatic"
 msgstr "Automatycznie"
 
-<<<<<<< HEAD
-#: ../xl/player/pipe.py:340 ../xl/player/pipe.py:365 ../xl/player/pipe.py:386
-msgid "Custom"
-msgstr "Własne"
-
-#: ../xl/player/pipe.py:441 ../plugins/previewdevice/previewprefs.py:76
-=======
 #: ../xl/player/pipe.py:340
 #: ../xl/player/pipe.py:365
 #: ../xl/player/pipe.py:386
@@ -565,7 +511,6 @@
 
 #: ../xl/player/pipe.py:441
 #: ../plugins/previewdevice/previewprefs.py:76
->>>>>>> 188b3494
 msgid "Auto"
 msgstr "Auto"
 
@@ -601,12 +546,8 @@
 msgid "Invalid playlist type."
 msgstr "Zły rodzaj listy odtwarzania."
 
-<<<<<<< HEAD
-#: ../xl/playlist.py:173 ../xlgui/widgets/playlist.py:335
-=======
 #: ../xl/playlist.py:173
 #: ../xlgui/widgets/playlist.py:335
->>>>>>> 188b3494
 msgid "Playlist"
 msgstr "Lista odtwarzania"
 
@@ -618,12 +559,8 @@
 msgid "PLS Playlist"
 msgstr "Lista odtwarzania PLS"
 
-<<<<<<< HEAD
-#: ../xl/playlist.py:517 ../xl/playlist.py:533
-=======
 #: ../xl/playlist.py:517
 #: ../xl/playlist.py:533
->>>>>>> 188b3494
 #, python-format
 msgid "Invalid format for %s."
 msgstr "Zły format dla %s."
@@ -673,30 +610,14 @@
 msgid "Dynamic by Similar _Artists"
 msgstr "Dynamiczne dodawania podobnych wykonawców"
 
-<<<<<<< HEAD
-#: ../xl/playlist.py:1824 ../xlgui/panel/playlists.py:59
-#: ../xlgui/panel/playlists.py:71 ../xlgui/panel/playlists.py:78
-=======
 #: ../xl/playlist.py:1824
 #: ../xlgui/panel/playlists.py:59
 #: ../xlgui/panel/playlists.py:71
 #: ../xlgui/panel/playlists.py:78
->>>>>>> 188b3494
 #: ../plugins/osd/osd_preferences.ui.h:7
 msgid "seconds"
 msgstr "sekundy"
 
-<<<<<<< HEAD
-#: ../xl/playlist.py:1825 ../xlgui/panel/playlists.py:71
-msgid "minutes"
-msgstr "minuty"
-
-#: ../xl/playlist.py:1826 ../xlgui/panel/playlists.py:71
-msgid "hours"
-msgstr "godziny"
-
-#: ../xl/playlist.py:1827 ../xlgui/panel/playlists.py:68
-=======
 #: ../xl/playlist.py:1825
 #: ../xlgui/panel/playlists.py:71
 msgid "minutes"
@@ -709,17 +630,12 @@
 
 #: ../xl/playlist.py:1827
 #: ../xlgui/panel/playlists.py:68
->>>>>>> 188b3494
 #: ../xlgui/panel/playlists.py:71
 msgid "days"
 msgstr "dni"
 
-<<<<<<< HEAD
-#: ../xl/playlist.py:1828 ../xlgui/panel/playlists.py:71
-=======
 #: ../xl/playlist.py:1828
 #: ../xlgui/panel/playlists.py:71
->>>>>>> 188b3494
 msgid "weeks"
 msgstr "tygodnie"
 
@@ -731,17 +647,6 @@
 msgid "Enqueue"
 msgstr "Dodaj do kolejki"
 
-<<<<<<< HEAD
-#: ../xlgui/widgets/menuitems.py:118 ../xlgui/oldmenu.py:116
-msgid "Replace Current"
-msgstr "Zastąp obecny"
-
-#: ../xlgui/widgets/menuitems.py:122 ../xlgui/oldmenu.py:114
-msgid "Append to Current"
-msgstr "Dodaj do aktualnej"
-
-#: ../xlgui/widgets/menuitems.py:145 ../xlgui/properties.py:1135
-=======
 #: ../xlgui/widgets/menuitems.py:118
 #: ../xlgui/oldmenu.py:116
 msgid "Replace Current"
@@ -754,7 +659,6 @@
 
 #: ../xlgui/widgets/menuitems.py:145
 #: ../xlgui/properties.py:1135
->>>>>>> 188b3494
 msgid "Open Directory"
 msgstr "Otwórz ścieżkę"
 
@@ -890,18 +794,12 @@
 msgid "Title"
 msgstr "Tytuł"
 
-<<<<<<< HEAD
-#: ../xlgui/widgets/playlist_columns.py:232 ../xlgui/properties.py:63
-#: ../xlgui/panel/collection.py:173 ../xlgui/panel/playlists.py:234
-#: ../data/ui/widgets/tracklist_info.ui.h:2 ../plugins/cd/cdprefs.py:107
-=======
 #: ../xlgui/widgets/playlist_columns.py:232
 #: ../xlgui/properties.py:63
 #: ../xlgui/panel/collection.py:173
 #: ../xlgui/panel/playlists.py:234
 #: ../data/ui/widgets/tracklist_info.ui.h:2
 #: ../plugins/cd/cdprefs.py:107
->>>>>>> 188b3494
 #: ../plugins/minimode/minimode_preferences.py:94
 #: ../plugins/jamendo/ui/jamendo_panel.ui.h:17
 msgid "Artist"
@@ -915,18 +813,12 @@
 msgid "Composer"
 msgstr "Kompozytor"
 
-<<<<<<< HEAD
-#: ../xlgui/widgets/playlist_columns.py:246 ../xlgui/properties.py:64
-#: ../xlgui/panel/collection.py:176 ../xlgui/panel/playlists.py:236
-#: ../data/ui/widgets/tracklist_info.ui.h:1 ../plugins/cd/cdprefs.py:109
-=======
 #: ../xlgui/widgets/playlist_columns.py:246
 #: ../xlgui/properties.py:64
 #: ../xlgui/panel/collection.py:176
 #: ../xlgui/panel/playlists.py:236
 #: ../data/ui/widgets/tracklist_info.ui.h:1
 #: ../plugins/cd/cdprefs.py:109
->>>>>>> 188b3494
 #: ../plugins/minimode/minimode_preferences.py:96
 #: ../plugins/jamendo/ui/jamendo_panel.ui.h:18
 msgid "Album"
@@ -958,61 +850,39 @@
 msgid "Rating"
 msgstr "Ocena"
 
-<<<<<<< HEAD
-#: ../xlgui/widgets/playlist_columns.py:312 ../xlgui/properties.py:59
-=======
 #: ../xlgui/widgets/playlist_columns.py:312
 #: ../xlgui/properties.py:59
->>>>>>> 188b3494
 #: ../plugins/cd/cdprefs.py:113
 #: ../plugins/minimode/minimode_preferences.py:100
 msgid "Date"
 msgstr "Data"
 
-<<<<<<< HEAD
-#: ../xlgui/widgets/playlist_columns.py:318 ../xlgui/properties.py:71
-#: ../xlgui/panel/playlists.py:241 ../plugins/cd/cdprefs.py:114
-=======
 #: ../xlgui/widgets/playlist_columns.py:318
 #: ../xlgui/properties.py:71
 #: ../xlgui/panel/playlists.py:241
 #: ../plugins/cd/cdprefs.py:114
->>>>>>> 188b3494
 #: ../plugins/minimode/minimode_preferences.py:101
 msgid "Genre"
 msgstr "Gatunek"
 
-<<<<<<< HEAD
-#: ../xlgui/widgets/playlist_columns.py:325 ../xlgui/properties.py:78
-=======
 #: ../xlgui/widgets/playlist_columns.py:325
 #: ../xlgui/properties.py:78
->>>>>>> 188b3494
 #: ../plugins/cd/cdprefs.py:115
 #: ../plugins/minimode/minimode_preferences.py:102
 msgid "Bitrate"
 msgstr "Bitrate"
 
-<<<<<<< HEAD
-#: ../xlgui/widgets/playlist_columns.py:332 ../xlgui/properties.py:81
-#: ../xlgui/panel/playlists.py:244 ../data/ui/collection_manager.ui.h:2
-=======
 #: ../xlgui/widgets/playlist_columns.py:332
 #: ../xlgui/properties.py:81
 #: ../xlgui/panel/playlists.py:244
 #: ../data/ui/collection_manager.ui.h:2
->>>>>>> 188b3494
 #: ../plugins/cd/cdprefs.py:116
 #: ../plugins/minimode/minimode_preferences.py:103
 msgid "Location"
 msgstr "Lokalizacja"
 
-<<<<<<< HEAD
-#: ../xlgui/widgets/playlist_columns.py:339 ../xlgui/panel/files.py:150
-=======
 #: ../xlgui/widgets/playlist_columns.py:339
 #: ../xlgui/panel/files.py:150
->>>>>>> 188b3494
 #: ../plugins/cd/cdprefs.py:117
 #: ../plugins/minimode/minimode_preferences.py:104
 msgid "Filename"
@@ -1022,39 +892,25 @@
 msgid "Playcount"
 msgstr "Liczba odtworzeń"
 
-<<<<<<< HEAD
-#: ../xlgui/widgets/playlist_columns.py:353 ../xlgui/properties.py:76
-#: ../xlgui/panel/playlists.py:170 ../xlgui/panel/playlists.py:245
-=======
 #: ../xlgui/widgets/playlist_columns.py:353
 #: ../xlgui/properties.py:76
 #: ../xlgui/panel/playlists.py:170
 #: ../xlgui/panel/playlists.py:245
->>>>>>> 188b3494
 #: ../plugins/cd/cdprefs.py:120
 #: ../plugins/minimode/minimode_preferences.py:107
 msgid "BPM"
 msgstr "BPM"
 
-<<<<<<< HEAD
-#: ../xlgui/widgets/playlist_columns.py:360 ../xlgui/properties.py:86
-#: ../xlgui/panel/playlists.py:243 ../plugins/cd/cdprefs.py:119
-=======
 #: ../xlgui/widgets/playlist_columns.py:360
 #: ../xlgui/properties.py:86
 #: ../xlgui/panel/playlists.py:243
 #: ../plugins/cd/cdprefs.py:119
->>>>>>> 188b3494
 #: ../plugins/minimode/minimode_preferences.py:106
 msgid "Last played"
 msgstr "Ostatnio odtwarzane"
 
-<<<<<<< HEAD
-#: ../xlgui/widgets/playlist_columns.py:366 ../xlgui/properties.py:79
-=======
 #: ../xlgui/widgets/playlist_columns.py:366
 #: ../xlgui/properties.py:79
->>>>>>> 188b3494
 #: ../xlgui/panel/playlists.py:242
 msgid "Date added"
 msgstr "Data dodania"
@@ -1063,13 +919,6 @@
 msgid "Schedule"
 msgstr "Harmonogram"
 
-<<<<<<< HEAD
-#: ../xlgui/widgets/playlist_columns.py:491 ../xlgui/properties.py:77
-msgid "Comment"
-msgstr "Komentarz"
-
-#: ../xlgui/widgets/playlist_columns.py:500 ../xlgui/panel/playlists.py:178
-=======
 #: ../xlgui/widgets/playlist_columns.py:491
 #: ../xlgui/properties.py:77
 msgid "Comment"
@@ -1077,7 +926,6 @@
 
 #: ../xlgui/widgets/playlist_columns.py:500
 #: ../xlgui/panel/playlists.py:178
->>>>>>> 188b3494
 #: ../xlgui/panel/playlists.py:246
 msgid "Grouping"
 msgstr "Grupowanie"
@@ -1143,12 +991,8 @@
 msgid "Requires plugins providing dynamic playlists"
 msgstr "Wymaga dodatku wprowadzającego obsługę dynamicznych list odtwarzania"
 
-<<<<<<< HEAD
-#: ../xlgui/widgets/playlist.py:538 ../data/ui/playlist.ui.h:3
-=======
 #: ../xlgui/widgets/playlist.py:538
 #: ../data/ui/playlist.ui.h:3
->>>>>>> 188b3494
 msgid "Dynamically add similar tracks to the playlist"
 msgstr "Dynamicznie dodaj podobne utwory do listy odtwarzania"
 
@@ -1273,12 +1117,8 @@
 msgid "The playlist name you entered is already in use."
 msgstr "Podana nazwa listy odtwarzania jest już w użyciu."
 
-<<<<<<< HEAD
-#: ../xlgui/widgets/notebook.py:146 ../xlgui/menu.py:115
-=======
 #: ../xlgui/widgets/notebook.py:146
 #: ../xlgui/menu.py:115
->>>>>>> 188b3494
 msgid "Close Tab"
 msgstr "Zamknij kartę"
 
@@ -1656,12 +1496,8 @@
 msgid "Choose directory to export files to"
 msgstr "Wybierz katalog, do którego pliki zostaną wyeksportowane"
 
-<<<<<<< HEAD
-#: ../xlgui/oldmenu.py:278 ../xlgui/panel/playlists.py:1178
-=======
 #: ../xlgui/oldmenu.py:278
 #: ../xlgui/panel/playlists.py:1178
->>>>>>> 188b3494
 msgid "Are you sure you want to permanently delete the selected playlist?"
 msgstr ""
 "Czy jesteś pewien, że chcesz całkowicie usunąć zaznaczoną listę odtwarzania?"
@@ -1674,12 +1510,8 @@
 msgid "Rename Playlist"
 msgstr "Zmień nazwę listy odtwarzania"
 
-<<<<<<< HEAD
-#: ../xlgui/oldmenu.py:331 ../plugins/multialarmclock/malrmclk.ui.h:2
-=======
 #: ../xlgui/oldmenu.py:331
 #: ../plugins/multialarmclock/malrmclk.ui.h:2
->>>>>>> 188b3494
 msgid "Remove"
 msgstr "Usuń"
 
@@ -3126,12 +2958,8 @@
 msgid "Playback progress and seeking"
 msgstr "Postęp odtwarzania i wyszukiwania"
 
-<<<<<<< HEAD
-#: ../plugins/grouptagger/gt_prefs.py:21 ../plugins/grouptagger/__init__.py:97
-=======
 #: ../plugins/grouptagger/gt_prefs.py:21
 #: ../plugins/grouptagger/__init__.py:97
->>>>>>> 188b3494
 #: ../plugins/grouptagger/__init__.py:114
 msgid "GroupTagger"
 msgstr "Oznakowanie grup"
@@ -4728,9 +4556,8 @@
 msgid "Allows playing of DAAP music shares."
 msgstr "Pozwala na odtwarzanie plików udostępnionych za pomocą DAAP"
 
-<<<<<<< HEAD
-#~ msgid "Clear"
-#~ msgstr "Wyczyść"
+#~ msgid "&#xA9; 2009-2010"
+#~ msgstr "&#xA9; 2009-2010"
 
 #~ msgid "Close"
 #~ msgstr "Zamknij kartę"
@@ -4761,10 +4588,6 @@
 
 #~ msgid "JACK"
 #~ msgstr "JACK"
-
-#~ msgid "AWN"
-#~ msgstr "AWN"
-
 #~ msgid "API Key:"
 #~ msgstr "Klucz API:"
 
@@ -4840,12 +4663,6 @@
 #~ msgid "Location:"
 #~ msgstr "Położenie:"
 
-#~ msgid "Bitrate:"
-#~ msgstr "Gęstość bitowa:"
-
-#~ msgid "Genre:"
-#~ msgstr "Gatunek:"
-
 #~ msgid "Part"
 #~ msgstr "Część"
 
@@ -4861,17 +4678,6 @@
 #~ msgid "Encoded By"
 #~ msgstr "Zakodowany przez"
 
-#~ msgid "Title:"
-#~ msgstr "Tytuł:"
-
-#~ msgid "Artist:"
-#~ msgstr "Artysta:"
-
-#~ msgid "Album:"
-#~ msgstr "Album:"
-
-#~ msgid "Import"
-#~ msgstr "Importuj"
 
 #~ msgid "Date Added"
 #~ msgstr "Data dodania"
@@ -4881,69 +4687,8 @@
 
 #~ msgid "Select a save location"
 #~ msgstr "Wybierz położenie zapisywania"
-
-#~ msgid "Track Number:"
-#~ msgstr "Nr ścieżki:"
-
-#~ msgid "Clear Playlist"
-#~ msgstr "Czyści listę odtwarzania"
-
 #~ msgid "Search:"
 #~ msgstr "Wyszukiwanie:"
-
-#~ msgid "Streaming..."
-#~ msgstr "Odtwarzanie strumienia..."
-
-#~ msgid "A plugin with the name \"%s\" is already installed"
-#~ msgstr "Wtyczka \"%s\" jest już zainstalowana"
-
-#~ msgid "Choose a plugin"
-#~ msgstr "Wybierz wtyczkę"
-
-#~ msgid "%d covers to fetch"
-#~ msgstr "%d okładek do pobrania"
-
-#~ msgid "Alarm:"
-#~ msgstr "Alarm:"
-
-#~ msgid "Alarm Name:"
-#~ msgstr "Nazwa alarmu:"
-
-#~ msgid "Alarm Time:"
-#~ msgstr "Czas alarmu:"
-
-#~ msgid "Minimum Volume:"
-#~ msgstr "Minimalna głośność:"
-
-#~ msgid "Maximum Volume:"
-#~ msgstr "Maksymalna głośność:"
-
-#~ msgid "Plugin archive is not in the correct format"
-#~ msgstr "Archiwum pluginów jest w niepoprawnym formacie"
-
-#~ msgid "Plugin archive contains an unsafe path"
-#~ msgstr "Archiwum wtyczki zawiera niepewną ścieżkę"
-
-#~ msgid "Streamripper can only record streams."
-#~ msgstr "Streamripper może jedynie nagrywać strumienie."
-
-#~ msgid "Close this dialog"
-#~ msgstr "Zamknij to okno"
-
-#~ msgid "Name - Time"
-#~ msgstr "Nazwa - Czas"
-
-#~ msgid "Restart Playlist"
-#~ msgstr "Zrestartuj playlistę"
-
-#~ msgid "Increases the volume by VOL%"
-#~ msgstr "Zwiększa głośność o VOL%"
-
-#~ msgid "Decreases the volume by VOL%"
-#~ msgstr "Zmniejsza głośność o VOL%"
-
-#~ msgid "New playlist title:"
-#~ msgstr "Tytuł nowej listy odtwarzania"
 
 #~ msgid ""
 #~ "Left\n"
@@ -4971,104 +4716,21 @@
 #~ "PulseAudio\n"
 #~ "JACK"
 
-#~ msgid "Randomize the order of the current playlist"
-#~ msgstr "Losuj kolejność odtwarzania obecnej listy odtwarzania"
-
-#~ msgid "Playback engine (requires restart): "
-#~ msgstr "Silnik odtwarzania (wymagany restart) "
-
-#~ msgid "Repeat playlist"
-#~ msgstr "Powtarzaj listę odtwarzania"
-
-#~ msgid ""
 #~ "Exaile now uses absolute URI's, please delete/rename your %s directory"
 #~ msgstr ""
 #~ "Exaile używa teraz absolutnych URI, proszę usunąć/zmienić nazwę katalogu "
 #~ "%s"
 
-#~ msgid "Playing %s"
-#~ msgstr "Odtwarzanie %s"
-
-#~ msgid "  New song, fetching cover."
-#~ msgstr "  Nowy utwór, pobieram okładkę."
-
-#~ msgid "Toggle Play or Pause"
-#~ msgstr "Odtwarzanie lub Pauza"
-
-#~ msgid "Set rating for current song"
-#~ msgstr "Oceń obecny utwór"
-
-#~ msgid "Get rating for current song"
-#~ msgstr "Pobierz ocenę dla obecnego utworu"
-
-#~ msgid "Stopped"
-#~ msgstr "Zatrzymany"
-
-#~ msgid "from %s"
-#~ msgstr "z albumu %s"
-
-#~ msgid "%(title)s (by %(artist)s)"
-#~ msgstr "%(title)s (w wykonaniu %(artist)s)"
-
-#~ msgid "by %s"
-#~ msgstr "w wykonaniu %s"
-
-#~ msgid "Add a directory"
-#~ msgstr "Dodaj katalog"
-
-#~ msgid "Start"
-#~ msgstr "Start"
-
-#~ msgid ""
-#~ "Path is already in your collection, or is a subdirectory of another path "
-#~ "in your collection"
-#~ msgstr ""
-#~ "Ścieżka już istnieje w Twojej kolekcji, albo jest podkatalogiem innej "
-#~ "ścieżki w Twojej kolekcji."
-
-#~ msgid "Enter the search text"
-#~ msgstr "Wprowadź frazę do wyszukania"
-
-#~ msgid " songs"
-#~ msgstr " utwory"
-
-#~ msgid ""
-#~ "<b>{title}</b>\n"
-#~ "{artist}\n"
 #~ "on {album} - {length}"
 #~ msgstr ""
 #~ "<b>{title}</b>\n"
 #~ "{artist}\n"
 #~ "z {album} - {length}"
-
-#~ msgid ""
-#~ "<b>Move the On Screen Display window to the location you want it to "
-#~ "appear</b>"
-#~ msgstr "<b>Przesuń okno OSD w miejsce w którym ma być wyświetlane</b>"
-
-#~ msgid "Display a progressbar in the OSD"
-#~ msgstr "Wyświetlaj pasek postępu w OSD"
-
-#~ msgid "Display OSD when hovering over tray icon"
-#~ msgstr "Pokaż OSD po umieszczeniu kursora nad ikoną obszaru powiadamiania"
-
-#~ msgid "Popup"
-#~ msgstr "Popup"
-
-#~ msgid "New Search"
-#~ msgstr "Nowe Wyszukiwanie"
-
-#~ msgid "Text Font:"
-#~ msgstr "Czcionka:"
-
 #~ msgid "Autosize"
 #~ msgstr "Automatycznie dopasuj rozmiar"
 
 #~ msgid "Plugin Manager"
 #~ msgstr "Zarządzanie wtyczkami"
-
-#~ msgid "Show OSD on track change"
-#~ msgstr "Pokaż OSD podczas zmiany utworu"
 
 #~ msgid "Resizable"
 #~ msgstr "Zmienny rozmiar"
@@ -5090,193 +4752,24 @@
 #~ "Rok - Album\n"
 #~ "Wykonawca - Rok - Album"
 
-#~ msgid "Enable Fading"
-#~ msgstr "Włącz powolne wyciszenie"
-
-#~ msgid "Fading:"
-#~ msgstr "Powolne wyciszenie:"
-
-#~ msgid "Alarm Days:"
-#~ msgstr "Dni alarmu:"
-
-#~ msgid "Relay Port:"
-#~ msgstr "Port:"
-
-#~ msgid "Buffering: 100%..."
-#~ msgstr "Buforowanie: 100%..."
-
-#~ msgid ""
-#~ "Exaile Music Player\n"
-#~ "Not playing"
-#~ msgstr ""
-#~ "Odtwarzacz muzyki Exaie\n"
-#~ "Bezczynny"
-
-#~ msgid "In pause: %s"
-#~ msgstr "Pauza: %s"
-
-#~ msgid "%(playlist_count)d showing, %(collection_count)d in collection"
-#~ msgstr "%(playlist_count)d pokazuje %(collection_count)d w kolekcji"
-
 #~ msgid " (%(queue_count)d queued)"
 #~ msgstr " (%(queue_count)d w kolejce)"
 
-#~ msgid "Toggle: Stop after selected track"
-#~ msgstr "Włącz/wyłącz: Zatrzymaj po zaznaczonym utworze"
-
-#~ msgid "Add to custom playlist"
-#~ msgstr "Dodaj do własnej listy odtwarzania"
-
-#~ msgid "_Rename Playlist"
-#~ msgstr "Zmień nazwę listy odtwa_rzania"
-
-#~ msgid "C_lear All Tracks"
-#~ msgstr "Wyczyść wszystkie utwory"
-
-#~ msgid "_Close Playlist"
-#~ msgstr "Zamknij listę odtwarzania"
-
-#~ msgid "Export"
-#~ msgstr "Eksport"
-
-#~ msgid "Open"
-#~ msgstr "Otwórz"
-
-#~ msgid "Export current playlist..."
-#~ msgstr "Eksport obecnej listy odtwarzania..."
-
-#~ msgid "%(minutes)d:%(seconds)02d"
-#~ msgstr "%(minutes)d:%(seconds)02d"
-
-#~ msgid "No covers found"
-#~ msgstr "Nie znaleziono okładek"
-
-#~ msgid "Select File Type (By Extension)"
-#~ msgstr "Zaznacz typ pliku (przez rozszerzenie)"
-
-#~ msgid "File Type"
-#~ msgstr "Typ Pliku"
-
-#~ msgid "Extension"
-#~ msgstr "Rozszerzenie"
-
-#~ msgid "0:00"
-#~ msgstr "0:00"
-
 #~ msgid "Quit"
 #~ msgstr "Zakończ"
 
-#~ msgid "Remove current track from playlist"
-#~ msgstr "Usuń obecny utwór z listy odtwarzania"
-
-#~ msgid "Add device"
-#~ msgstr "Dodaj urządzenie"
-
-#~ msgid "..."
-#~ msgstr "..."
-
-#~ msgid "Dynamically add similar tracks"
-#~ msgstr "Dynamicznie dodaj pokrewne utwory"
-
-#~ msgid ""
-#~ "<b>OSD</b>\n"
-#~ "Drag to the location you'd like the\n"
-#~ "OSD to appear"
-#~ msgstr ""
-#~ "<b>OSD</b>\n"
-#~ "Przenieś do miejsca gdzie chcesz,\n"
-#~ "aby OSD zostało pokazane."
-
-#~ msgid ""
-#~ "Copyright (C) 2008-2009 Adam Olsen <arolsen@gmail.com> \n"
-#~ "\n"
-#~ "This program is free software; you can redistribute it and/or modify\n"
-#~ "it under the terms of the GNU General Public License as published by\n"
-#~ "the Free Software Foundation; either version 2 of the License, or\n"
-#~ "(at your option) any later version.\n"
-#~ "\n"
-#~ "This program is distributed in the hope that it will be useful,\n"
-#~ "but WITHOUT ANY WARRANTY; without even the implied warranty of\n"
-#~ "MERCHANTABILITY or FITNESS FOR A PARTICULAR PURPOSE.  See the\n"
-#~ "GNU General Public License for more details.\n"
-#~ "\n"
-#~ "You should have received a copy of the GNU General Public License along\n"
-#~ "with this program; if not, write to the Free Software Foundation, Inc.,\n"
-#~ "51 Franklin Street, Fifth Floor, Boston, MA 02110-1301 USA.\n"
-#~ msgstr ""
-#~ "Copyright (C) 2008-2009 Adam Olsen <arolsen@gmail.com> \n"
-#~ "\n"
-#~ "This program is free software; you can redistribute it and/or modify\n"
-#~ "it under the terms of the GNU General Public License as published by\n"
-#~ "the Free Software Foundation; either version 2 of the License, or\n"
-#~ "(at your option) any later version.\n"
-#~ "\n"
-#~ "This program is distributed in the hope that it will be useful,\n"
-#~ "but WITHOUT ANY WARRANTY; without even the implied warranty of\n"
-#~ "MERCHANTABILITY or FITNESS FOR A PARTICULAR PURPOSE.  See the\n"
-#~ "GNU General Public License for more details.\n"
-#~ "\n"
-#~ "You should have received a copy of the GNU General Public License along\n"
-#~ "with this program; if not, write to the Free Software Foundation, Inc.,\n"
-#~ "51 Franklin Street, Fifth Floor, Boston, MA 02110-1301 USA.\n"
-
-#~ msgid "&#xA9; 2009"
-#~ msgstr "&#xA9; 2009"
-
-#~ msgid ""
-#~ "Mathias Brodala\n"
-#~ "   <info@noctus.net>\n"
-#~ "    Translation Manager"
-#~ msgstr ""
-#~ "Mathias Brodala\n"
-#~ "   <info@noctus.net>\n"
-#~ "    Translation Manager"
-
-#~ msgid "Window Height:"
-#~ msgstr "Wysokość okna:"
-
-#~ msgid "_Close"
-#~ msgstr "Zamknij"
-
-#~ msgid "Window Width:"
-#~ msgstr "Szerokość okna:"
-
-#~ msgid "Text Color"
-#~ msgstr "Kolor tekstu"
-
-#~ msgid "Remove All"
-#~ msgstr "Usuń wszystkie"
-
-#~ msgid "These options only affect the unified engine."
-#~ msgstr "Te opcje dotyczą tylko zunifikowanego silnika."
-
 #~ msgid " + "
 #~ msgstr " + "
 
 #~ msgid "Vol:"
 #~ msgstr "Głośność:"
 
-#~ msgid "Stop Playback"
-#~ msgstr "Zatrzymaj odtwarzanie"
-
 #~ msgid " - "
 #~ msgstr " - "
 
-#~ msgid "Page 1"
-#~ msgstr "Strona 1"
-
-#~ msgid "_Go to Playing Track"
-#~ msgstr "Przejdź do odtwarzane_go utworu"
-
-#~ msgid "_Export current playlist"
-#~ msgstr "_Eksportuj obecną liste odtwarzania"
-
 #~ msgid "<b>General</b>"
 #~ msgstr "<b>Ogólne</b>"
 
-#~ msgid "Delete bookmark"
-#~ msgstr "Skasuj zakładkę"
-
 #~ msgid "Personal"
 #~ msgstr "Osobiste"
 
@@ -5292,66 +4785,13 @@
 #~ msgid "LastFM Radio"
 #~ msgstr "Radio Last.FM"
 
-#~ msgid "Restore Main Window"
-#~ msgstr "Przywróć okno główne"
-
-#~ msgid "Selected controls"
-#~ msgstr "Wybrane kontrolki"
-
-#~ msgid "Available controls"
-#~ msgstr "Dostępne kontrolki"
-
-#~ msgid " & "
-#~ msgstr " & "
-
-#~ msgid "Time per Increment:"
-#~ msgstr "Czas na inkrement:"
-
-#~ msgid "Album Line:"
-#~ msgstr "Linia albumu:"
-
-#~ msgid "On Tray Icon Hover"
-#~ msgstr "Podczas ustawienia kursora na ikonie w zasobniku"
-
-#~ msgid ""
-#~ "The tags \"%(title)s\", \"%(artist)s\", and \"%(album)s\" will be "
-#~ "replaced by their respective values. The title will be replaced by "
-#~ "\"Unknown\" if it is empty."
-#~ msgstr ""
-#~ "Tagi \"%(title)s\", \"%(artist)s\" oraz \"%(album)s\" będą zastąpione "
-#~ "przez ich wartości Tytuł będzie zastąpiony przez \"Nieznany\" jeśli jest "
 #~ "pusty."
-
-#~ msgid "Artist Line:"
-#~ msgstr "Linia artysty:"
-
-#~ msgid "On Track Change"
-#~ msgstr "Podczas zmiany utworu"
-
-#~ msgid "On Playback Start, Pause or Stop"
-#~ msgstr "Podczas startu/stopu/pauzy odtwarzania"
-
-#~ msgid "Only artist"
-#~ msgstr "Tylko artysta"
-
-#~ msgid "Summary"
-#~ msgstr "Podsumowanie"
-
-#~ msgid "Both artist and album"
-#~ msgstr "Artysta i album"
-
-#~ msgid "Only album"
-#~ msgstr "Tylko album"
-
 #~ msgid "<b>Position</b>"
 #~ msgstr "<b>Pozycja</b>"
 
 #~ msgid "Vertical:"
 #~ msgstr "Pionowo:"
 
-#~ msgid "Display window decorations"
-#~ msgstr "Wyświetl dekoracje okna"
-
 #~ msgid "Center vertically"
 #~ msgstr "Wyśrodkuj w pionie"
 
@@ -5360,21 +4800,6 @@
 
 #~ msgid "Center horizontally"
 #~ msgstr "Wyśrodkuj w poziomie"
-
-#~ msgid "Save Location:"
-#~ msgstr "Zapisz położenie:"
-
-#~ msgid "Invalid file extension, file not saved"
-#~ msgstr "Nieprawidłowe rozszerzenie pliku, nie zapisano pliku"
-
-#~ msgid "_Save As Custom Playlist"
-#~ msgstr "Zapisz jako własna lista odtwarzania"
-
-#~ msgid "Choose a file to open"
-#~ msgstr "Wybierz plik do otwarcia"
-
-#~ msgid "Opacity Level:"
-#~ msgstr "Stopień przezroczystości:"
 
 #~ msgid ""
 #~ "Normal\n"
@@ -5383,212 +4808,7 @@
 #~ "Normalny\n"
 #~ "Zunifikowany (niestabilny)"
 
-#~ msgid "0/0 tracks"
-#~ msgstr "0/0 ścieżek"
-
-#~ msgid "Bookmark this track"
-#~ msgstr "Dodaj zakładkę do tego utworu"
-
-#~ msgid "Clear bookmarks"
-#~ msgstr "Wyczyść zakładki"
-
-#~ msgid "Timer per Increment:"
-#~ msgstr "Czas na przyrost:"
-
-#~ msgid "Use Album Covers As Icons"
-#~ msgstr "Użyj okładek albumów jako ikon"
-
-#~ msgid ""
-#~ "Message that should be displayed in the body of the notification. In each "
-#~ "case, \"%(title)s\", \"%(artist)s\", and \"%(album)s\" will be replaced "
-#~ "by their respective values. If the tag is not known, \"Unknown\" will be "
-#~ "filled in its place"
-#~ msgstr ""
-#~ "Wiadomość, która powinna być wyświetlana w treści powiadomienia. Za "
-#~ "każdym razem \"%(title)s\", \"%(artist)s\", and \"%(album)s\" zostaną "
-#~ "zamienione na odpowiednie wartości. Jeśli któryś z tagów będzie pusty, to "
-#~ "w jego miejsce zostanie wstawiony \"Nieznany\""
-
-#~ msgid "Custom playlist name:"
-#~ msgstr "Niestandardowa nazwa playlisty:"
-
-#~ msgid "No track"
-#~ msgstr "Brak ścieżki"
-
-#~ msgid "_Save As..."
-#~ msgstr "_Zapisz jako..."
-
-#~ msgid "Save As..."
-#~ msgstr "Zapisz jako..."
-
-#~ msgid "Delete track"
-#~ msgstr "Usuń ścieżkę"
-
-#~ msgid "%(year)d-%(month)02d-%(day)02d"
-#~ msgstr "%(year)d-%(month)02d-%(day)02d"
-
-#~ msgid "Add To New Playlist..."
-#~ msgstr "Dodaj do nowej playlisty"
-
-#~ msgid "Could not enable plugin: %s"
-#~ msgstr "Nie można włączyć pluginu: %s"
-
-#~ msgid "Could not disable plugin: %s"
-#~ msgstr "Nie można wyłączyć pluginu: %s"
-
-#~ msgid "Move selected item up"
-#~ msgstr "Przesunięcie wybranego elementu wyżej"
-
-#~ msgid "Move selected item down"
-#~ msgstr "Przesunięcie wybranego elementu niżej"
-
-#~ msgid "Remove item"
-#~ msgstr "Usuń element"
-
-#~ msgid "Add item"
-#~ msgstr "Dodaj element"
-
-#~ msgid "Details"
-#~ msgstr "Szczegóły"
-
-#~ msgid "Date:"
-#~ msgstr "Data:"
-
-#~ msgid "File Size:"
-#~ msgstr "Rozmiar pliku:"
-
-#~ msgid "Length:"
-#~ msgstr "Długość:"
-
-#~ msgid "Play Count:"
-#~ msgstr "Licznik odtwarzania:"
-
-#~ msgid "Use alpha transparency (if supported)"
-#~ msgstr "Używaj przezroczystości (jeśli obsługiwana)"
-
-#~ msgid "_Save Changes To Playlist"
-#~ msgstr "_Zapisz Zmiany w liście odtwarzania"
-
-#~ msgid "Idle."
-#~ msgstr "Brak zadań."
-
-#~ msgid ""
-#~ "This will permanantly delete the selected tracks from your disk, are you "
-#~ "sure you wish to continue?"
-#~ msgstr "To trwale usunie zaznaczone ścieżki z Twojego dysku. Kontynuować?"
-
-#~ msgid "_Randomize Playlist"
-#~ msgstr "Wymieszaj listę odtwarzania"
-
-#~ msgid "Track _properties"
-#~ msgstr "Właściwości ścieżki"
-
-#~ msgid "Install plugin file"
-#~ msgstr "Zainstaluj wtyczkę z pliku"
-
-#~ msgid "Start/Pause Playback"
-#~ msgstr "Rozpocznij/wstrzymaj odtwarzanie"
-
-#~ msgid "Secret Key:"
-#~ msgstr "Sekretny klucz:"
-
-#~ msgid ""
-#~ "Adds support for playing audio CDs.\n"
-#~ "Requires python-cddb to look up tags."
-#~ msgstr ""
-#~ "Dodaj wsparcie dla odtwarzania audio CD.\n"
-#~ "Wymaga python-cddb do wyszukiwania tagów."
-
-#~ msgid "Track title format:"
-#~ msgstr "Format tytułu ścieżki:"
-
-#~ msgid "Basic"
-#~ msgstr "Podstawowy"
-
-#~ msgid "$title ($length)"
-#~ msgstr "$title ($length)"
-
-#~ msgid "Use Media Icons For Pause, Stop and Resume"
-#~ msgstr ""
-#~ "Użyj przycisków multimedialnych do odtwarzania, zatrzymywania i "
 #~ "kontynuowania"
-
-#~ msgid "Last.fm Dynamic Search"
-#~ msgstr "Dynamiczne wyszukiwanie z Last.fm"
-
-#~ msgid "Pauses/resumes playback on screensaver start/stop"
-#~ msgstr ""
-#~ "Wstrzymuje/kontynuuje odtwarzanie przy włączeniu/wyłączeniu wygaszacza "
 #~ "ekranu"
-
-#~ msgid "iPod support"
-#~ msgstr "Obsługa iPod"
-
-#~ msgid "A plugin for iPod support"
-#~ msgstr "Wtyczka do obsługi iPod"
-
-#~ msgid "Print the position inside the current track as time"
-#~ msgstr "Wyświetl pozycję w obecnym utworze jako czas"
-
-#~ msgid "Print the progress inside the current track as percentage"
-#~ msgstr "Wyświetl pozycję w obecnym utworze procentowo"
-
-#~ msgid "Install a third party plugin from a file"
-#~ msgstr "Zainstaluj wtyczkę z innego źródła z pliku"
-
-#~ msgid "Seeking: "
-#~ msgstr "Przewijanie: "
-
-#~ msgid ""
-#~ "To sign up for an Amazon AWS account and get \n"
-#~ "this information visit http://aws.amazon.com/"
-#~ msgstr ""
-#~ "Aby założyć konto Amazon AWS i pobierać \n"
-#~ "te informacje odwiedź http://aws.amazon.com/"
-
-#~ msgid "Terminal Opacity:"
-#~ msgstr "Przezroczystość terminalu:"
-
-#~ msgid "Filter event debug output"
-#~ msgstr "Filtruj wynik akcji debugowania"
-
-#~ msgid "Device class does not support transfer."
-#~ msgstr "Klasa urządzenia nie wspiera transferu."
-
-#~ msgid "When GUI is Focused"
-#~ msgstr "Gdy skupienie jest na interfejsie graficznym"
-
-#~ msgid "Tag Covers"
-#~ msgstr "ta"
-
-#~ msgid "Creates an MPRIS D-Bus object to control Exaile"
-#~ msgstr "Tworzy obiekt MPRIS D-Bus do kontrolowania Exaile"
-
-#~ msgid "Show Menuitem to toggle Submission"
-#~ msgstr "Umożliw włączanie/wyłączanie scrobblowania przez przycisk w menu"
-
-#~ msgid "Plugin to fetch lyrics from lyricwiki.org"
-#~ msgstr "Wtyczka do pobierania tekstów piosenek z lyricwiki.org"
-
-#~ msgid ""
-#~ "Show various informations about the track currently playing.\n"
-#~ "Depends: libwebkit >= 1.0.1, python-webkit >= 1.1.2"
-#~ msgstr ""
-#~ "Wyświetla różne informacje o aktualnie granym utworze.\n"
-#~ "Zależności: libwebkit >= 1.0.1, python-webkit >= 1.1.2"
-
-#~ msgid "Searches track tags for covers"
-#~ msgstr "Przeszukuje tagi utworów w poszukiwaniu okładek"
-
 #~ msgid "MPRIS"
 #~ msgstr "MPRIS"
-
-#~ msgid "Show a popup of the currently playing track"
-#~ msgstr "Pokaż okienko z aktualnie odtwarzanym utworem"
-
-#~ msgid "New custom playlist name:"
-#~ msgstr "Nowa nazwa listy odtwarzania:"
-=======
-#~ msgid "&#xA9; 2009-2010"
-#~ msgstr "&#xA9; 2009-2010"
->>>>>>> 188b3494
