# Occitan (post 1500) translation for exaile
<<<<<<< HEAD
# Copyright (c) 2009 Rosetta Contributors and Canonical Ltd 2009
# This file is distributed under the same license as the exaile package.
# FIRST AUTHOR <EMAIL@ADDRESS>, 2009.
=======
# Copyright (c) 2014 Rosetta Contributors and Canonical Ltd 2014
# This file is distributed under the same license as the exaile package.
# FIRST AUTHOR <EMAIL@ADDRESS>, 2014.
>>>>>>> 188b3494
#
msgid ""
msgstr ""
"Project-Id-Version: exaile\n"
<<<<<<< HEAD
"Report-Msgid-Bugs-To: \n"
"POT-Creation-Date: 2012-11-01 11:10+0100\n"
"PO-Revision-Date: 2012-07-29 07:17+0000\n"
"Last-Translator: Cédric VALMARY (Tot en òc) <cvalmary@yahoo.fr>\n"
=======
"Report-Msgid-Bugs-To: FULL NAME <EMAIL@ADDRESS>\n"
"POT-Creation-Date: 2012-11-01 11:10+0100\n"
"PO-Revision-Date: 2014-08-10 19:50+0000\n"
"Last-Translator: FULL NAME <EMAIL@ADDRESS>\n"
>>>>>>> 188b3494
"Language-Team: Occitan (post 1500) <oc@li.org>\n"
"Language: \n"
"MIME-Version: 1.0\n"
"Content-Type: text/plain; charset=UTF-8\n"
"Content-Transfer-Encoding: 8bit\n"
"Plural-Forms: nplurals=2; plural=n > 1;\n"
<<<<<<< HEAD
"X-Launchpad-Export-Date: 2012-08-28 05:27+0000\n"
"X-Generator: Launchpad (build 15864)\n"
=======
"X-Launchpad-Export-Date: 2014-08-12 06:27+0000\n"
"X-Generator: Launchpad (build 17156)\n"
>>>>>>> 188b3494

#: ../xl/formatter.py:597
#, python-format
msgid "%d day, "
msgid_plural "%d days, "
msgstr[0] "%d jorn, "
msgstr[1] "%d jorns, "

#: ../xl/formatter.py:599
#, python-format
msgid "%d hour, "
msgid_plural "%d hours, "
msgstr[0] "%d ora, "
msgstr[1] "%d oras, "

#: ../xl/formatter.py:600
#, python-format
msgid "%d minute, "
msgid_plural "%d minutes, "
msgstr[0] "%d minuta, "
msgstr[1] "%d minutas, "

#: ../xl/formatter.py:601
#, python-format
msgid "%d second"
msgid_plural "%d seconds"
msgstr[0] "%d segonda"
msgstr[1] "%d segondas"

#. TRANSLATORS: Short form of an amount of days
#: ../xl/formatter.py:606
#, python-format
msgid "%dd, "
msgstr "%dd, "

#. TRANSLATORS: Short form of an amount of hours
#: ../xl/formatter.py:609
#, python-format
msgid "%dh, "
msgstr "%dh, "

#. TRANSLATORS: Short form of an amount of minutes
#: ../xl/formatter.py:611
#, python-format
msgid "%dm, "
msgstr "%dm, "

#. TRANSLATORS: Short form of an amount of seconds
#: ../xl/formatter.py:613
#, python-format
msgid "%ds"
msgstr "%ds"

#. TRANSLATORS: Short form of an amount of days
#: ../xl/formatter.py:618
#, python-format
msgid "%dd "
msgstr "%dd "

#. TRANSLATORS: Time duration (hours:minutes:seconds)
#: ../xl/formatter.py:621
#, python-format
msgid "%d:%02d:%02d"
msgstr "%d:%02d:%02d"

#. TRANSLATORS: Time duration (minutes:seconds)
#: ../xl/formatter.py:625
#, python-format
msgid "%d:%02d"
msgstr "%d:%02d"

#. TRANSLATORS: Indicates that a track has never been played before
#: ../xl/formatter.py:691
#: ../xl/formatter.py:696
msgid "Never"
msgstr "Pas jamai"

#: ../xl/formatter.py:702
msgid "Today"
msgstr "Uèi"

#: ../xl/formatter.py:704
msgid "Yesterday"
msgstr "Ièr"

#: ../xl/main.py:201
msgid "Failed to migrate from 0.2.14"
msgstr "La migracion dempuèi 0.2.14 a fracassat"

#: ../xl/main.py:416
msgid "Usage: exaile [OPTION]... [URI]"
msgstr "Usatge : exaile [OPTION]... [URI]"

<<<<<<< HEAD
#: ../xl/main.py:417 ../plugins/minimode/minimode_preferences.ui.h:11
=======
#: ../xl/main.py:417
#: ../plugins/minimode/minimode_preferences.ui.h:11
>>>>>>> 188b3494
msgid "Options"
msgstr "Opcions"

#: ../xl/main.py:421
msgid "Playback Options"
msgstr "Opcions de lectura"

#: ../xl/main.py:423
msgid "Play the next track"
msgstr "Passar a la lista seguenta"

#: ../xl/main.py:425
msgid "Play the previous track"
msgstr "Tornar a la pista precedenta"

<<<<<<< HEAD
#: ../xl/main.py:427 ../plugins/minimode/controls.py:342
=======
#: ../xl/main.py:427
#: ../plugins/minimode/controls.py:342
>>>>>>> 188b3494
#: ../plugins/minimode/controls.py:357
msgid "Stop playback"
msgstr "Arrestar la lectura"

#: ../xl/main.py:429
msgid "Play"
msgstr "Legir"

#: ../xl/main.py:431
msgid "Pause"
msgstr "Pausa"

#: ../xl/main.py:434
msgid "Pause or resume playback"
msgstr "Metre en pausa o reprene la lectura"

<<<<<<< HEAD
#: ../xl/main.py:437 ../plugins/minimode/controls.py:365
=======
#: ../xl/main.py:437
#: ../plugins/minimode/controls.py:365
>>>>>>> 188b3494
msgid "Stop playback after current track"
msgstr "Arrestar la lectura aprèp la pista actuala"

#: ../xl/main.py:440
msgid "Collection Options"
msgstr "Opcions de la mediatèca"

#. TRANSLATORS: Meta variable for --add and --export-playlist
<<<<<<< HEAD
#: ../xl/main.py:443 ../xl/main.py:450
=======
#: ../xl/main.py:443
#: ../xl/main.py:450
>>>>>>> 188b3494
msgid "LOCATION"
msgstr "EMPLAÇAMENT"

#: ../xl/main.py:443
msgid "Add tracks from LOCATION to the collection"
msgstr "Apond las pistas a la mediatèca dempuèi EMPLAÇAMENT"

#: ../xl/main.py:447
msgid "Playlist Options"
msgstr "Opcions de la lista de lectura"

#: ../xl/main.py:451
msgid "Exports the current playlist to LOCATION"
msgstr "Expòrta la lista de lectura correnta cap a LOCATION"

#: ../xl/main.py:454
msgid "Track Options"
msgstr "Opcions de la pista"

#: ../xl/main.py:456
msgid "Query player"
msgstr "Verificar se lo lector es aviat"

#. TRANSLATORS: Meta variable for --format-query
#: ../xl/main.py:459
msgid "FORMAT"
msgstr "FORMAT"

#: ../xl/main.py:460
msgid "Retrieves the current playback state and track information as FORMAT"
msgstr ""

#. TRANSLATORS: Meta variable for --format-query-tags
#: ../xl/main.py:463
msgid "TAGS"
msgstr "ETIQUETAS"

#: ../xl/main.py:464
msgid "TAGS to retrieve from the current track, use with --format-query"
msgstr ""

#: ../xl/main.py:467
msgid "Show a popup with data of the current track"
msgstr "Afichar una fenèstra amb las informacions de la pista correnta"

#: ../xl/main.py:469
msgid "Print the title of current track"
msgstr "Afichar lo títol de la pista en cors de lectura"

#: ../xl/main.py:471
msgid "Print the album of current track"
msgstr "Afichar l'album de la cançon en cors"

#: ../xl/main.py:473
msgid "Print the artist of current track"
msgstr "Afichar l'artista de la cançon en cors"

#: ../xl/main.py:475
msgid "Print the length of current track"
msgstr "Afichar la durada de la pista en cors"

#. TRANSLATORS: Variable for command line options with arguments
<<<<<<< HEAD
#: ../xl/main.py:478 ../xl/main.py:493 ../xl/main.py:497
=======
#: ../xl/main.py:478
#: ../xl/main.py:493
#: ../xl/main.py:497
>>>>>>> 188b3494
msgid "N"
msgstr "N"

#: ../xl/main.py:479
msgid "Set rating for current track to N%"
msgstr "Definir la nòta per la pista actuala a N%"

#: ../xl/main.py:481
msgid "Get rating for current track"
msgstr "Obténer la nòta de la pista actuala"

#: ../xl/main.py:484
msgid "Print the current playback position as time"
msgstr "Afichar la posicion de lectura en temps"

#: ../xl/main.py:486
msgid "Print the current playback progress as percentage"
msgstr "Afichar la progression de lectura en percentatge"

#: ../xl/main.py:490
msgid "Volume Options"
msgstr "Opcions del volum"

#: ../xl/main.py:494
msgid "Increases the volume by N%"
msgstr "Aumenta lo volum de %N"

#. TRANSLATORS: Meta variable for --increase-vol and--decrease-vol
#: ../xl/main.py:499
msgid "Decreases the volume by N%"
msgstr "Demesís lo volum de %N"

#: ../xl/main.py:502
msgid "Mutes or unmutes the volume"
msgstr "Rend lo volum mut o pas mut"

#: ../xl/main.py:504
msgid "Print the current volume percentage"
msgstr "Afichar lo volum actual en percentatge"

#: ../xl/main.py:507
msgid "Other Options"
msgstr "Autras opcions"

#: ../xl/main.py:509
msgid "Start new instance"
msgstr "Aviar una instància novèla"

#: ../xl/main.py:511
msgid "Show this help message and exit"
msgstr "Afichar aqueste messatge d'ajuda e quitar"

#: ../xl/main.py:513
msgid "Show program's version number and exit."
msgstr "Afichar lo numèro de version de l'aplicacion e quitar."

#: ../xl/main.py:516
msgid "Start minimized (to tray, if possible)"
msgstr "Aviar en minimizat (se possible dins la zòna de notificacion)"

#: ../xl/main.py:519
msgid "Toggle visibility of the GUI (if possible)"
msgstr "Afichar o amagar l'interfàcia grafica (se possible)"

#: ../xl/main.py:521
<<<<<<< HEAD
msgid "Start in safe mode - sometimes useful when you're running into problems"
=======
msgid ""
"Start in safe mode - sometimes useful when you're running into problems"
>>>>>>> 188b3494
msgstr "Aviar en mòde sens fracàs - util quand rencontratz de problèmas"

#: ../xl/main.py:524
msgid "Force import of old data from version 0.2.x (Overwrites current data)"
msgstr ""
"Forçar la recuperacion de las donadas de las versions 0.2.x (Espotís las "
"donadas actualas)"

#: ../xl/main.py:527
msgid "Do not import old data from version 0.2.x"
msgstr "Importar pas las donadas de las versions 0.2.x"

#: ../xl/main.py:530
msgid "Make control options like --play start Exaile if it is not running"
msgstr ""
"Far que las opcions de contraròtle talas coma --play avien Exaile se l'es pas"

#: ../xl/main.py:534
msgid "Development/Debug Options"
msgstr "Opcions de Desvolopament/Desbugatge"

<<<<<<< HEAD
#: ../xl/main.py:536 ../xl/main.py:538
=======
#: ../xl/main.py:536
#: ../xl/main.py:538
>>>>>>> 188b3494
msgid "DIRECTORY"
msgstr "DORSIÈR"

#: ../xl/main.py:536
msgid "Set data directory"
msgstr "Definir lo dorsièr de donadas"

#: ../xl/main.py:538
msgid "Set data and config directory"
msgstr ""

#: ../xl/main.py:540
msgid "MODULE"
msgstr "MODUL"

#: ../xl/main.py:541
msgid "Limit log output to MODULE"
msgstr "Limitar los logs a MODUL"

#: ../xl/main.py:543
msgid "LEVEL"
msgstr "NIVÈL"

#: ../xl/main.py:544
msgid "Limit log output to LEVEL"
msgstr "Limitar los logs a NIVÈL"

#: ../xl/main.py:547
msgid "Show debugging output"
msgstr "Aficha la sortida de debugatge"

#: ../xl/main.py:549
msgid "Enable debugging of xl.event. Generates LOTS of output"
msgstr ""
"Activar lo desbugatge de xl.event. Genèra una granda quantitat de sortidas "
"ecran"

#: ../xl/main.py:552
msgid "Add thread name to logging messages."
msgstr "Apondre lo nom del thread als messatges de jornalizacion."

#: ../xl/main.py:555
msgid "TYPE"
msgstr "TIPE"

#: ../xl/main.py:556
msgid "Limit xl.event debug to output of TYPE"
msgstr "Limitar la sortida de desbugatge de xl . event al TYPE"

#: ../xl/main.py:558
msgid "Reduce level of output"
msgstr "Demesir la quantitat de sortidas ecran"

#: ../xl/main.py:562
msgid "Disable D-Bus support"
msgstr "Desactivar la presa en carga de D-Bus"

#: ../xl/main.py:564
msgid "Disable HAL support."
msgstr "Desactivar la presa en carga de HAL"

#: ../xl/main.py:580
msgid "Entire Library"
msgstr "Bibliotèca entièra"

#: ../xl/main.py:586
#, python-format
msgid "Random %d"
msgstr "%d aleatòriament"

#: ../xl/main.py:594
#, python-format
msgid "Rating > %d"
msgstr "Nòta > %d"

#: ../xl/main.py:695
msgid ""
"Exaile is not yet finished loading. Perhaps you should listen for the "
"exaile_loaded signal?"
msgstr ""
"Exaile a pas encara acabat de se cargar. Benlèu que vos caldriá  vos "
"connectar al senhal exaile_loaded ?"

#: ../xl/covers.py:466
#: ../data/ui/trackproperties_dialog.ui.h:6
msgid "Tags"
msgstr "Etiquetas"

#: ../xl/covers.py:505
msgid "Local file"
msgstr "Fichièr local"

#: ../xl/plugins.py:94
msgid "Plugin archive is not in the correct format."
msgstr "L'archiu del plugin es pas dins lo bon format."

#: ../xl/plugins.py:101
#, python-format
msgid "A plugin with the name \"%s\" is already installed."
msgstr "Un plugin del nom de « %s » es ja installat."

#: ../xl/plugins.py:106
msgid "Plugin archive contains an unsafe path."
msgstr "L'archiu del plugin conten un camin pas segur."

#: ../xl/trax/trackdb.py:167
msgid "You did not specify a location to load the db from"
msgstr ""
"Avètz pas especificat cap d'emplaçament dempuèi lo qual cal cargar la banca "
"de donadas"

#: ../xl/trax/trackdb.py:248
msgid "You did not specify a location to save the db"
msgstr "Avètz pas precisat cap d'emplaçament per salvar la banca de donadas"

#: ../xl/trax/track.py:65
#: ../xlgui/widgets/info.py:431
msgid "Various Artists"
msgstr "Artistas divèrses"

#. TRANSLATORS: title of a track if it is unknown
#: ../xl/trax/track.py:66
#: ../plugins/notifyosd/__init__.py:71
msgid "Unknown"
msgstr "Desconegut"

#. TRANSLATORS: String multiple tag values will be joined by
#: ../xl/trax/track.py:68
msgid " / "
msgstr " / "

#. TRANSLATORS: Bitrate (k here is short for kbps).
#: ../xl/trax/track.py:585
#: ../xl/trax/track.py:647
#, python-format
msgid "%dk"
msgstr "%dk"

#: ../xl/transcoder.py:56
msgid ""
"Vorbis is an open source, lossy audio codec with high quality output at a "
"lower file size than MP3."
msgstr ""
"Vorbis es un codec Open Source amb pèrda, que rpovesís una nauta qualitat "
"sonòra per una talha de fichièr inferiora al MP3."

#: ../xl/transcoder.py:66
msgid ""
"Free Lossless Audio Codec (FLAC) is an open source codec that compresses but "
"does not degrade audio quality."
msgstr ""
"Lo codec FLAC (Free Lossless Audio Codec) es un codec Open Source que "
"compressa sens degradar la qualitat àudio."

#: ../xl/transcoder.py:78
msgid ""
"Apple's proprietary lossy audio format that achieves better sound quality "
"than MP3 at lower bitrates."
msgstr ""
"Format àudio proprietari d'Apple amb pèrda de donadas, que provesís una "
"melhora qualitat de son que lo MP3 amb de debits inferiors."

#: ../xl/transcoder.py:89
msgid ""
"A proprietary and older, but also popular, lossy audio format. VBR gives "
"higher quality than CBR, but may be incompatible with some players."
msgstr ""
"Un format àudio amb pèrda mai ancian, proprietari mas totjorn popular. Un "
"debit variable (VBR) dona una melhora qualitat qu'un debit constant (CBR) "
"mas pòt èsser incompatible amb d'unes lectors."

#: ../xl/transcoder.py:100
msgid ""
"A proprietary and older, but also popular, lossy audio format. CBR gives "
"less quality than VBR, but is compatible with any player."
msgstr ""
"Un format àudio amb pèrda mai ancian, proprietari mas totjorn popular. Un "
"debit constant (CBR) dona una mens bona qualitat qu'un debit variable (VBR) "
"mas es incompatible amb totes los lectors."

#: ../xl/transcoder.py:111
msgid "A very fast Free lossless audio format with good compression."
msgstr ""
"Un format àudio liure sens pèrda fòrça rapid amb un bon taus de compression."

#: ../xl/player/pipe.py:311
msgid "Automatic"
msgstr "Automatic"

<<<<<<< HEAD
#: ../xl/player/pipe.py:340 ../xl/player/pipe.py:365 ../xl/player/pipe.py:386
msgid "Custom"
msgstr "Personalizat"

#: ../xl/player/pipe.py:441 ../plugins/previewdevice/previewprefs.py:76
=======
#: ../xl/player/pipe.py:340
#: ../xl/player/pipe.py:365
#: ../xl/player/pipe.py:386
msgid "Custom"
msgstr "Personalizat"

#: ../xl/player/pipe.py:441
#: ../plugins/previewdevice/previewprefs.py:76
>>>>>>> 188b3494
msgid "Auto"
msgstr "Automatic"

#: ../xl/xldbus.py:117
#: ../xl/xldbus.py:496
#: ../plugins/lyricsviewer/__init__.py:243
msgid "Not playing."
msgstr "Pas de lectura en cors."

#: ../xl/xldbus.py:498
#, python-format
msgid ""
"status: %(status)s, title: %(title)s, artist: %(artist)s, album: %(album)s, "
"length: %(length)s, position: %(progress)s%% [%(position)s]"
msgstr ""
"estatut : %(status)s, títol : %(title)s, artista : %(artist)s, album : "
"%(album)s, durada : %(length)s, posicion : %(progress)s%% [%(position)s]"

#: ../xl/settings.py:103
msgid "Settings version is newer than current."
msgstr ""
"La version dels paramètres es mai recenta que la version actuala d'Exaile."

#: ../xl/settings.py:247
msgid "We don't know how to store that kind of setting: "
msgstr "Sabèm pas emmagazinar aquesta mena de paramètre : "

#: ../xl/settings.py:275
msgid "An Unknown type of setting was found!"
msgstr "Un paramètre de tipe desconegut es estat trobat !"

#: ../xl/playlist.py:152
#: ../xl/playlist.py:166
msgid "Invalid playlist type."
msgstr "Tipe de lista de lectura invalid ."

<<<<<<< HEAD
#: ../xl/playlist.py:173 ../xlgui/widgets/playlist.py:335
=======
#: ../xl/playlist.py:173
#: ../xlgui/widgets/playlist.py:335
>>>>>>> 188b3494
msgid "Playlist"
msgstr "Lista de lectura"

#: ../xl/playlist.py:322
msgid "M3U Playlist"
msgstr "Lista de lectura M3U"

#: ../xl/playlist.py:423
msgid "PLS Playlist"
msgstr "Lista de lectura PLS"

<<<<<<< HEAD
#: ../xl/playlist.py:517 ../xl/playlist.py:533
=======
#: ../xl/playlist.py:517
#: ../xl/playlist.py:533
>>>>>>> 188b3494
#, python-format
msgid "Invalid format for %s."
msgstr "Format invalid per %s."

#: ../xl/playlist.py:528
#, python-format
msgid "Unsupported version %(version)s for %(type)s"
msgstr "Version %(version)s pas presa en carga per %(type)s"

#: ../xl/playlist.py:588
msgid "ASX Playlist"
msgstr "Lista de lectura ASX"

#: ../xl/playlist.py:759
msgid "XSPF Playlist"
msgstr "Lista de lectura XSPF"

#: ../xl/playlist.py:874
msgid "Shuffle _Off"
msgstr "Mòde aleatòri _desactivat"

#: ../xl/playlist.py:875
msgid "Shuffle _Tracks"
msgstr "Aleatòri per _Pista"

#: ../xl/playlist.py:875
msgid "Shuffle _Albums"
msgstr "Aleatòri per _Album"

#: ../xl/playlist.py:879
msgid "Repeat _Off"
msgstr "Repeticion _desactivada"

#: ../xl/playlist.py:879
msgid "Repeat _All"
msgstr "Repetir _tot"

#: ../xl/playlist.py:879
msgid "Repeat O_ne"
msgstr "Repetar U_na"

#: ../xl/playlist.py:883
msgid "Dynamic _Off"
msgstr "Lectura dinamica _desactivada"

#: ../xl/playlist.py:883
msgid "Dynamic by Similar _Artists"
msgstr "Lectura dinamica per _artistas similars"

<<<<<<< HEAD
#: ../xl/playlist.py:1824 ../xlgui/panel/playlists.py:59
#: ../xlgui/panel/playlists.py:71 ../xlgui/panel/playlists.py:78
=======
#: ../xl/playlist.py:1824
#: ../xlgui/panel/playlists.py:59
#: ../xlgui/panel/playlists.py:71
#: ../xlgui/panel/playlists.py:78
>>>>>>> 188b3494
#: ../plugins/osd/osd_preferences.ui.h:7
msgid "seconds"
msgstr "segondas"

<<<<<<< HEAD
#: ../xl/playlist.py:1825 ../xlgui/panel/playlists.py:71
msgid "minutes"
msgstr "minutas"

#: ../xl/playlist.py:1826 ../xlgui/panel/playlists.py:71
msgid "hours"
msgstr "oras"

#: ../xl/playlist.py:1827 ../xlgui/panel/playlists.py:68
=======
#: ../xl/playlist.py:1825
#: ../xlgui/panel/playlists.py:71
msgid "minutes"
msgstr "minutas"

#: ../xl/playlist.py:1826
#: ../xlgui/panel/playlists.py:71
msgid "hours"
msgstr "oras"

#: ../xl/playlist.py:1827
#: ../xlgui/panel/playlists.py:68
>>>>>>> 188b3494
#: ../xlgui/panel/playlists.py:71
msgid "days"
msgstr "jorns"

<<<<<<< HEAD
#: ../xl/playlist.py:1828 ../xlgui/panel/playlists.py:71
=======
#: ../xl/playlist.py:1828
#: ../xlgui/panel/playlists.py:71
>>>>>>> 188b3494
msgid "weeks"
msgstr "setmanas"

#: ../xl/lyrics.py:305
msgid "Local"
msgstr "Local"

#: ../xlgui/widgets/menuitems.py:96
msgid "Enqueue"
msgstr "Metre en espèra"

<<<<<<< HEAD
#: ../xlgui/widgets/menuitems.py:118 ../xlgui/oldmenu.py:116
=======
#: ../xlgui/widgets/menuitems.py:118
#: ../xlgui/oldmenu.py:116
>>>>>>> 188b3494
msgid "Replace Current"
msgstr "Remplaçar l'actual"

<<<<<<< HEAD
#: ../xlgui/widgets/menuitems.py:122 ../xlgui/oldmenu.py:114
=======
#: ../xlgui/widgets/menuitems.py:122
#: ../xlgui/oldmenu.py:114
>>>>>>> 188b3494
msgid "Append to Current"
msgstr "Apondre a la lista de lectura en cors"

<<<<<<< HEAD
#: ../xlgui/widgets/menuitems.py:145 ../xlgui/properties.py:1135
=======
#: ../xlgui/widgets/menuitems.py:145
#: ../xlgui/properties.py:1135
>>>>>>> 188b3494
msgid "Open Directory"
msgstr "Dobrir un repertòri"

#: ../xlgui/widgets/menuitems.py:167
msgid ""
"The files cannot be moved to the Trash. Delete them permanently from the "
"disk?"
msgstr ""
"Aqueles fichièrs pòdon pas èsser meses a l'escobilhièr. Los volètz suprimir "
"definitivament ?"

#: ../xlgui/widgets/menuitems.py:182
msgid "Move to Trash"
msgstr "Metre dins l'escobilhièr"

#: ../xlgui/widgets/menuitems.py:193
msgid "_Show Playing Track"
msgstr "Far veire la pista en cor_s de lectura"

#: ../xlgui/widgets/filter.py:62
#: ../xlgui/panel/radio.py:200
msgid "Name:"
msgstr "Nom :"

#: ../xlgui/widgets/filter.py:76
msgid "Match any of the criteria"
msgstr "Correspondéncia amb quin que siá d'aquestes critèris"

#: ../xlgui/widgets/filter.py:78
msgid "Randomize results"
msgstr "Triar los resultats aleatòriament"

#: ../xlgui/widgets/filter.py:94
msgid "Limit to: "
msgstr "Limitar a : "

#: ../xlgui/widgets/filter.py:104
msgid " tracks"
msgstr " pistas"

#: ../xlgui/widgets/playback.py:95
#: ../xlgui/widgets/info.py:71
msgid "Not Playing"
msgstr "Pas de lectura en cors"

#: ../xlgui/widgets/playback.py:744
#, python-format
msgid "Seeking: %s"
msgstr "Recèrca de : %s"

#: ../xlgui/widgets/playback.py:1020
msgid "Move"
msgstr "Desplaçar"

#: ../xlgui/widgets/playback.py:1166
msgid "New Marker"
msgstr "Marcador novèl"

#: ../xlgui/widgets/playback.py:1265
msgid "Muted"
msgstr "Mut"

#. TRANSLATORS: Volume percentage
#: ../xlgui/widgets/playback.py:1271
#, python-format
msgid "%d%%"
msgstr "%d %%"

#: ../xlgui/widgets/playback.py:1274
msgid "Full Volume"
msgstr "Volum maximum"

#: ../xlgui/widgets/info.py:65
msgid ""
"<span size=\"x-large\" weight=\"bold\">$title</span>\n"
"by $artist\n"
"from $album"
msgstr ""
"<span size=\"x-large\" weight=\"bold\">$title</span>\n"
"per $artist\n"
"de $album"

#: ../xlgui/widgets/info.py:426
msgid "Various"
msgstr "Divèrs"

#: ../xlgui/widgets/info.py:445
#, python-format
msgid "%(track_count)d in total (%(total_duration)s)"
msgstr "%(track_count)d sus un total de (%(total_duration)s)"

#: ../xlgui/widgets/info.py:602
#, python-format
msgid "%d in collection"
msgstr "%d dins la colleccion"

#: ../xlgui/widgets/info.py:624
#: ../xlgui/widgets/info.py:631
#, python-format
msgid "%d showing"
msgstr "%d afichat"

#: ../xlgui/widgets/info.py:628
#: ../xlgui/widgets/info.py:635
#, python-format
msgid "%d selected"
msgstr "%d seleccionada"

#: ../xlgui/widgets/queue.py:87
msgid "Queue"
msgstr "Metre en fila d'espèra"

#: ../xlgui/widgets/queue.py:89
#, python-format
msgid "Queue (%d)"
msgstr "Fila d'espèra (%d)"

#. TRANSLATORS: Title of the track number column
#: ../xlgui/widgets/playlist_columns.py:217
#: ../xlgui/panel/flatplaylist.py:100
msgid "#"
msgstr "#"

#: ../xlgui/widgets/playlist_columns.py:218
msgid "Track Number"
msgstr "Numèro de la pista"

#: ../xlgui/widgets/playlist_columns.py:225
#: ../xlgui/properties.py:69
#: ../xlgui/panel/flatplaylist.py:108
#: ../xlgui/panel/playlists.py:235
#: ../plugins/cd/cdprefs.py:106
#: ../plugins/minimode/minimode_preferences.py:93
msgid "Title"
msgstr "Títol"

<<<<<<< HEAD
#: ../xlgui/widgets/playlist_columns.py:232 ../xlgui/properties.py:63
#: ../xlgui/panel/collection.py:173 ../xlgui/panel/playlists.py:234
#: ../data/ui/widgets/tracklist_info.ui.h:2 ../plugins/cd/cdprefs.py:107
=======
#: ../xlgui/widgets/playlist_columns.py:232
#: ../xlgui/properties.py:63
#: ../xlgui/panel/collection.py:173
#: ../xlgui/panel/playlists.py:234
#: ../data/ui/widgets/tracklist_info.ui.h:2
#: ../plugins/cd/cdprefs.py:107
>>>>>>> 188b3494
#: ../plugins/minimode/minimode_preferences.py:94
#: ../plugins/jamendo/ui/jamendo_panel.ui.h:17
msgid "Artist"
msgstr "Artista"

#: ../xlgui/widgets/playlist_columns.py:239
#: ../xlgui/properties.py:72
#: ../data/ui/trackproperties_dialog_cover_row.ui.h:12
#: ../plugins/cd/cdprefs.py:108
#: ../plugins/minimode/minimode_preferences.py:95
msgid "Composer"
msgstr "Compositor"

<<<<<<< HEAD
#: ../xlgui/widgets/playlist_columns.py:246 ../xlgui/properties.py:64
#: ../xlgui/panel/collection.py:176 ../xlgui/panel/playlists.py:236
#: ../data/ui/widgets/tracklist_info.ui.h:1 ../plugins/cd/cdprefs.py:109
=======
#: ../xlgui/widgets/playlist_columns.py:246
#: ../xlgui/properties.py:64
#: ../xlgui/panel/collection.py:176
#: ../xlgui/panel/playlists.py:236
#: ../data/ui/widgets/tracklist_info.ui.h:1
#: ../plugins/cd/cdprefs.py:109
>>>>>>> 188b3494
#: ../plugins/minimode/minimode_preferences.py:96
#: ../plugins/jamendo/ui/jamendo_panel.ui.h:18
msgid "Album"
msgstr "Albom"

#: ../xlgui/widgets/playlist_columns.py:253
#: ../xlgui/properties.py:80
#: ../xlgui/panel/playlists.py:237
#: ../plugins/cd/cdprefs.py:110
#: ../plugins/minimode/minimode_preferences.py:97
msgid "Length"
msgstr "Longor"

#: ../xlgui/widgets/playlist_columns.py:260
#: ../xlgui/properties.py:75
msgid "Disc"
msgstr "Disc"

#: ../xlgui/widgets/playlist_columns.py:261
msgid "Disc Number"
msgstr "Numèro de disc"

#: ../xlgui/widgets/playlist_columns.py:268
#: ../xlgui/panel/playlists.py:238
#: ../plugins/cd/cdprefs.py:112
#: ../plugins/minimode/minimode_preferences.py:99
#: ../plugins/minimode/controls.py:527
#: ../plugins/jamendo/ui/jamendo_panel.ui.h:9
msgid "Rating"
msgstr "Nòta"

<<<<<<< HEAD
#: ../xlgui/widgets/playlist_columns.py:312 ../xlgui/properties.py:59
=======
#: ../xlgui/widgets/playlist_columns.py:312
#: ../xlgui/properties.py:59
>>>>>>> 188b3494
#: ../plugins/cd/cdprefs.py:113
#: ../plugins/minimode/minimode_preferences.py:100
msgid "Date"
msgstr "Data"

<<<<<<< HEAD
#: ../xlgui/widgets/playlist_columns.py:318 ../xlgui/properties.py:71
#: ../xlgui/panel/playlists.py:241 ../plugins/cd/cdprefs.py:114
=======
#: ../xlgui/widgets/playlist_columns.py:318
#: ../xlgui/properties.py:71
#: ../xlgui/panel/playlists.py:241
#: ../plugins/cd/cdprefs.py:114
>>>>>>> 188b3494
#: ../plugins/minimode/minimode_preferences.py:101
msgid "Genre"
msgstr "Mena"

<<<<<<< HEAD
#: ../xlgui/widgets/playlist_columns.py:325 ../xlgui/properties.py:78
=======
#: ../xlgui/widgets/playlist_columns.py:325
#: ../xlgui/properties.py:78
>>>>>>> 188b3494
#: ../plugins/cd/cdprefs.py:115
#: ../plugins/minimode/minimode_preferences.py:102
msgid "Bitrate"
msgstr "Debit"

<<<<<<< HEAD
#: ../xlgui/widgets/playlist_columns.py:332 ../xlgui/properties.py:81
#: ../xlgui/panel/playlists.py:244 ../data/ui/collection_manager.ui.h:2
=======
#: ../xlgui/widgets/playlist_columns.py:332
#: ../xlgui/properties.py:81
#: ../xlgui/panel/playlists.py:244
#: ../data/ui/collection_manager.ui.h:2
>>>>>>> 188b3494
#: ../plugins/cd/cdprefs.py:116
#: ../plugins/minimode/minimode_preferences.py:103
msgid "Location"
msgstr "Emplaçament"

<<<<<<< HEAD
#: ../xlgui/widgets/playlist_columns.py:339 ../xlgui/panel/files.py:150
=======
#: ../xlgui/widgets/playlist_columns.py:339
#: ../xlgui/panel/files.py:150
>>>>>>> 188b3494
#: ../plugins/cd/cdprefs.py:117
#: ../plugins/minimode/minimode_preferences.py:104
msgid "Filename"
msgstr "Nom de fichièr"

#: ../xlgui/widgets/playlist_columns.py:346
msgid "Playcount"
msgstr "Nombre de lecturas"

<<<<<<< HEAD
#: ../xlgui/widgets/playlist_columns.py:353 ../xlgui/properties.py:76
#: ../xlgui/panel/playlists.py:170 ../xlgui/panel/playlists.py:245
=======
#: ../xlgui/widgets/playlist_columns.py:353
#: ../xlgui/properties.py:76
#: ../xlgui/panel/playlists.py:170
#: ../xlgui/panel/playlists.py:245
>>>>>>> 188b3494
#: ../plugins/cd/cdprefs.py:120
#: ../plugins/minimode/minimode_preferences.py:107
msgid "BPM"
msgstr "BPM"

<<<<<<< HEAD
#: ../xlgui/widgets/playlist_columns.py:360 ../xlgui/properties.py:86
#: ../xlgui/panel/playlists.py:243 ../plugins/cd/cdprefs.py:119
=======
#: ../xlgui/widgets/playlist_columns.py:360
#: ../xlgui/properties.py:86
#: ../xlgui/panel/playlists.py:243
#: ../plugins/cd/cdprefs.py:119
>>>>>>> 188b3494
#: ../plugins/minimode/minimode_preferences.py:106
msgid "Last played"
msgstr "Darrièra escota"

<<<<<<< HEAD
#: ../xlgui/widgets/playlist_columns.py:366 ../xlgui/properties.py:79
=======
#: ../xlgui/widgets/playlist_columns.py:366
#: ../xlgui/properties.py:79
>>>>>>> 188b3494
#: ../xlgui/panel/playlists.py:242
msgid "Date added"
msgstr "Apondut lo"

#: ../xlgui/widgets/playlist_columns.py:372
msgid "Schedule"
msgstr "Calendièr"

<<<<<<< HEAD
#: ../xlgui/widgets/playlist_columns.py:491 ../xlgui/properties.py:77
=======
#: ../xlgui/widgets/playlist_columns.py:491
#: ../xlgui/properties.py:77
>>>>>>> 188b3494
msgid "Comment"
msgstr "Comentari"

<<<<<<< HEAD
#: ../xlgui/widgets/playlist_columns.py:500 ../xlgui/panel/playlists.py:178
=======
#: ../xlgui/widgets/playlist_columns.py:500
#: ../xlgui/panel/playlists.py:178
>>>>>>> 188b3494
#: ../xlgui/panel/playlists.py:246
msgid "Grouping"
msgstr "Gropament"

#: ../xlgui/widgets/playlist_columns.py:619
msgid "_Resizable"
msgstr "_Redimensionable"

#: ../xlgui/widgets/playlist_columns.py:624
msgid "_Autosize"
msgstr "Talha _automatica"

#: ../xlgui/widgets/rating.py:261
msgid "Rating:"
msgstr "Avaloracion :"

#: ../xlgui/widgets/playlist.py:129
msgid "Shuffle"
msgstr "Mòde aleatòri"

#: ../xlgui/widgets/playlist.py:133
msgid "Repeat"
msgstr "Repetir"

#: ../xlgui/widgets/playlist.py:137
msgid "Dynamic"
msgstr "Dinamic"

#: ../xlgui/widgets/playlist.py:152
msgid "Remove Current Track From Playlist"
msgstr "Suprimir la pista en cors de la lista de lectura"

#: ../xlgui/widgets/playlist.py:182
msgid "Randomize Playlist"
msgstr "Rendre la lista de lectura aleatòria"

#: ../xlgui/widgets/playlist.py:185
msgid "Randomize Selection"
msgstr ""

#: ../xlgui/widgets/playlist.py:206
#: ../xlgui/oldmenu.py:188
#: ../xlgui/playlist.py:76
#: ../xlgui/panel/radio.py:435
#: ../plugins/droptrayicon/__init__.py:288
msgid "New Playlist"
msgstr "Novèla lista de lecturas"

#: ../xlgui/widgets/playlist.py:226
#: ../xlgui/oldmenu.py:244
msgid "Rename"
msgstr "Renommar"

#: ../xlgui/widgets/playlist.py:266
msgid "Stop Playback After This Track"
msgstr "Arrestar la lectura aprèp aqueste títol"

#: ../xlgui/widgets/playlist.py:273
msgid "Continue Playback After This Track"
msgstr "Contunhar la lectura aprèp aquesta pista"

#: ../xlgui/widgets/playlist.py:534
msgid "Requires plugins providing dynamic playlists"
msgstr "Necessita de plugins que provesisson de listas de lectura dinamicas"

<<<<<<< HEAD
#: ../xlgui/widgets/playlist.py:538 ../data/ui/playlist.ui.h:3
=======
#: ../xlgui/widgets/playlist.py:538
#: ../data/ui/playlist.ui.h:3
>>>>>>> 188b3494
msgid "Dynamically add similar tracks to the playlist"
msgstr "Apondre dinamicament de pistas similaras a la lista de lectura"

#: ../xlgui/widgets/dialogs.py:283
msgid "Enter the URL to open"
msgstr "Picatz l'URL de dobrir"

#: ../xlgui/widgets/dialogs.py:284
msgid "Open URL"
msgstr "Dobrir una URL"

#: ../xlgui/widgets/dialogs.py:552
msgid "Select File Type (by Extension)"
msgstr "Seleccionatz lo tipe de fichièr (per son extension)"

#: ../xlgui/widgets/dialogs.py:608
msgid "Choose Media to Open"
msgstr "Causissètz un fichièr de dobrir"

#: ../xlgui/widgets/dialogs.py:619
msgid "Supported Files"
msgstr "Formats preses en carga"

#: ../xlgui/widgets/dialogs.py:621
msgid "Music Files"
msgstr "Fichièrs musicals"

#: ../xlgui/widgets/dialogs.py:623
#: ../xlgui/widgets/dialogs.py:781
msgid "Playlist Files"
msgstr "Fichièrs de lista de lecturas"

#: ../xlgui/widgets/dialogs.py:625
#: ../xlgui/widgets/dialogs.py:783
#: ../xlgui/preferences/plugin.py:201
msgid "All Files"
msgstr "Totes los fichièrs"

#: ../xlgui/widgets/dialogs.py:699
msgid "Choose Directory to Open"
msgstr "Causissètz un repertòri de dobrir"

#: ../xlgui/widgets/dialogs.py:770
#: ../xlgui/menu.py:87
#: ../xlgui/oldmenu.py:192
msgid "Import Playlist"
msgstr "Importar una lista de lectura"

#: ../xlgui/widgets/dialogs.py:863
msgid "Export Current Playlist"
msgstr "Exportar la lista de lectura correnta"

#: ../xlgui/widgets/dialogs.py:874
msgid "Use relative paths to tracks"
msgstr ""

#: ../xlgui/widgets/dialogs.py:929
#, python-format
msgid "Playlist saved as <b>%s</b>."
msgstr "Lista de lectura enregistrada en tant que <b>%s</b>."

#: ../xlgui/widgets/dialogs.py:943
#, python-format
msgid "Close %s"
msgstr "Tampar %s"

#: ../xlgui/widgets/dialogs.py:944
#, python-format
msgid "<b>Save changes to %s before closing?</b>"
msgstr ""
"<b>Enregistrar las modificacions aportadas a %s abans de tampar ?</b>"

#: ../xlgui/widgets/dialogs.py:945
msgid "Your changes will be lost if you don't save them"
msgstr "Las modificacions pas salvadas seràn perdudas"

#: ../xlgui/widgets/dialogs.py:947
msgid "Close Without Saving"
msgstr "Tampar sens enregistrar"

#: ../xlgui/widgets/dialogs.py:1303
msgid "Yes to all"
msgstr "Òc per totes"

#: ../xlgui/widgets/dialogs.py:1311
msgid "No to all"
msgstr "Non per totes"

#: ../xlgui/widgets/dialogs.py:1336
#: ../xlgui/properties.py:1209
#, python-format
msgid "Saved %(count)s of %(total)s."
msgstr "%(count)s salvada(s) sus %(total)s."

#: ../xlgui/widgets/dialogs.py:1456
#, python-format
msgid "Error occurred while copying %s: %s"
msgstr ""

#: ../xlgui/widgets/dialogs.py:1465
#, python-format
msgid "File exists, overwrite %s ?"
msgstr ""

#: ../xlgui/widgets/dialogs.py:1516
msgid "Playlist name:"
msgstr "Nom de la lista de lectura :"

#: ../xlgui/widgets/dialogs.py:1517
msgid "Add new playlist..."
msgstr ""

#: ../xlgui/widgets/dialogs.py:1526
#: ../xlgui/panel/playlists.py:755
#: ../xlgui/panel/playlists.py:838
msgid "You did not enter a name for your playlist"
msgstr "Avètz pas entrat cap de nom per vòstra lista de lectura"

#: ../xlgui/widgets/dialogs.py:1529
#: ../xlgui/panel/playlists.py:321
#: ../xlgui/panel/playlists.py:761
#: ../xlgui/panel/playlists.py:845
msgid "The playlist name you entered is already in use."
msgstr "Lo nom de lista de lectura qu'avètz entrat es ja utilizat."

<<<<<<< HEAD
#: ../xlgui/widgets/notebook.py:146 ../xlgui/menu.py:115
=======
#: ../xlgui/widgets/notebook.py:146
#: ../xlgui/menu.py:115
>>>>>>> 188b3494
msgid "Close Tab"
msgstr "Tampar l'onglet"

#: ../xlgui/main.py:111
msgid "$title (by $artist)"
msgstr "$titre (per $artiste)"

#: ../xlgui/main.py:466
msgid "Toggle: Stop after Selected Track"
msgstr "Accion : arrestar aprèp la pista seleccionada."

#: ../xlgui/main.py:569
#: ../plugins/previewdevice/__init__.py:365
msgid "Playback error encountered!"
msgstr "Una error de lectura es estada rencontrada !"

#: ../xlgui/main.py:576
#, python-format
msgid "Buffering: %d%%..."
msgstr "Mesa en tampon : %d%%..."

#: ../xlgui/main.py:628
#: ../plugins/previewdevice/__init__.py:376
msgid "Continue Playback"
msgstr "Contunhar la Lectura"

#: ../xlgui/main.py:632
#: ../xlgui/main.py:820
#: ../plugins/previewdevice/__init__.py:347
#: ../plugins/previewdevice/__init__.py:380
msgid "Pause Playback"
msgstr "Metre En Pausa"

#: ../xlgui/main.py:774
#: ../xlgui/menu.py:103
msgid "Playlist export failed!"
msgstr "L'expòrt de la lista de lectura a fracassat !"

#: ../xlgui/main.py:832
#: ../data/ui/main.ui.h:7
#: ../plugins/previewdevice/__init__.py:358
msgid "Start Playback"
msgstr "Aviar la lectura"

#: ../xlgui/tray.py:148
msgid "Exaile Music Player"
msgstr "Lector àudio Exaile"

#: ../xlgui/menu.py:52
msgid "_New Playlist"
msgstr "Lista de lectura _novèla"

#: ../xlgui/menu.py:71
msgid "Open _URL"
msgstr "Dobrir una _URL"

#: ../xlgui/menu.py:81
msgid "Open Directories"
msgstr "Dobrir un dorsièr"

#: ../xlgui/menu.py:109
msgid "_Export Current Playlist"
msgstr "_Exportar la lista de lectura correnta"

#: ../xlgui/menu.py:124
#: ../xlgui/preferences/widgets.py:70
msgid "Restart"
msgstr "Reaviar"

#: ../xlgui/menu.py:147
msgid "_Collection"
msgstr "_Bibliotèca"

#: ../xlgui/menu.py:151
msgid "_Queue"
msgstr "_Fila d'espèra"

#: ../xlgui/menu.py:158
msgid "C_overs"
msgstr "_Pochetas"

#: ../xlgui/menu.py:190
msgid "_Playlist Utilities Bar"
msgstr "Barra d'utilitari de la _lista de lectura"

#: ../xlgui/menu.py:192
msgid "_Columns"
msgstr "_Colomnas"

#: ../xlgui/menu.py:199
msgid "C_lear playlist"
msgstr "Escafar la _lista de lectura"

#: ../xlgui/menu.py:215
msgid "_Device Manager"
msgstr "_Gestionari de Periferics"

#: ../xlgui/menu.py:218
msgid "Re_scan Collection"
msgstr "_Analisar la bibliotèca un còp de mai"

#: ../xlgui/menu.py:221
msgid "Track _Properties"
msgstr "_Proprietats de la pista"

#: ../xlgui/progress.py:79
msgid "Cancel"
msgstr "Anullar"

#: ../xlgui/properties.py:51
msgid "Original album"
msgstr "Album original"

#: ../xlgui/properties.py:52
msgid "Lyricist"
msgstr "Paraulièr"

#: ../xlgui/properties.py:54
msgid "Website"
msgstr "Site web"

#: ../xlgui/properties.py:55
#: ../xlgui/cover.py:793
msgid "Cover"
msgstr "Pocheta"

#: ../xlgui/properties.py:56
msgid "Original artist"
msgstr "Artista original"

#: ../xlgui/properties.py:57
msgid "Author"
msgstr "Autor"

#: ../xlgui/properties.py:58
msgid "Original date"
msgstr "data originala"

#: ../xlgui/properties.py:60
msgid "Arranger"
msgstr "Arrengaire"

#: ../xlgui/properties.py:61
#: ../data/ui/trackproperties_dialog_cover_row.ui.h:10
msgid "Conductor"
msgstr "Cap d'orquestra"

#: ../xlgui/properties.py:62
msgid "Performer"
msgstr "Interprèt"

#: ../xlgui/properties.py:65
msgid "Copyright"
msgstr "Dreches d'autor"

#: ../xlgui/properties.py:66
#: ../plugins/lyricsviewer/__init__.py:62
#: ../plugins/lyricsviewer/lyricsviewer.ui.h:1
#: ../plugins/lyricsviewer/PLUGININFO:5
#: ../plugins/lyricsfly/PLUGININFO:5
#: ../plugins/lyricwiki/PLUGININFO:5
msgid "Lyrics"
msgstr "Paraulas"

#: ../xlgui/properties.py:67
#: ../plugins/jamendo/ui/jamendo_panel.ui.h:20
msgid "Track"
msgstr "Pista"

#: ../xlgui/properties.py:68
#: ../data/ui/preferences/plugin.ui.h:2
msgid "Version"
msgstr "Version"

#: ../xlgui/properties.py:70
msgid "ISRC"
msgstr "ISRC"

#: ../xlgui/properties.py:73
msgid "Encoded by"
msgstr "Encodat per"

#: ../xlgui/properties.py:74
msgid "Organization"
msgstr "Organizacion"

#: ../xlgui/properties.py:83
msgid "Modified"
msgstr "Modificat lo"

#: ../xlgui/properties.py:85
msgid "Times played"
msgstr "còps legit"

#: ../xlgui/properties.py:244
msgid "Writing of tags failed"
msgstr ""

#: ../xlgui/properties.py:245
msgid ""
"Tags could not be written to the following files:\n"
"{files}"
msgstr ""

#: ../xlgui/properties.py:270
#, python-format
msgid "Editing track %(current)d of %(total)d"
msgstr "Edicion de la pista %(current)d sus %(total)d"

#: ../xlgui/properties.py:438
msgid "Apply changes before closing?"
msgstr ""

#: ../xlgui/properties.py:439
msgid "Your changes will be lost if you do not apply them now."
msgstr ""

#: ../xlgui/properties.py:614
#, python-format
msgid "%s:"
msgstr "%s :"

#. TRANSLATORS: This is the 'of' between numbers in fields like
#. tracknumber, discnumber, etc. in the tagger.
#: ../xlgui/properties.py:820
msgid "of:"
msgstr "sus :"

#: ../xlgui/properties.py:909
msgid "JPEG image"
msgstr "Imatge JPEG"

#: ../xlgui/properties.py:915
msgid "PNG image"
msgstr "Imatge PNG"

#: ../xlgui/properties.py:919
msgid "Image"
msgstr "Imatge"

#: ../xlgui/properties.py:926
msgid "Linked image"
msgstr ""

#: ../xlgui/properties.py:1036
#: ../xlgui/cover.py:1104
msgid "{width}x{height} pixels"
msgstr ""

#: ../xlgui/properties.py:1038
msgid "{format} ({width}x{height} pixels)"
msgstr ""

#: ../xlgui/properties.py:1051
msgid "Select image to set as cover"
msgstr ""

#: ../xlgui/properties.py:1060
msgid "Supported image formats"
msgstr ""

#: ../xlgui/properties.py:1183
msgid "Apply current value to all tracks"
msgstr "Aplicar la valor correnta a totas las pistas"

#: ../xlgui/cover.py:112
msgid "{outstanding} covers left to fetch"
msgstr ""

#: ../xlgui/cover.py:113
msgid "All covers fetched"
msgstr ""

#: ../xlgui/cover.py:138
msgid "Collecting albums and covers..."
msgstr ""

#: ../xlgui/cover.py:493
msgid "Show Cover"
msgstr "Far veire la pocheta"

#: ../xlgui/cover.py:494
msgid "Fetch Cover"
msgstr "Telecargar la pocheta"

#: ../xlgui/cover.py:495
msgid "Remove Cover"
msgstr "Levar la pocheta"

#: ../xlgui/cover.py:795
#, python-format
msgid "Cover for %s"
msgstr "Pocheta per %s"

#: ../xlgui/cover.py:957
#, python-format
msgid "Cover options for %(artist)s - %(album)s"
msgstr "Opcions de la pocheta per for %(artist)s - %(album)s"

#: ../xlgui/cover.py:990
msgid "Loading..."
msgstr "Cargament en cors..."

#: ../xlgui/cover.py:1062
msgid "No covers found."
msgstr "Cap de pocheta pas trobada."

#: ../xlgui/cover.py:1063
msgid ""
"None of the enabled sources has a cover for this track, try enabling more "
"sources."
msgstr ""

#: ../xlgui/devices.py:76
msgid "Icon"
msgstr "Icòna"

#: ../xlgui/devices.py:81
msgid "Device"
msgstr "Periferic"

#: ../xlgui/devices.py:88
msgid "Driver"
msgstr "Pilòt"

#: ../xlgui/__init__.py:296
msgid "Scanning collection..."
msgstr "Analisi de la bibliotèca..."

#: ../xlgui/__init__.py:380
#, python-format
msgid "Scanning %s..."
msgstr "Analisi en cors de %s..."

#: ../xlgui/oldmenu.py:72
msgid "Toggle Queue"
msgstr "Apondre a / Levar de la fila d'espèra"

#: ../xlgui/oldmenu.py:118
msgid "Queue Items"
msgstr "Apondre a / Levar de la fila d'espèra"

#: ../xlgui/oldmenu.py:121
#: ../data/ui/trackproperties_dialog.ui.h:7
msgid "Properties"
msgstr "Proprietats"

#: ../xlgui/oldmenu.py:185
msgid "New Station"
msgstr "Estacion novèla"

#: ../xlgui/oldmenu.py:190
msgid "New Smart Playlist"
msgstr "Novèla lista de lectura intelligenta"

#: ../xlgui/oldmenu.py:246
msgid "Edit"
msgstr "Editar"

#: ../xlgui/oldmenu.py:249
msgid "Export Playlist"
msgstr "Exportar la lista de lectura"

#: ../xlgui/oldmenu.py:251
msgid "Export Files"
msgstr ""

#: ../xlgui/oldmenu.py:254
msgid "Delete Playlist"
msgstr "Suprimir la lista de lectura"

#: ../xlgui/oldmenu.py:268
msgid "Choose directory to export files to"
msgstr ""

<<<<<<< HEAD
#: ../xlgui/oldmenu.py:278 ../xlgui/panel/playlists.py:1178
=======
#: ../xlgui/oldmenu.py:278
#: ../xlgui/panel/playlists.py:1178
>>>>>>> 188b3494
msgid "Are you sure you want to permanently delete the selected playlist?"
msgstr ""
"Sètz segur que volètz suprimir definitivament la lista de lectura "
"seleccionada ?"

#: ../xlgui/oldmenu.py:291
msgid "Enter the new name you want for your playlist"
msgstr "Picatz lo novèl nom de vòstra lista de lectura"

#: ../xlgui/oldmenu.py:292
msgid "Rename Playlist"
msgstr "Tornar nomenar la lista de lectura"

<<<<<<< HEAD
#: ../xlgui/oldmenu.py:331 ../plugins/multialarmclock/malrmclk.ui.h:2
=======
#: ../xlgui/oldmenu.py:331
#: ../plugins/multialarmclock/malrmclk.ui.h:2
>>>>>>> 188b3494
msgid "Remove"
msgstr "Suprimir"

#: ../xlgui/playlist.py:77
msgid "Drop here to create a new playlist"
msgstr ""

#: ../xlgui/playlist.py:137
msgid "Recently Closed Tabs"
msgstr "Onglets tampats recentament"

#: ../xlgui/playlist.py:214
#, python-format
msgid "Playlist %d"
msgstr "Lista de lectura %d"

#: ../xlgui/playlist.py:394
msgid "{playlist_name} ({track_count} tracks, closed {minutes} min ago)"
msgstr ""

#: ../xlgui/playlist.py:400
msgid "{playlist_name} ({track_count} tracks, closed {seconds} sec ago)"
msgstr ""

#: ../xlgui/collection.py:115
msgid "Add a Directory"
msgstr "Apondre un repertòri"

#: ../xlgui/collection.py:134
msgid "Directory not added."
msgstr "Repertòri pas apondut."

#: ../xlgui/collection.py:135
msgid ""
"The directory is already in your collection or is a subdirectory of another "
"directory in your collection."
msgstr ""
"Aqueste repertòri es ja dins vòstra colleccion o es un sosrepertòri d'un "
"autre repertòri dins vòstra colleccion."

#: ../xlgui/panel/device.py:137
#, python-format
msgid "Transferring to %s..."
msgstr "Transferiment en cors cap a %s..."

#: ../xlgui/panel/radio.py:126
#: ../xlgui/panel/radio.py:490
#: ../xlgui/panel/radio.py:566
msgid "Loading streams..."
msgstr "Cargament dels fluxes..."

#: ../xlgui/panel/radio.py:198
msgid "Add Radio Station"
msgstr "Apondre una Estacion de Ràdio"

#: ../xlgui/panel/radio.py:201
#: ../plugins/audioscrobbler/asprefs_pane.ui.h:5
msgid "URL:"
msgstr "URL :"

#: ../xlgui/panel/radio.py:273
msgid "Saved Stations"
msgstr "Estacions enregistradas"

#: ../xlgui/panel/radio.py:274
msgid "Radio Streams"
msgstr "Fluxes ràdio"

#: ../xlgui/panel/radio.py:304
#: ../plugins/wikipedia/data/wikipanel.ui.h:4
msgid "Refresh"
msgstr "Actualizar"

#: ../xlgui/panel/radio.py:434
msgid "Enter the name you want for your new playlist"
msgstr "Entratz lo nom de vòstra novèla lista de lectura"

#: ../xlgui/panel/collection.py:179
msgid "Genre - Artist"
msgstr "Genre - Artista"

#: ../xlgui/panel/collection.py:182
msgid "Genre - Album"
msgstr "Genre - Album"

#: ../xlgui/panel/collection.py:185
msgid "Date - Artist"
msgstr "Data - Artista"

#: ../xlgui/panel/collection.py:188
msgid "Date - Album"
msgstr "Data - Album"

#: ../xlgui/panel/collection.py:191
msgid "Artist - (Date - Album)"
msgstr "Artista - (Data - Album)"

#: ../xlgui/panel/collection.py:314
msgid "Rescan Collection"
msgstr "Analisar la colleccion tornamai"

#. TRANSLATORS: File size column in the file browser
#: ../xlgui/panel/files.py:174
msgid "Size"
msgstr "Talha"

#: ../xlgui/panel/files.py:441
#, python-format
msgid "%s KB"
msgstr "%s Ko"

#. TRANSLATORS: Logical AND used for smart playlists
#: ../xlgui/panel/playlists.py:64
msgid "and"
msgstr "e"

#. TRANSLATORS: True if haystack is equal to needle
#: ../xlgui/panel/playlists.py:198
msgid "is"
msgstr "es"

#. TRANSLATORS: True if haystack is not equal to needle
#: ../xlgui/panel/playlists.py:200
msgid "is not"
msgstr "es pas"

#. TRANSLATORS: True if the specified tag is present (uses the NullField
#. to compare to __null__)
#: ../xlgui/panel/playlists.py:203
msgid "is set"
msgstr "es definit"

#. TRANSLATORS: True if the specified tag is not present (uses the NullField
#. to compare to __null__)
#: ../xlgui/panel/playlists.py:206
msgid "is not set"
msgstr "es pas definit"

#. TRANSLATORS: True if haystack contains needle
#: ../xlgui/panel/playlists.py:208
msgid "contains"
msgstr "conten"

#. TRANSLATORS: True if haystack does not contain needle
#: ../xlgui/panel/playlists.py:210
msgid "does not contain"
msgstr "conten pas"

#. TRANSLATORS: True if haystack matches regular expression
#: ../xlgui/panel/playlists.py:212
msgid "regex"
msgstr "regex"

#. TRANSLATORS: True if haystack does not match regular expression
#: ../xlgui/panel/playlists.py:214
msgid "not regex"
msgstr ""

#. TRANSLATORS: Example: rating >= 5
#: ../xlgui/panel/playlists.py:216
msgid "at least"
msgstr "al mens"

#. TRANSLATORS: Example: rating <= 3
#: ../xlgui/panel/playlists.py:218
msgid "at most"
msgstr "al mai"

#. TRANSLATORS: Example: year < 1999
#: ../xlgui/panel/playlists.py:220
msgid "before"
msgstr "abans"

#. TRANSLATORS: Example: year > 2002
#: ../xlgui/panel/playlists.py:222
msgid "after"
msgstr "aprèp"

#. TRANSLATORS: Example: 1980 <= year <= 1987
#: ../xlgui/panel/playlists.py:224
msgid "between"
msgstr "entre"

#: ../xlgui/panel/playlists.py:225
msgid "greater than"
msgstr "superiora a"

#: ../xlgui/panel/playlists.py:226
msgid "less than"
msgstr "inferiora a"

#. TRANSLATORS: Example: track has been added in the last 2 days
#: ../xlgui/panel/playlists.py:228
msgid "in the last"
msgstr "dins los darrièrs"

#. TRANSLATORS: Example: track has not been added in the last 5 hours
#: ../xlgui/panel/playlists.py:230
msgid "not in the last"
msgstr "pas dins los darrièrs"

#: ../xlgui/panel/playlists.py:239
msgid "Plays"
msgstr "Lecturas"

#: ../xlgui/panel/playlists.py:240
msgid "Year"
msgstr "Annada"

#. TRANSLATORS: Playlist title suggestion with more
#. than two values
#: ../xlgui/panel/playlists.py:424
#: ../xlgui/panel/playlists.py:438
#: ../xlgui/panel/playlists.py:452
#, python-format
msgid "%(first)s, %(second)s and others"
msgstr "%(first)s, %(second)s e autres"

#. TRANSLATORS: Playlist title suggestion with two values
#: ../xlgui/panel/playlists.py:429
#: ../xlgui/panel/playlists.py:443
#: ../xlgui/panel/playlists.py:457
#, python-format
msgid "%(first)s and %(second)s"
msgstr "%(first)s e %(second)s"

#: ../xlgui/panel/playlists.py:675
msgid "Smart Playlists"
msgstr "Listas de lectura intelligentas"

#: ../xlgui/panel/playlists.py:678
msgid "Custom Playlists"
msgstr "Listas de lectura personalizadas"

#: ../xlgui/panel/playlists.py:733
msgid "Add Smart Playlist"
msgstr "Apondre una lista de lectura intelligenta"

#: ../xlgui/panel/playlists.py:808
msgid "Edit Smart Playlist"
msgstr "Edicion de la lista de lectura intelligenta"

#: ../xlgui/panel/playlists.py:1125
#, python-format
msgid "Exporting %s"
msgstr ""

#: ../xlgui/preferences/playback.py:35
msgid "Playback"
msgstr "Lectura"

#: ../xlgui/preferences/plugin.py:40
#: ../xlgui/preferences/__init__.py:124
msgid "Plugins"
msgstr "Ajustons"

#: ../xlgui/preferences/plugin.py:92
#: ../plugins/grouptagger/gt_common.py:64
#: ../plugins/grouptagger/gt_widgets.py:58
msgid "Uncategorized"
msgstr "Sens categoria"

#: ../xlgui/preferences/plugin.py:135
msgid "Could not load plugin info!"
msgstr "Impossible de cargar las informacions del plugin !"

#: ../xlgui/preferences/plugin.py:137
#, python-format
msgid "Failed plugin: %s"
msgid_plural "Failed plugins: %s"
msgstr[0] "Fracàs plugin: %s"
msgstr[1] "Fracàs plugins: %s"

#: ../xlgui/preferences/plugin.py:167
#: ../xlgui/preferences/plugin.py:261
msgid "Could not disable plugin!"
msgstr "Impossible de desactivar lo plugin !"

#: ../xlgui/preferences/plugin.py:177
#: ../xlgui/preferences/plugin.py:255
msgid "Could not enable plugin!"
msgstr "Impossible d'activar lo plugin !"

#: ../xlgui/preferences/plugin.py:185
msgid "Choose a Plugin"
msgstr "Causissètz un modul d'extension"

#: ../xlgui/preferences/plugin.py:194
msgid "Plugin Archives"
msgstr "Archius de plugins"

#: ../xlgui/preferences/plugin.py:213
msgid "Plugin file installation failed!"
msgstr "L'installacion del fichièr del plugin a fracassat !"

#: ../xlgui/preferences/cover.py:38
#: ../plugins/musicbrainzcovers/PLUGININFO:5
#: ../plugins/lastfmcovers/PLUGININFO:5
#: ../plugins/amazoncovers/PLUGININFO:5
msgid "Covers"
msgstr "Pochetas"

#: ../xlgui/preferences/appearance.py:34
#: ../plugins/osd/osd_preferences.ui.h:9
msgid "Appearance"
msgstr "Aparéncia"

#: ../xlgui/preferences/collection.py:23
#: ../data/ui/panel/device.ui.h:1
#: ../data/ui/panel/collection.ui.h:1
msgid "Collection"
msgstr "Colleccion"

#. TRANSLATORS: Grammatical articles that are ignored while sorting the
#. collection panel. For example, in French locales this could be
#. the space-separated list "l' la le les".
#. If this practice is not common in your locale, simply
#. translate this to an empty string.
#: ../xlgui/preferences/collection.py:34
msgid "the"
msgstr "l' la lo los"

#: ../xlgui/preferences/collection.py:56
msgid "Reset to Defaults"
msgstr "Restablir los paramètres per defaut"

#: ../xlgui/preferences/widgets.py:66
msgid "Restart Exaile?"
msgstr "Reaviar Exaile ?"

#: ../xlgui/preferences/widgets.py:68
msgid "A restart is required for this change to take effect."
msgstr ""
"Una reaviada es necessària per qu'aqueles cambiaments prengan efièch."

#: ../xlgui/preferences/widgets.py:619
msgid "Action"
msgstr "Accion"

#: ../xlgui/preferences/widgets.py:627
msgid "Shortcut"
msgstr "Acorchi"

#: ../xlgui/preferences/playlists.py:34
#: ../data/ui/panel/playlists.ui.h:1
msgid "Playlists"
msgstr "Listas de lectura"

#: ../data/ui/about_dialog.ui.h:1
msgid "About Exaile"
msgstr "A prepaus d'Exaile"

#: ../data/ui/about_dialog.ui.h:2
msgid "&#xA9; 2009-2012"
<<<<<<< HEAD
msgstr ""
=======
msgstr "&#xA9; 2009-2012"
>>>>>>> 188b3494

#: ../data/ui/about_dialog.ui.h:3
msgid ""
"Copyright (C) 2008-2010 Adam Olsen <arolsen@gmail.com> \n"
"\n"
"This program is free software; you can redistribute it and/or modify\n"
"it under the terms of the GNU General Public License as published by\n"
"the Free Software Foundation; either version 2 of the License, or\n"
"(at your option) any later version.\n"
"\n"
"This program is distributed in the hope that it will be useful,\n"
"but WITHOUT ANY WARRANTY; without even the implied warranty of\n"
"MERCHANTABILITY or FITNESS FOR A PARTICULAR PURPOSE.  See the\n"
"GNU General Public License for more details.\n"
"\n"
"You should have received a copy of the GNU General Public License along\n"
"with this program; if not, write to the Free Software Foundation, Inc.,\n"
"51 Franklin Street, Fifth Floor, Boston, MA 02110-1301 USA.\n"
msgstr ""

#: ../data/ui/about_dialog.ui.h:20
msgctxt "About dialog translator credits"
msgid "Unknown translator"
msgstr ""

#: ../data/ui/covermanager.ui.h:1
msgid "Cover Manager"
msgstr "Gestionari de pochetas"

#: ../data/ui/covermanager.ui.h:2
msgid "_Fetch Covers"
msgstr ""

#: ../data/ui/playlist.ui.h:1
msgid "Shuffle playback order"
msgstr "Mesclar l'òrdre de lectura de las pistas"

#: ../data/ui/playlist.ui.h:2
msgid "Repeat playback"
msgstr "Repetir la lectura"

#: ../data/ui/playlist.ui.h:4
msgid "_Search:"
msgstr "_Recercar :"

#: ../data/ui/coverchooser.ui.h:1
msgid "Cover Finder"
msgstr "Recèrca de pochetas"

#: ../data/ui/coverchooser.ui.h:2
msgid "The origin of this cover"
msgstr ""

#: ../data/ui/coverchooser.ui.h:3
msgid "_Set as Cover"
msgstr "_Definir coma pocheta"

#: ../data/ui/main.ui.h:1
msgid "_File"
msgstr "_Fichièr"

#: ../data/ui/main.ui.h:2
msgid "_Edit"
msgstr "_Edicion"

#: ../data/ui/main.ui.h:3
msgid "_View"
msgstr "_Visualizacion"

#: ../data/ui/main.ui.h:4
msgid "_Tools"
msgstr "_Espleches"

#: ../data/ui/main.ui.h:5
msgid "_Help"
msgstr "_Ajuda"

#: ../data/ui/main.ui.h:6
msgid "Previous Track"
msgstr "Pista precedenta"

#: ../data/ui/main.ui.h:8
msgid ""
"Stop Playback\n"
"\n"
"Right Click for Stop After Track Feature"
msgstr ""
"Arrestar la lectura\n"
"\n"
"Clic drech per la foncionalitat \"Arrestar aprèp aquesta pista\""

#: ../data/ui/main.ui.h:11
msgid "Next Track"
msgstr "Cançon seguenta"

#: ../data/ui/main.ui.h:12
msgid "0:00 / 0:00"
msgstr "0:00 / 0:00"

#: ../data/ui/trackproperties_dialog.ui.h:1
msgid "Track Properties"
msgstr "Proprietats de la Pista"

#: ../data/ui/trackproperties_dialog.ui.h:2
msgid "A_dd tag"
msgstr "A_pondre un tag"

#: ../data/ui/trackproperties_dialog.ui.h:3
msgid "_Remove tag"
msgstr "_Suprimir lo tag"

#: ../data/ui/trackproperties_dialog.ui.h:4
msgid "ab &#x2192; A_b"
msgstr "ab &#x2192; A_b"

#: ../data/ui/trackproperties_dialog.ui.h:5
msgid "Uppercase first letter of all tags"
msgstr "Metre en majuscula la primièra letra de totes los tags"

#: ../data/ui/trackproperties_dialog.ui.h:8
msgid "_Previous"
msgstr "_Precedent"

#: ../data/ui/trackproperties_dialog.ui.h:9
msgid "_Next"
msgstr "_Seguent"

#: ../data/ui/trackproperties_dialog_cover_row.ui.h:1
msgid "Other"
msgstr "Autre"

#: ../data/ui/trackproperties_dialog_cover_row.ui.h:2
msgid "32x32 pixels 'file icon' (PNG only)"
msgstr ""

#: ../data/ui/trackproperties_dialog_cover_row.ui.h:3
msgid "Other file icon"
msgstr ""

#: ../data/ui/trackproperties_dialog_cover_row.ui.h:4
msgid "Cover (front)"
msgstr ""

#: ../data/ui/trackproperties_dialog_cover_row.ui.h:5
msgid "Cover (back)"
msgstr ""

#: ../data/ui/trackproperties_dialog_cover_row.ui.h:6
msgid "Leaflet page"
msgstr ""

#: ../data/ui/trackproperties_dialog_cover_row.ui.h:7
msgid "Media (e.g. label side of CD)"
msgstr ""

#: ../data/ui/trackproperties_dialog_cover_row.ui.h:8
msgid "Lead artist/lead performer/soloist"
msgstr ""

#: ../data/ui/trackproperties_dialog_cover_row.ui.h:9
msgid "Artist/performer"
msgstr ""

#: ../data/ui/trackproperties_dialog_cover_row.ui.h:11
msgid "Band/Orchestra"
msgstr ""

#: ../data/ui/trackproperties_dialog_cover_row.ui.h:13
msgid "Lyricist/text writer"
msgstr ""

#: ../data/ui/trackproperties_dialog_cover_row.ui.h:14
msgid "Recording Location"
msgstr ""

#: ../data/ui/trackproperties_dialog_cover_row.ui.h:15
msgid "During recording"
msgstr ""

#: ../data/ui/trackproperties_dialog_cover_row.ui.h:16
msgid "During performance"
msgstr ""

#: ../data/ui/trackproperties_dialog_cover_row.ui.h:17
msgid "Movie/video screen capture"
msgstr ""

#: ../data/ui/trackproperties_dialog_cover_row.ui.h:18
msgid "A bright coloured fish"
msgstr ""

#: ../data/ui/trackproperties_dialog_cover_row.ui.h:19
msgid "Illustration"
msgstr "Illustracion"

#: ../data/ui/trackproperties_dialog_cover_row.ui.h:20
msgid "Band/artist logotype"
msgstr ""

#: ../data/ui/trackproperties_dialog_cover_row.ui.h:21
msgid "Publisher/Studio logotype"
msgstr ""

#: ../data/ui/trackproperties_dialog_cover_row.ui.h:22
msgid "Click or drag files here to change the cover image"
msgstr ""

#: ../data/ui/trackproperties_dialog_cover_row.ui.h:23
msgid "Type:"
msgstr "Tipe :"

#: ../data/ui/trackproperties_dialog_cover_row.ui.h:24
#: ../data/ui/preferences/plugin.ui.h:8
msgid "Description:"
msgstr "Descripcion :"

#: ../data/ui/collection_manager.ui.h:1
msgid "Collection Manager"
msgstr "Gestionari de bibliotèca"

#: ../data/ui/collection_manager.ui.h:3
msgid "Monitored"
msgstr "Susvelhat"

#: ../data/ui/panel/flatplaylist.ui.h:1
#: ../data/ui/panel/radio.ui.h:1
msgid "Radio"
msgstr "Radio"

#: ../data/ui/panel/flatplaylist.ui.h:2
msgid "Append All Tracks to Playlist"
msgstr "Apondre Totas las Pistas a la Lista de Lectura"

#: ../data/ui/panel/flatplaylist.ui.h:3
msgid "Import CD"
msgstr "Importar un CD"

#: ../data/ui/panel/radio.ui.h:2
msgid "Add Station"
msgstr "Apondre una estacion"

#: ../data/ui/panel/files.ui.h:1
msgid "Files"
msgstr "Fichièrs"

#: ../data/ui/panel/files.ui.h:2
msgid "Previous visited directory"
msgstr "Darrièr repertòri visitat"

#: ../data/ui/panel/files.ui.h:3
msgid "Next visited directory"
msgstr "Repertòri visitat que ven"

#: ../data/ui/panel/files.ui.h:4
msgid "Up one directory"
msgstr "Montar d'un repertòri"

#: ../data/ui/panel/files.ui.h:5
msgid "Refresh directory listing"
msgstr "Refrescar la lista dels repertòris"

#: ../data/ui/panel/files.ui.h:6
msgid "Home directory"
msgstr "Dorsièr personal"

#: ../data/ui/panel/files.ui.h:7
#: ../data/ui/panel/collection.ui.h:6
msgid "Search: "
msgstr "Recercar : "

#: ../data/ui/panel/files.ui.h:8
#: ../data/ui/panel/collection.ui.h:7
msgid "Clear search field"
msgstr "Escafar lo camp de recèrca"

#: ../data/ui/panel/collection.ui.h:2
msgid "<b>Collection is empty.</b>"
msgstr "<b>La bibliotèca es voida.</b>"

#: ../data/ui/panel/collection.ui.h:3
msgid "Add Music"
msgstr "Apondre de Musica"

#: ../data/ui/panel/collection.ui.h:4
msgid ""
"Refresh collection view\n"
"(Hold Shift key to rescan the collection)"
msgstr ""
"Refrescar lo panèl de la bibliotèca\n"
"(Manténer la tòca Shift quichada per reanalisar la bibliotèca)"

#: ../data/ui/preferences/cover.ui.h:1
msgid "Use covers embedded in tags"
msgstr "Utilizar las pochetas inclusidas dins los tags"

#: ../data/ui/preferences/cover.ui.h:2
msgid "Use covers from local files"
msgstr "Utilizar las pochetas dels fichièrs locals"

#: ../data/ui/preferences/cover.ui.h:3
msgid ""
"This option will search for cover image files in \n"
"the same folder as the music file."
msgstr ""
"Aquesta opcion va recercar las pochetas dins\n"
"lo meteis dorsièr que lo fichièr de musica."

#: ../data/ui/preferences/cover.ui.h:5
msgid "Preferred file names:"
msgstr ""

#: ../data/ui/preferences/cover.ui.h:6
msgid "A comma-separated list of file names without file extensions"
msgstr ""

#: ../data/ui/preferences/cover.ui.h:7
msgid "Fetch covers automatically on playback start"
msgstr "Recuperar automaticament la pocheta al començament de la lectura"

#: ../data/ui/preferences/cover.ui.h:8
msgid "Cover Search Order:"
msgstr "Òrdre de recèrca de las pochetas :"

#: ../data/ui/preferences/cover.ui.h:9
msgid "(drag to reorder)"
msgstr "(lisar per reorganizar)"

#: ../data/ui/preferences/playlists.ui.h:1
#: ../data/ui/preferences/general.ui.h:1
msgid "Open last playlists on startup"
msgstr "Dobrir las darrièras listas de lectura a l'aviada"

#: ../data/ui/preferences/playlists.ui.h:2
msgid "Prompt for saving custom playlists on close"
msgstr ""
"Demandra se las listas de lectura personnalizadas devon èsser enregistradas "
"a la tampadura"

#: ../data/ui/preferences/playlists.ui.h:3
msgid "Replace content on side pane double click"
msgstr "Remplaçar lo contengut al moment d'un clic doble sul panèl lateral."

#: ../data/ui/preferences/playlists.ui.h:4
msgid ""
"Instead of appending, tracks added via double click in the panes will "
"replace the content of the current playlist."
msgstr ""
"Las pistas apondudas amb un clic doble dins lo panèl van remplaçar lo "
"contengut de la lista de lectura ."

#: ../data/ui/preferences/playlists.ui.h:5
msgid "Appending/Replacing via menu item triggers playback"
msgstr ""

#: ../data/ui/preferences/playlists.ui.h:6
msgid ""
"When using a menu item to add/replace tracks on the playlist, start playback "
"if there is track currently playing. This option was the default behavior "
"before Exaile 0.3.3"
msgstr ""

#: ../data/ui/preferences/playlists.ui.h:7
msgid "Queue tracks by default instead of playing them"
msgstr ""

#: ../data/ui/preferences/playlists.ui.h:8
msgid ""
"When you double click or press enter to play a track in a playlist, queue "
"the track instead of playing it"
msgstr ""

#: ../data/ui/preferences/playback.ui.h:1
#: ../plugins/previewdevice/previewprefs.ui.h:1
msgid "Playback engine: "
msgstr "Motor de rendut àudio : "

#: ../data/ui/preferences/playback.ui.h:2
#: ../plugins/previewdevice/previewprefs.ui.h:2
msgid "Use fade transitions on user actions"
msgstr "Utilizar de transicions fondudas per las accions de l'utilizaire"

#: ../data/ui/preferences/playback.ui.h:3
#: ../plugins/previewdevice/previewprefs.ui.h:3
msgid "Fade duration (ms):"
msgstr "Durada del fondut (en ms) :"

#: ../data/ui/preferences/playback.ui.h:4
#: ../plugins/previewdevice/previewprefs.ui.h:4
msgid "Use crossfading (EXPERIMENTAL)"
msgstr "Utilizar lo fondut encadenat (experimental)"

#: ../data/ui/preferences/playback.ui.h:5
#: ../plugins/previewdevice/previewprefs.ui.h:5
msgid "Crossfade duration (ms):"
msgstr "Durada del fondut encadenat (en ms) :"

#: ../data/ui/preferences/playback.ui.h:6
#: ../plugins/previewdevice/previewprefs.ui.h:6
msgid "Audio Sink:  "
msgstr "Flux àudio :  "

#: ../data/ui/preferences/playback.ui.h:7
#: ../plugins/previewdevice/previewprefs.ui.h:7
msgid "Device:  "
msgstr ""

#: ../data/ui/preferences/playback.ui.h:8
#: ../plugins/previewdevice/previewprefs.ui.h:8
msgid "Custom sink pipeline:"
msgstr "Pipeline personalizada :"

#: ../data/ui/preferences/playback.ui.h:9
msgid "Resume playback on start"
msgstr "Reprene la lectura a l'aviada"

#: ../data/ui/preferences/playback.ui.h:10
msgid "Resume playback in paused state"
msgstr "Reprene la lectura en mòde pausa"

#: ../data/ui/preferences/playback.ui.h:11
msgid "Adding an item to an empty queue begins playback"
msgstr ""

#: ../data/ui/preferences/playback.ui.h:12
msgid "Remove track from queue upon playback"
msgstr ""

#: ../data/ui/preferences/playback.ui.h:13
msgid "Automatically advance to the next track"
msgstr ""

#: ../data/ui/preferences/playback.ui.h:14
#: ../plugins/previewdevice/previewprefs.ui.h:9
msgid "Normal"
msgstr "Normala"

#: ../data/ui/preferences/playback.ui.h:15
#: ../plugins/previewdevice/previewprefs.ui.h:10
msgid "Unified (unstable)"
msgstr "Unificat (instable)"

#: ../data/ui/preferences/plugin.ui.h:1
msgid "Plugin"
msgstr "Ajuston"

#: ../data/ui/preferences/plugin.ui.h:3
#: ../plugins/equalizer/equalizer.ui.h:2
msgid "Enabled"
msgstr "Activat"

#: ../data/ui/preferences/plugin.ui.h:4
msgid "No Plugin Selected"
msgstr "<b>Cap de modul enfichable pas seleccionat</b>"

#: ../data/ui/preferences/plugin.ui.h:5
msgid "Installed Plugins"
msgstr "Moduls extèrnes installats"

#: ../data/ui/preferences/plugin.ui.h:6
msgid "Authors:"
msgstr "Autors :"

#: ../data/ui/preferences/plugin.ui.h:7
msgid "Version:"
msgstr "Version :"

#: ../data/ui/preferences/plugin.ui.h:9
msgid "Install"
msgstr "Installar"

#: ../data/ui/preferences/plugin.ui.h:10
msgid "<b>No Plugin Selected</b>"
msgstr "<b>Cap de plugin pas seleccionat</b>"

#: ../data/ui/preferences/plugin.ui.h:11
msgid "Available Plugins"
msgstr "Moduls extèrnes disponibles"

#: ../data/ui/preferences/plugin.ui.h:12
msgid "Install Updates"
msgstr "Installar las mesas a jorn"

#: ../data/ui/preferences/plugin.ui.h:13
msgid "Updates"
msgstr "Mesas a jorn"

#: ../data/ui/preferences/plugin.ui.h:14
msgid "Install Plugin File"
msgstr "Installar lo fichièr del plugin"

#: ../data/ui/preferences/appearance.ui.h:1
msgid "Show info area"
msgstr "Afichar la zòna d'informacion"

#: ../data/ui/preferences/appearance.ui.h:2
msgid "The info area contains the cover art and track information"
msgstr ""

#: ../data/ui/preferences/appearance.ui.h:3
msgid "Show cover art in info area"
msgstr ""

#: ../data/ui/preferences/appearance.ui.h:4
msgid "Always show tab bar"
msgstr ""

#: ../data/ui/preferences/appearance.ui.h:5
msgid "Tab placement:"
msgstr ""

#: ../data/ui/preferences/appearance.ui.h:6
msgid "Playlist font:"
msgstr ""

#: ../data/ui/preferences/appearance.ui.h:7
#: ../plugins/lyricsviewer/lyricsviewer_prefs.ui.h:2
#: ../plugins/grouptagger/gt_prefs.ui.h:2
msgid "Reset to the system font"
msgstr ""

#: ../data/ui/preferences/appearance.ui.h:8
msgid "Display track counts in collection"
msgstr ""

#: ../data/ui/preferences/appearance.ui.h:10
#: ../plugins/minimode/minimode_preferences.ui.h:7
msgid "Use alpha transparency:"
msgstr ""

#: ../data/ui/preferences/appearance.ui.h:11
msgid ""
"Warning: this option can cause display errors if used with a window manager "
"without compositing support."
msgstr ""

#: ../data/ui/preferences/appearance.ui.h:12
msgid "Show tray icon"
msgstr "Afichar l'icòna dins la bóstia de miniaturas"

#: ../data/ui/preferences/appearance.ui.h:13
msgid "Minimize to tray"
msgstr ""

#: ../data/ui/preferences/appearance.ui.h:14
msgid "Close to tray"
msgstr "Minimisar"

#: ../data/ui/preferences/appearance.ui.h:16
msgid "Jump to current song on track change"
msgstr ""

#: ../data/ui/preferences/appearance.ui.h:17
msgid "Show splash screen on startup"
msgstr ""

#: ../data/ui/preferences/appearance.ui.h:18
msgid "Left"
msgstr "Esquèrra"

#: ../data/ui/preferences/appearance.ui.h:19
msgid "Right"
msgstr "Drecha"

#: ../data/ui/preferences/appearance.ui.h:20
msgid "Top"
msgstr "Naut"

#: ../data/ui/preferences/appearance.ui.h:21
msgid "Bottom"
msgstr "Aval"

#: ../data/ui/preferences/preferences_dialog.ui.h:1
msgid "Preferences"
msgstr "Preferéncias"

#: ../data/ui/preferences/collection.ui.h:1
msgid ""
"Words to strip from the beginning of artist tags when sorting (space "
"separated):"
msgstr ""

#: ../data/ui/preferences/collection.ui.h:2
msgid "(Right click to reset to defaults)"
msgstr ""

#: ../data/ui/preferences/collection.ui.h:3
msgid "Use file based compilation detection"
msgstr ""

#: ../data/ui/device_manager.ui.h:1
msgid "Device Manager"
msgstr "Gestionari de periferics"

#: ../data/ui/device_manager.ui.h:2
msgid "Add Device"
msgstr "Apondre un periferic"

#: ../data/ui/device_manager.ui.h:3
msgid "Type of device:"
msgstr ""

#: ../data/ui/device_manager.ui.h:4
msgid "Detected devices:"
msgstr ""

#: ../data/ui/device_manager.ui.h:5
msgid "Custom: "
msgstr "Personalizat : "

#: ../data/ui/queue_dialog.ui.h:1
msgid "Queue Manager"
msgstr "Gestionari de fila d'espèra"

#: ../plugins/moodbar/__init__.py:163
msgid "Searching for mood..."
msgstr ""

#: ../plugins/moodbar/__init__.py:167
msgid "Mood found."
msgstr ""

#: ../plugins/moodbar/__init__.py:199
msgid "Could not read moodbar."
msgstr ""

#: ../plugins/moodbar/__init__.py:538
msgid "Moodbar executable is not available."
msgstr ""

#: ../plugins/moodbar/moodbarprefs.py:23
#: ../plugins/moodbar/PLUGININFO:3
msgid "Moodbar"
msgstr "Barra d'umor"

#: ../plugins/streamripper/__init__.py:72
msgid "Error executing streamripper"
msgstr "Error d'execucion de Streamripper"

#: ../plugins/streamripper/srprefs.py:22
#: ../plugins/streamripper/PLUGININFO:3
msgid "Streamripper"
msgstr "Enregistrador de flux"

#: ../plugins/lastfmlove/lastfmlove_preferences.py:31
#: ../plugins/lastfmlove/PLUGININFO:3
msgid "Last.fm Loved Tracks"
msgstr ""

#: ../plugins/lastfmlove/lastfmlove_preferences.py:58
msgid "The API key is invalid."
msgstr ""

#: ../plugins/lastfmlove/lastfmlove_preferences.py:80
#: ../plugins/audioscrobbler/asprefs.py:110
msgid "Please make sure the entered data is correct."
msgstr ""

#: ../plugins/lastfmlove/lastfmlove_preferences.py:93
msgid "Could not start web browser"
msgstr ""

#: ../plugins/lastfmlove/lastfmlove_preferences.py:94
msgid ""
"Please copy the following URL and open it with your web browser:\n"
"<b><a href=\"{url}\">{url}</a></b>"
msgstr ""

#: ../plugins/lastfmlove/__init__.py:122
msgid "Loved"
msgstr ""

#: ../plugins/lastfmlove/__init__.py:123
msgid "Last.fm Loved"
msgstr ""

#: ../plugins/lastfmlove/__init__.py:186
msgid "Love This Track"
msgstr "M'agrada aquesta pista"

#: ../plugins/lastfmlove/__init__.py:208
msgid "Unlove This Track"
msgstr "M'agrada pas pus aquesta pista"

#: ../plugins/alarmclock/acprefs.py:22
#: ../plugins/alarmclock/PLUGININFO:3
msgid "Alarm Clock"
msgstr "Revelh"

#: ../plugins/mainmenubutton/__init__.py:31
msgid "This plugin needs at least PyGTK 2.22 and GTK 2.20."
msgstr ""

#: ../plugins/mainmenubutton/__init__.py:68
msgid "Main Menu"
msgstr "Menú principal"

#: ../plugins/shoutcast/__init__.py:107
#: ../plugins/shoutcast/__init__.py:164
#: ../plugins/shoutcast/__init__.py:211
#: ../plugins/shoutcast/__init__.py:227
msgid "Contacting Shoutcast server..."
msgstr ""

#: ../plugins/shoutcast/__init__.py:120
#: ../plugins/shoutcast/__init__.py:124
#: ../plugins/shoutcast/__init__.py:177
#: ../plugins/shoutcast/__init__.py:181
#: ../plugins/shoutcast/__init__.py:242
#: ../plugins/shoutcast/__init__.py:247
msgid "Error connecting to Shoutcast server."
msgstr ""

#: ../plugins/shoutcast/__init__.py:267
msgid "Enter the search keywords"
msgstr ""

#: ../plugins/shoutcast/__init__.py:268
msgid "Shoutcast Search"
msgstr "Recèrca Shoutcast"

#: ../plugins/shoutcast/__init__.py:291
msgid "Search Results"
msgstr "Resultats de la recèrca"

#: ../plugins/shoutcast/__init__.py:324
msgid "Search"
msgstr "Recercar"

#: ../plugins/lyricsviewer/__init__.py:278
msgid "No lyrics found."
msgstr ""

#: ../plugins/lyricsviewer/__init__.py:303
msgid "Go to: "
msgstr "Anar a : "

#: ../plugins/lyricsviewer/__init__.py:364
msgid "Any"
msgstr "Quin que siá"

#: ../plugins/lyricsviewer/lyricsviewerprefs.py:21
#: ../plugins/lyricsviewer/PLUGININFO:3
msgid "Lyrics Viewer"
msgstr ""

#: ../plugins/audioscrobbler/asprefs.py:32
#: ../plugins/audioscrobbler/PLUGININFO:3
msgid "AudioScrobbler"
msgstr "AudioScrobbler"

#: ../plugins/audioscrobbler/asprefs.py:103
msgid "Verification successful"
msgstr ""

#: ../plugins/audioscrobbler/asprefs.py:109
msgid "Verification failed"
msgstr "La verificacion a fracassat"

#: ../plugins/audioscrobbler/__init__.py:121
msgid "Enable audioscrobbling"
msgstr "Activar Audioscrobbler"

#: ../plugins/equalizer/__init__.py:127
#: ../plugins/equalizer/equalizer.ui.h:1
#: ../plugins/equalizer/PLUGININFO:3
msgid "Equalizer"
msgstr "Egalizador"

#: ../plugins/shutdown/__init__.py:38
#: ../plugins/shutdown/PLUGININFO:3
msgid "Shutdown after Playback"
msgstr ""

#: ../plugins/shutdown/__init__.py:59
msgid "Shutdown scheduled"
msgstr ""

#: ../plugins/shutdown/__init__.py:60
msgid "Computer will be shutdown at the end of playback."
msgstr ""

#: ../plugins/shutdown/__init__.py:86
msgid "Imminent Shutdown"
msgstr ""

#: ../plugins/shutdown/__init__.py:109
#, python-format
msgid "The computer will be shut down in %d seconds."
msgstr ""

#: ../plugins/shutdown/__init__.py:130
msgid "Shutdown failed"
msgstr ""

#: ../plugins/shutdown/__init__.py:131
msgid "Computer could not be shutdown using D-Bus."
msgstr ""

#: ../plugins/previewdevice/previewprefs.py:38
#: ../plugins/previewdevice/PLUGININFO:3
msgid "Preview Device"
msgstr ""

#: ../plugins/previewdevice/__init__.py:157
msgid "Preview Player"
msgstr ""

#: ../plugins/previewdevice/__init__.py:163
msgid "Preview"
msgstr "Apercebut"

#: ../plugins/notifyosd/notifyosdprefs.py:22
#: ../plugins/notifyosd/PLUGININFO:3
msgid "Notify-osd notifications"
msgstr "Notificacions Notify-osd"

#: ../plugins/notifyosd/notifyosdprefs.py:51
#: ../plugins/notify/notifyprefs.py:53
#, python-format
msgid "%(title)s"
msgstr "%(title)s"

#: ../plugins/notifyosd/notifyosdprefs.py:55
#: ../plugins/notify/notifyprefs.py:43
#, python-format
msgid "by %(artist)s"
msgstr "per %(artist)s"

#: ../plugins/notifyosd/notifyosdprefs.py:59
#: ../plugins/notify/notifyprefs.py:48
#, python-format
msgid "from %(album)s"
msgstr "sus %(album)s"

#: ../plugins/ipconsole/__init__.py:86
msgid "IPython Console - Exaile"
msgstr "Terminal iPython - Exaile"

#: ../plugins/ipconsole/__init__.py:154
msgid "Show IPython Console"
msgstr ""

#: ../plugins/ipconsole/ipconsoleprefs.py:22
#: ../plugins/ipconsole/PLUGININFO:3
msgid "IPython Console"
msgstr "Consòla IPython"

#: ../plugins/notify/notifyprefs.py:22
#: ../plugins/notify/PLUGININFO:3
msgid "Notify"
msgstr "Notificacion"

#: ../plugins/notify/notifyprefs.py:38
#, python-format
msgid ""
"by %(artist)s\n"
"from <i>%(album)s</i>"
msgstr ""
"per %(artist)s\n"
"sus <i>%(album)s</i>"

#: ../plugins/cd/_cdguipanel.py:96
msgid "Importing CD..."
msgstr "CD en cors d'importacion..."

#: ../plugins/cd/__init__.py:122
#: ../plugins/cd/__init__.py:200
msgid "Audio Disc"
msgstr "Disc àudio"

#: ../plugins/cd/cdprefs.py:37
msgid "CD"
msgstr "CD"

#: ../plugins/cd/cdprefs.py:105
#: ../plugins/minimode/minimode_preferences.py:92
msgid "Track number"
msgstr "Numèro de pista"

#: ../plugins/cd/cdprefs.py:111
#: ../plugins/minimode/minimode_preferences.py:98
msgid "Disc number"
msgstr "Numèro de disc"

#: ../plugins/cd/cdprefs.py:118
#: ../plugins/minimode/minimode_preferences.py:105
msgid "Play count"
msgstr "Nombre de lecturas"

#: ../plugins/wikipedia/plugin.py:305
msgid "Artist: "
msgstr "Artista : "

#: ../plugins/wikipedia/plugin.py:314
#, python-format
msgid ""
"Did you know...\n"
"\n"
"%s"
msgstr ""
"Sabiatz que...\n"
"\n"
"%s"

#: ../plugins/wikipedia/__init__.py:134
#: ../plugins/wikipedia/config.py:3
#: ../plugins/wikipedia/preferences.py:21
#: ../plugins/wikipedia/data/wikipanel.ui.h:1
#: ../plugins/wikipedia/PLUGININFO:3
msgid "Wikipedia"
msgstr "Wikipèdia"

#: ../plugins/wikipedia/config.py:6
msgid "Displays Wikipedia page about the current performer."
msgstr ""

#: ../plugins/abrepeat/__init__.py:49
msgid "Repeat Segment"
msgstr ""

#: ../plugins/abrepeat/__init__.py:57
msgid "Repeat Beginning"
msgstr ""

#: ../plugins/abrepeat/__init__.py:61
msgid "Repeat End"
msgstr ""

#: ../plugins/minimode/__init__.py:103
#: ../plugins/minimode/__init__.py:110
#: ../plugins/minimode/minimode_preferences.py:30
#: ../plugins/minimode/PLUGININFO:3
msgid "Mini Mode"
msgstr "Mòde Mini"

#. TRANSLATORS: Mini mode track selector title preset
#: ../plugins/minimode/minimode_preferences.py:111
#: ../plugins/minimode/minimode_preferences.py:117
#: ../plugins/minimode/controls.py:693
#: ../plugins/minimode/controls.py:956
msgid "$tracknumber - $title"
msgstr "$tracknumber - $title"

#. TRANSLATORS: Mini mode track selector title preset
#: ../plugins/minimode/minimode_preferences.py:113
msgid "$title by $artist"
msgstr "$title per $artist"

#. TRANSLATORS: Mini mode track selector title preset
#: ../plugins/minimode/minimode_preferences.py:115
msgid "$title ($__length)"
msgstr "$title ($__length)"

#: ../plugins/minimode/controls.py:221
msgid "Previous"
msgstr "Precedent"

#: ../plugins/minimode/controls.py:222
msgid "Go to the previous track"
msgstr ""

#: ../plugins/minimode/controls.py:228
msgid "Previous track"
msgstr "Pista precedenta"

#: ../plugins/minimode/controls.py:241
msgid "Next"
msgstr "Seguent"

#: ../plugins/minimode/controls.py:242
msgid "Go to the next track"
msgstr ""

#: ../plugins/minimode/controls.py:248
msgid "Next track"
msgstr "Pista seguenta"

#: ../plugins/minimode/controls.py:262
msgid "Play/Pause"
msgstr "Lectura / pausa"

#: ../plugins/minimode/controls.py:263
msgid "Start, pause or resume the playback"
msgstr ""

#: ../plugins/minimode/controls.py:283
msgid "Start playback"
msgstr "Aviar la lectura"

#: ../plugins/minimode/controls.py:287
msgid "Continue playback"
msgstr ""

#: ../plugins/minimode/controls.py:290
msgid "Pause playback"
msgstr "Metre en pausa"

#: ../plugins/minimode/controls.py:328
msgid "Stop"
msgstr "Arrèst"

#: ../plugins/minimode/controls.py:329
msgid "Stop the playback"
msgstr "Arrestar la lectura"

#: ../plugins/minimode/controls.py:363
msgid "Continue playback after current track"
msgstr ""

#: ../plugins/minimode/controls.py:427
msgid "Volume"
msgstr "Volum"

#: ../plugins/minimode/controls.py:428
msgid "Change the volume"
msgstr "Modificar lo volum"

#: ../plugins/minimode/controls.py:489
msgid "Restore"
msgstr "Restablir"

#: ../plugins/minimode/controls.py:490
msgid "Restore the main window"
msgstr ""

#: ../plugins/minimode/controls.py:498
msgid "Restore main window"
msgstr ""

#: ../plugins/minimode/controls.py:528
msgid "Select rating of the current track"
msgstr ""

#: ../plugins/minimode/controls.py:545
msgid "Track selector"
msgstr "Selector de pista"

#: ../plugins/minimode/controls.py:546
msgid "Simple track list selector"
msgstr ""

#: ../plugins/minimode/controls.py:698
msgid "Playlist button"
msgstr ""

#: ../plugins/minimode/controls.py:699
msgid "Access the current playlist"
msgstr ""

#: ../plugins/minimode/controls.py:996
msgid "$title ($current_time / $total_time)"
msgstr ""

#: ../plugins/minimode/controls.py:1018
msgid "Progress button"
msgstr ""

#: ../plugins/minimode/controls.py:1019
msgid "Playback progress and access to the current playlist"
msgstr ""

#: ../plugins/minimode/controls.py:1090
msgid "Progress bar"
msgstr "Barra de progression"

#: ../plugins/minimode/controls.py:1091
msgid "Playback progress and seeking"
msgstr ""

<<<<<<< HEAD
#: ../plugins/grouptagger/gt_prefs.py:21 ../plugins/grouptagger/__init__.py:97
=======
#: ../plugins/grouptagger/gt_prefs.py:21
#: ../plugins/grouptagger/__init__.py:97
>>>>>>> 188b3494
#: ../plugins/grouptagger/__init__.py:114
msgid "GroupTagger"
msgstr ""

#: ../plugins/grouptagger/__init__.py:108
#: ../plugins/grouptagger/gt_widgets.py:686
msgid "Get all tags from collection"
msgstr ""

#: ../plugins/grouptagger/__init__.py:119
msgid "Show tracks with all tags"
msgstr ""

#: ../plugins/grouptagger/__init__.py:123
msgid "Show tracks with tags (custom)"
msgstr ""

#: ../plugins/grouptagger/gt_widgets.py:70
msgid "Show tracks with selected"
msgstr ""

#: ../plugins/grouptagger/gt_widgets.py:72
#, python-format
msgid "Show tracks tagged with \"%s\""
msgstr ""

#: ../plugins/grouptagger/gt_widgets.py:74
msgid "Show tracks with all selected"
msgstr ""

#: ../plugins/grouptagger/gt_widgets.py:132
#: ../plugins/grouptagger/gt_widgets.py:650
#: ../plugins/grouptagger/gt_widgets.py:751
msgid "Group"
msgstr "Grop"

#: ../plugins/grouptagger/gt_widgets.py:147
msgid "Add new group"
msgstr ""

#: ../plugins/grouptagger/gt_widgets.py:151
msgid "Delete group"
msgstr "Suprimir un grop"

#: ../plugins/grouptagger/gt_widgets.py:158
msgid "Add new category"
msgstr ""

#: ../plugins/grouptagger/gt_widgets.py:162
msgid "Remove category"
msgstr ""

#: ../plugins/grouptagger/gt_widgets.py:172
msgid "Show tracks with selected (custom)"
msgstr ""

#: ../plugins/grouptagger/gt_widgets.py:251
msgid "New tag value?"
msgstr ""

#: ../plugins/grouptagger/gt_widgets.py:251
msgid "Enter new tag value"
msgstr ""

#: ../plugins/grouptagger/gt_widgets.py:281
msgid "New Category?"
msgstr ""

#: ../plugins/grouptagger/gt_widgets.py:281
msgid "Enter new group category name"
msgstr ""

#: ../plugins/grouptagger/gt_widgets.py:510
msgid "Add Group"
msgstr "Apondre un grop"

#: ../plugins/grouptagger/gt_widgets.py:707
msgid "Add selected to choices"
msgstr ""

#: ../plugins/grouptagger/gt_widgets.py:733
msgid "Show tracks with groups"
msgstr ""

#: ../plugins/grouptagger/gt_widgets.py:744
msgid "Must have this tag [AND]"
msgstr ""

#: ../plugins/grouptagger/gt_widgets.py:744
msgid "May have this tag [OR]"
msgstr ""

#: ../plugins/grouptagger/gt_widgets.py:744
msgid "Must not have this tag [NOT]"
msgstr ""

#: ../plugins/grouptagger/gt_widgets.py:744
msgid "Ignored"
msgstr "Ignorat"

#: ../plugins/grouptagger/gt_widgets.py:752
msgid "Selected Tracks"
msgstr "Pistas seleccionadas"

#: ../plugins/replaygain/replaygainprefs.py:32
#: ../plugins/replaygain/PLUGININFO:3
msgid "ReplayGain"
msgstr ""

#: ../plugins/droptrayicon/__init__.py:281
#: ../plugins/droptrayicon/drop_target_window.ui.h:1
msgid "Drop to Choose"
msgstr "Desplaçar per causir"

#: ../plugins/droptrayicon/__init__.py:284
msgid "Append and Play"
msgstr "Apondre e Legir"

#: ../plugins/droptrayicon/__init__.py:286
msgid "Append"
msgstr "Apondre"

#: ../plugins/history/history_preferences.py:35
#: ../plugins/history/__init__.py:209
#: ../plugins/history/__init__.py:251
#: ../plugins/daapclient/__init__.py:292
msgid "History"
msgstr ""

#: ../plugins/history/__init__.py:108
msgid "Playback history"
msgstr ""

#: ../plugins/history/__init__.py:140
msgid "Erase stored history?"
msgstr ""

#: ../plugins/history/__init__.py:234
msgid "Save History"
msgstr ""

#: ../plugins/history/__init__.py:236
msgid "Clear History"
msgstr ""

#: ../plugins/jamendo/__init__.py:87
#: ../plugins/jamendo/ui/jamendo_panel.ui.h:5
msgid "Ready"
msgstr "Prèst"

#: ../plugins/jamendo/__init__.py:88
msgid "Searching Jamendo catalogue..."
msgstr ""

#: ../plugins/jamendo/__init__.py:89
msgid "Retrieving song data..."
msgstr ""

#: ../plugins/osd/osd_preferences.py:29
#: ../plugins/osd/PLUGININFO:3
msgid "On Screen Display"
msgstr "Fenèstra OSD"

#: ../plugins/osd/osd_preferences.py:88
msgid ""
"<span font_desc=\"Sans 11\" foreground=\"#fff\">$title</span>\n"
"by $artist\n"
"from $album"
msgstr ""

#: ../plugins/osd/__init__.py:379
msgid ""
"<span font_desc=\"Sans 11\" foreground=\"#fff\"><b>$title</b></span>\n"
"by $artist\n"
"from $album"
msgstr ""

#: ../plugins/amazoncovers/amazonprefs.py:22
#: ../plugins/amazoncovers/PLUGININFO:3
msgid "Amazon Covers"
msgstr ""

#: ../plugins/podcasts/__init__.py:55
#: ../plugins/podcasts/PLUGININFO:3
msgid "Podcasts"
msgstr "Podcasts"

#: ../plugins/podcasts/__init__.py:72
msgid "Podcast"
msgstr "Podcast"

#: ../plugins/podcasts/__init__.py:81
msgid "Refresh Podcast"
msgstr ""

#: ../plugins/podcasts/__init__.py:82
msgid "Delete"
msgstr "Suprimir"

#: ../plugins/podcasts/__init__.py:120
msgid "Enter the URL of the podcast to add"
msgstr ""

#: ../plugins/podcasts/__init__.py:121
msgid "Open Podcast"
msgstr ""

#: ../plugins/podcasts/__init__.py:154
#, python-format
msgid "Loading %s..."
msgstr "Cargament de %s..."

#: ../plugins/podcasts/__init__.py:182
msgid "Error loading podcast."
msgstr ""

#: ../plugins/podcasts/__init__.py:198
msgid "Loading Podcasts..."
msgstr ""

#: ../plugins/podcasts/__init__.py:229
msgid "Could not save podcast file"
msgstr ""

#: ../plugins/desktopcover/desktopcover_preferences.py:21
#: ../plugins/desktopcover/PLUGININFO:3
msgid "Desktop Cover"
msgstr ""

#: ../plugins/multialarmclock/macprefs.py:23
#: ../plugins/multialarmclock/PLUGININFO:3
msgid "Multi-Alarm Clock"
msgstr ""

#: ../plugins/contextinfo/__init__.py:1147
#: ../plugins/contextinfo/context.ui.h:1
msgid "Context"
msgstr "Contèxte"

#: ../plugins/contextinfo/contextprefs.py:22
msgid "Contextinfo"
msgstr ""

#: ../plugins/bookmarks/__init__.py:104
msgid "Bookmark This Track"
msgstr ""

#: ../plugins/bookmarks/__init__.py:106
msgid "Delete Bookmark"
msgstr "Suprimir lo marcapaginas"

#: ../plugins/bookmarks/__init__.py:108
msgid "Clear Bookmarks"
msgstr ""

#: ../plugins/bookmarks/__init__.py:305
#: ../plugins/bookmarks/bookmarksprefs.py:22
#: ../plugins/bookmarks/PLUGININFO:3
msgid "Bookmarks"
msgstr "Marcapaginas"

#: ../plugins/screensaverpause/prefs.py:5
#: ../plugins/screensaverpause/PLUGININFO:3
msgid "Pause on Screensaver"
msgstr ""

#: ../plugins/daapserver/daapserverprefs.py:6
#: ../plugins/daapserver/PLUGININFO:3
msgid "DAAP Server"
msgstr ""

#: ../plugins/bpm/__init__.py:80
msgid "BPM Counter"
msgstr ""

#: ../plugins/bpm/__init__.py:240
#, python-format
msgid "Set BPM of %d on %s?"
msgstr ""

#: ../plugins/daapclient/daapclientprefs.py:5
#: ../plugins/daapclient/PLUGININFO:3
msgid "DAAP Client"
msgstr "Client DAAP"

#: ../plugins/daapclient/__init__.py:298
msgid "Manually..."
msgstr "Manualament..."

#: ../plugins/daapclient/__init__.py:350
msgid "Enter IP address and port for share"
msgstr ""

#: ../plugins/daapclient/__init__.py:351
msgid "Enter IP address and port."
msgstr ""

#: ../plugins/daapclient/__init__.py:556
msgid ""
"This server does not support multiple connections.\n"
"You must stop playback before downloading songs."
msgstr ""

#: ../plugins/daapclient/__init__.py:646
msgid "Refresh Server List"
msgstr ""

#: ../plugins/daapclient/__init__.py:649
msgid "Disconnect from Server"
msgstr ""

#: ../plugins/daapclient/__init__.py:668
msgid "Select a Location for Saving"
msgstr ""

#: ../plugins/daapclient/__init__.py:714
msgid "Connect to DAAP..."
msgstr "Connexion al servidor DAAP..."

#: ../plugins/moodbar/moodbarprefs_pane.ui.h:1
msgid "Darken played section instead of using cursor"
msgstr ""

#: ../plugins/moodbar/moodbarprefs_pane.ui.h:2
msgid "Darkness level:"
msgstr "Nivèl d'escuretat :"

#: ../plugins/moodbar/moodbarprefs_pane.ui.h:3
msgid "Use waveform style"
msgstr ""

#: ../plugins/moodbar/moodbarprefs_pane.ui.h:4
msgid "Show only waveform, not mood"
msgstr ""

#: ../plugins/moodbar/moodbarprefs_pane.ui.h:5
msgid "Use color theme "
msgstr "Utilizar un tèma de colors "

#: ../plugins/moodbar/moodbarprefs_pane.ui.h:6
msgid "Base color:"
msgstr "Color de basa :"

#: ../plugins/moodbar/moodbarprefs_pane.ui.h:7
msgid "Base color"
msgstr "Color de basa"

#: ../plugins/streamripper/streamripper.ui.h:1
msgid "Save location:"
msgstr ""

#: ../plugins/streamripper/streamripper.ui.h:2
msgid "Relay port:"
msgstr ""

#: ../plugins/streamripper/streamripper.ui.h:3
msgid "Rip to single file"
msgstr ""

#: ../plugins/streamripper/streamripper.ui.h:4
msgid "Delete incomplete files"
msgstr ""

#: ../plugins/lastfmlove/lastfmlove_preferences.ui.h:1
#: ../plugins/amazoncovers/amazonprefs_pane.ui.h:1
msgid "API key:"
msgstr "Clau de l'API :"

#: ../plugins/lastfmlove/lastfmlove_preferences.ui.h:2
#: ../plugins/amazoncovers/amazonprefs_pane.ui.h:2
msgid "Secret:"
msgstr ""

#: ../plugins/lastfmlove/lastfmlove_preferences.ui.h:3
msgid "Request Access Permission"
msgstr ""

#: ../plugins/lastfmlove/lastfmlove_preferences.ui.h:5
msgid ""
"Go to <b><a href=\"http://www.last.fm/api/account\">Your API Account</a></b> "
"page to get an <b>API key</b> and <b>secret</b> and enter them here. After "
"you have entered these, <b>request access permission</b> and confirm to "
"complete the setup."
msgstr ""

#: ../plugins/alarmclock/acprefs_pane.ui.h:1
msgid "<b>Alarm time</b>"
msgstr ""

#: ../plugins/alarmclock/acprefs_pane.ui.h:2
msgid "Monday"
msgstr "Diluns"

#: ../plugins/alarmclock/acprefs_pane.ui.h:3
msgid "Tuesday"
msgstr "Dimars"

#: ../plugins/alarmclock/acprefs_pane.ui.h:4
msgid "Wednesday"
msgstr "Dimècres"

#: ../plugins/alarmclock/acprefs_pane.ui.h:5
msgid "Thursday"
msgstr "Dijòus"

#: ../plugins/alarmclock/acprefs_pane.ui.h:6
msgid "Friday"
msgstr "Divendres"

#: ../plugins/alarmclock/acprefs_pane.ui.h:7
msgid "Saturday"
msgstr "Dissabte"

#: ../plugins/alarmclock/acprefs_pane.ui.h:8
msgid "Sunday"
msgstr "Dimenge"

#: ../plugins/alarmclock/acprefs_pane.ui.h:9
msgid "<b>Alarm Days</b>"
msgstr ""

#: ../plugins/alarmclock/acprefs_pane.ui.h:10
msgid "Use Fading"
msgstr ""

#: ../plugins/alarmclock/acprefs_pane.ui.h:11
msgid "Minimum volume:"
msgstr ""

#: ../plugins/alarmclock/acprefs_pane.ui.h:12
msgid "Maximum volume:"
msgstr ""

#: ../plugins/alarmclock/acprefs_pane.ui.h:13
msgid "Increment:"
msgstr "Incrementar :"

#: ../plugins/alarmclock/acprefs_pane.ui.h:14
msgid "Time per increment:"
msgstr ""

#: ../plugins/awn/awn_prefs_pane.ui.h:1
msgid "Display overlay:"
msgstr ""

#: ../plugins/awn/awn_prefs_pane.ui.h:2
msgid "Display covers"
msgstr ""

#: ../plugins/awn/awn_prefs_pane.ui.h:3
msgid "Circle display"
msgstr ""

#: ../plugins/awn/awn_prefs_pane.ui.h:4
msgid "Text percentage"
msgstr ""

#: ../plugins/awn/awn_prefs_pane.ui.h:5
msgid "None"
msgstr "Pas cap"

#: ../plugins/lyricsviewer/lyricsviewer_prefs.ui.h:1
msgid "Lyrics font:"
msgstr ""

#: ../plugins/lyricsviewer/lyricsviewer.ui.h:2
msgid "Refresh Lyrics"
msgstr ""

#: ../plugins/audioscrobbler/asprefs_pane.ui.h:1
msgid "Submit tracks using Audioscrobbler"
msgstr ""

#: ../plugins/audioscrobbler/asprefs_pane.ui.h:2
msgid "Show menuitem to toggle submission"
msgstr ""

#: ../plugins/audioscrobbler/asprefs_pane.ui.h:3
#: ../plugins/contextinfo/context_pane.ui.h:2
msgid "Password:"
msgstr "Senhal :"

#: ../plugins/audioscrobbler/asprefs_pane.ui.h:4
#: ../plugins/contextinfo/context_pane.ui.h:3
msgid "Username:"
msgstr "Nom d'utilizaire :"

#: ../plugins/audioscrobbler/asprefs_pane.ui.h:6
msgid "Verify Login Data"
msgstr ""

#: ../plugins/equalizer/equalizer.ui.h:3
msgid "pre"
msgstr "pre"

#: ../plugins/equalizer/equalizer.ui.h:4
msgid "+12 dB"
msgstr "+12 dB"

#: ../plugins/equalizer/equalizer.ui.h:5
msgid "0"
msgstr "0"

#: ../plugins/equalizer/equalizer.ui.h:6
msgid "-24 dB"
msgstr "-24 dB"

#: ../plugins/equalizer/equalizer.ui.h:7
msgid "29"
msgstr "29"

#: ../plugins/equalizer/equalizer.ui.h:8
msgid "59"
msgstr "59"

#: ../plugins/equalizer/equalizer.ui.h:9
msgid "119"
msgstr "119"

#: ../plugins/equalizer/equalizer.ui.h:10
msgid "237"
msgstr "237"

#: ../plugins/equalizer/equalizer.ui.h:11
msgid "474"
msgstr "474"

#: ../plugins/equalizer/equalizer.ui.h:12
msgid "947"
msgstr "947"

#: ../plugins/equalizer/equalizer.ui.h:13
msgid "1.9K"
msgstr "1.9K"

#: ../plugins/equalizer/equalizer.ui.h:14
msgid "3.8K"
msgstr "3.8K"

#: ../plugins/equalizer/equalizer.ui.h:15
msgid "7.5K"
msgstr "7.5K"

#: ../plugins/equalizer/equalizer.ui.h:16
msgid "15K"
msgstr "15K"

#: ../plugins/notifyosd/notifyosdprefs_pane.ui.h:1
msgid "On track change"
msgstr ""

#: ../plugins/notifyosd/notifyosdprefs_pane.ui.h:2
msgid "On playback start, pause or stop"
msgstr ""

#: ../plugins/notifyosd/notifyosdprefs_pane.ui.h:3
msgid "On tag change"
msgstr ""

#: ../plugins/notifyosd/notifyosdprefs_pane.ui.h:4
msgid "On tray icon hover"
msgstr ""

#: ../plugins/notifyosd/notifyosdprefs_pane.ui.h:5
msgid "When main window is focused"
msgstr ""

#: ../plugins/notifyosd/notifyosdprefs_pane.ui.h:6
msgid "<b>Display</b>"
msgstr "<b>Afichatge</b>"

#: ../plugins/notifyosd/notifyosdprefs_pane.ui.h:7
msgid "Use album covers as icons"
msgstr ""

#: ../plugins/notifyosd/notifyosdprefs_pane.ui.h:8
msgid "Use media icons for pause, stop and resume"
msgstr ""

#: ../plugins/notifyosd/notifyosdprefs_pane.ui.h:9
msgid "<b>Icons</b>"
msgstr "<b>Icònas</b>"

#: ../plugins/notifyosd/notifyosdprefs_pane.ui.h:10
msgid "Artist line:"
msgstr ""

#: ../plugins/notifyosd/notifyosdprefs_pane.ui.h:12
#, python-format
msgid ""
"<i>The tags \"%(title)s\", \"%(artist)s\", and \"%(album)s\" will be "
"replaced by their respective values. The title will be replaced by \"Unknown"
"\" if it is empty.</i>"
msgstr ""

#: ../plugins/notifyosd/notifyosdprefs_pane.ui.h:13
#: ../plugins/notify/notifyprefs_pane.ui.h:2
msgid "Summary:"
msgstr "Resumit :"

#: ../plugins/notifyosd/notifyosdprefs_pane.ui.h:14
msgid "Album line:"
msgstr ""

#: ../plugins/notifyosd/notifyosdprefs_pane.ui.h:15
msgid "<b>Content</b>"
msgstr "<b>Contengut</b>"

#: ../plugins/ipconsole/ipconsole_prefs.ui.h:1
msgid "Linux"
msgstr ""

#: ../plugins/ipconsole/ipconsole_prefs.ui.h:2
msgid "LightBG"
msgstr ""

#: ../plugins/ipconsole/ipconsole_prefs.ui.h:3
msgid "NoColor"
msgstr ""

#: ../plugins/ipconsole/ipconsole_prefs.ui.h:4
msgid "Terminal opacity:"
msgstr ""

#: ../plugins/ipconsole/ipconsole_prefs.ui.h:5
msgid "Font:"
msgstr "Poliça :"

#: ../plugins/ipconsole/ipconsole_prefs.ui.h:6
msgid "Text Color:"
msgstr ""

#: ../plugins/ipconsole/ipconsole_prefs.ui.h:7
msgid "Background Color:"
msgstr "Color del fons :"

#: ../plugins/ipconsole/ipconsole_prefs.ui.h:8
msgid "IPython Color Theme:"
msgstr ""

#: ../plugins/notify/notifyprefs_pane.ui.h:1
msgid "Resize displayed covers"
msgstr ""

#: ../plugins/notify/notifyprefs_pane.ui.h:3
msgid "Only artist:"
msgstr ""

#: ../plugins/notify/notifyprefs_pane.ui.h:4
msgid "Only album:"
msgstr ""

#: ../plugins/notify/notifyprefs_pane.ui.h:6
#, python-format
msgid ""
"<i>Message that should be displayed in the body of the notification. In each "
"case, \"%(title)s\", \"%(artist)s\", and \"%(album)s\" will be replaced by "
"their respective values. If the tag is not known, \"Unknown\" will be filled "
"in its place.</i>"
msgstr ""

#: ../plugins/notify/notifyprefs_pane.ui.h:7
msgid "Both artist and album:"
msgstr ""

#: ../plugins/notify/notifyprefs_pane.ui.h:8
msgid "<b>Body Message</b>"
msgstr "<b>Còs del messatge</b>"

#: ../plugins/cd/cdprefs_pane.ui.h:1
msgid "Ogg Vorbis"
msgstr "Ogg Vorbis"

#: ../plugins/cd/cdprefs_pane.ui.h:2
msgid "FLAC"
msgstr "FLAC"

#: ../plugins/cd/cdprefs_pane.ui.h:3
msgid "AAC"
msgstr "AAC"

#: ../plugins/cd/cdprefs_pane.ui.h:4
msgid "MP3 (VBR)"
msgstr "MP3 de debit variable (VBR)"

#: ../plugins/cd/cdprefs_pane.ui.h:5
msgid "MP3 (CBR)"
msgstr "MP3 de debit constant (CBR)"

#: ../plugins/cd/cdprefs_pane.ui.h:6
msgid "WavPack"
msgstr "WavPack"

#: ../plugins/cd/cdprefs_pane.ui.h:7
msgid "Import format: "
msgstr "Format d'importacion : "

#: ../plugins/cd/cdprefs_pane.ui.h:8
msgid "Import quality: "
msgstr "Qualitat d'importacion : "

#: ../plugins/cd/cdprefs_pane.ui.h:9
msgid "Import path: "
msgstr ""

#: ../plugins/cd/cdprefs_pane.ui.h:10
#: ../plugins/minimode/minimode_preferences.ui.h:3
msgid ""
"Every tag can be used with <b>$tag</b> or <b>${tag}</b>. Internal tags like "
"<b>$__length</b> need to be specified with two leading underscores."
msgstr ""

#: ../plugins/wikipedia/data/preferences.ui.h:1
msgid "Shortcode of the Wikipedia language version (en, de, fr, ...)"
msgstr ""

#: ../plugins/wikipedia/data/preferences.ui.h:2
msgid "Language:"
msgstr ""

#: ../plugins/wikipedia/data/wikipanel.ui.h:2
msgid "Home"
msgstr ""

#: ../plugins/wikipedia/data/wikipanel.ui.h:3
msgid "Back"
msgstr ""

#: ../plugins/wikipedia/data/wikipanel.ui.h:5
msgid "Forward"
msgstr ""

#: ../plugins/minimode/minimode_preferences.ui.h:1
msgid ""
"The order of controls can be changed by simply dragging them up or down. (Or "
"press Alt+Up/Down.)"
msgstr ""

#: ../plugins/minimode/minimode_preferences.ui.h:2
msgid "Controls"
msgstr ""

#: ../plugins/minimode/minimode_preferences.ui.h:4
msgid "Track Title Format"
msgstr ""

#: ../plugins/minimode/minimode_preferences.ui.h:5
msgid "Always on top"
msgstr "Totjorn visible"

#: ../plugins/minimode/minimode_preferences.ui.h:6
msgid "Show in tasklist"
msgstr ""

#: ../plugins/minimode/minimode_preferences.ui.h:8
msgid "Display window decorations:"
msgstr ""

#: ../plugins/minimode/minimode_preferences.ui.h:9
msgid "Show on all desktops"
msgstr ""

#: ../plugins/minimode/minimode_preferences.ui.h:10
msgid "Show button in main window"
msgstr ""

#: ../plugins/minimode/minimode_preferences.ui.h:13
msgid "Full"
msgstr ""

#: ../plugins/minimode/minimode_preferences.ui.h:15
msgid "Simple"
msgstr ""

#: ../plugins/grouptagger/gt_prefs.ui.h:1
msgid "Group/categories font:"
msgstr ""

#: ../plugins/replaygain/replaygainprefs_pane.ui.h:2
msgid "Prefer per-album correction"
msgstr ""

#: ../plugins/replaygain/replaygainprefs_pane.ui.h:3
msgid "Prefer ReplayGain's per-album correction over per-track correction."
msgstr ""

#: ../plugins/replaygain/replaygainprefs_pane.ui.h:5
msgid "Use clipping protection"
msgstr ""

#: ../plugins/replaygain/replaygainprefs_pane.ui.h:6
msgid "Protect against noise caused by over-amplification"
msgstr ""

#: ../plugins/replaygain/replaygainprefs_pane.ui.h:7
msgid "Additional amplification to apply to all files"
msgstr ""

#: ../plugins/replaygain/replaygainprefs_pane.ui.h:9
msgid "Additional amplification (dB):"
msgstr ""

#: ../plugins/replaygain/replaygainprefs_pane.ui.h:10
msgid "Fallback correction for files that lack ReplayGain information"
msgstr ""

#: ../plugins/replaygain/replaygainprefs_pane.ui.h:12
msgid "Fallback correction level (dB):"
msgstr "Nivèl de correccion (dB) :"

#: ../plugins/history/history_preferences.ui.h:1
msgid "Persist history after player exits"
msgstr ""

#: ../plugins/history/history_preferences.ui.h:2
msgid "History length:"
msgstr ""

#: ../plugins/jamendo/ui/jamendo_panel.ui.h:1
msgid "Order by:"
msgstr "Triar per :"

#: ../plugins/jamendo/ui/jamendo_panel.ui.h:2
msgid "Order direction:"
msgstr ""

#: ../plugins/jamendo/ui/jamendo_panel.ui.h:3
msgid "Results:"
msgstr "Resultats :"

#: ../plugins/jamendo/ui/jamendo_panel.ui.h:4
msgid "Advanced"
msgstr "Avançat"

#: ../plugins/jamendo/ui/jamendo_panel.ui.h:6
msgid "Descending"
msgstr "Descreissent"

#: ../plugins/jamendo/ui/jamendo_panel.ui.h:7
msgid "Ascending"
msgstr "Creissent"

#: ../plugins/jamendo/ui/jamendo_panel.ui.h:8
msgid "Release date"
msgstr "Data de sortida"

#: ../plugins/jamendo/ui/jamendo_panel.ui.h:10
msgid "Rating this week"
msgstr "Nòta sus la setmana"

#: ../plugins/jamendo/ui/jamendo_panel.ui.h:11
msgid "Rating this month"
msgstr "Nòta sul mes"

#: ../plugins/jamendo/ui/jamendo_panel.ui.h:12
msgid "Number of playlist additions"
msgstr ""

#: ../plugins/jamendo/ui/jamendo_panel.ui.h:13
msgid "Number of downloads"
msgstr "Nombre de telecargaments"

#: ../plugins/jamendo/ui/jamendo_panel.ui.h:14
msgid "Number of listens"
msgstr "Nombre de lecturas"

#: ../plugins/jamendo/ui/jamendo_panel.ui.h:15
msgid "Starred"
msgstr ""

#: ../plugins/jamendo/ui/jamendo_panel.ui.h:16
msgid "Date of starring"
msgstr "Data de notacion"

#: ../plugins/jamendo/ui/jamendo_panel.ui.h:19
msgid "Genre/Tags"
msgstr "Genre/Tags"

#: ../plugins/osd/osd_preferences.ui.h:1
msgid ""
"Every tag can be used with <b>$tag</b> or <b>${tag}</b>. Internal tags like "
"<b>$__length</b> need to be specified with two leading underscores.\n"
"<a href=\"http://developer.gnome.org/pango/stable/PangoMarkupFormat.html"
"\">Pango Text Attribute Markup</a> is supported."
msgstr ""

#: ../plugins/osd/osd_preferences.ui.h:3
msgid "Display Format"
msgstr ""

#: ../plugins/osd/osd_preferences.ui.h:4
msgid "Display duration:"
msgstr ""

#: ../plugins/osd/osd_preferences.ui.h:5
msgid "Background:"
msgstr ""

#: ../plugins/osd/osd_preferences.ui.h:6
msgid "Show progress bar"
msgstr ""

#: ../plugins/osd/osd_preferences.ui.h:8
msgid "Border radius:"
msgstr ""

#: ../plugins/amazoncovers/amazonprefs_pane.ui.h:3
msgid ""
"<i>To sign up for an Amazon AWS account and get \n"
"this information visit <a href=\"http://aws.amazon.com/\">http://aws.amazon."
"com/</a></i>"
msgstr ""

#: ../plugins/podcasts/podcasts.ui.h:1
msgid "Add Podcast"
msgstr ""

#: ../plugins/desktopcover/desktopcover_preferences.ui.h:1
msgid "Anchor:"
msgstr "Ancòra :"

#: ../plugins/desktopcover/desktopcover_preferences.ui.h:2
msgid "X offset:"
msgstr "Decalatge sus X :"

#: ../plugins/desktopcover/desktopcover_preferences.ui.h:3
msgid "pixels"
msgstr "pixèls"

#: ../plugins/desktopcover/desktopcover_preferences.ui.h:4
msgid "Y offset:"
msgstr "Decalatge en Y :"

#: ../plugins/desktopcover/desktopcover_preferences.ui.h:5
msgid "Override cover size"
msgstr ""

#: ../plugins/desktopcover/desktopcover_preferences.ui.h:6
msgid "Size:"
msgstr "Talha :"

#: ../plugins/desktopcover/desktopcover_preferences.ui.h:7
msgid "Use fading"
msgstr ""

#: ../plugins/desktopcover/desktopcover_preferences.ui.h:8
msgid "Fading duration:"
msgstr ""

#: ../plugins/desktopcover/desktopcover_preferences.ui.h:9
msgid "ms"
msgstr ""

#: ../plugins/desktopcover/desktopcover_preferences.ui.h:10
msgid "Top left"
msgstr "Amont a esquèrra"

#: ../plugins/desktopcover/desktopcover_preferences.ui.h:11
msgid "Top right"
msgstr "Amont a drecha"

#: ../plugins/desktopcover/desktopcover_preferences.ui.h:12
msgid "Bottom left"
msgstr "Aval a esquèrra"

#: ../plugins/desktopcover/desktopcover_preferences.ui.h:13
msgid "Bottom right"
msgstr "Aval a drecha"

#: ../plugins/multialarmclock/malrmclk.ui.h:1
msgid "Add"
msgstr "Apondre"

#: ../plugins/multialarmclock/malrmclk.ui.h:3
msgid "<b>Alarms</b>"
msgstr ""

#: ../plugins/multialarmclock/malrmclk.ui.h:4
msgid "Enable volume fade-in"
msgstr ""

#: ../plugins/multialarmclock/malrmclk.ui.h:5
msgid "Fade start volume:"
msgstr ""

#: ../plugins/multialarmclock/malrmclk.ui.h:6
msgid "Fade stop volume:"
msgstr ""

#: ../plugins/multialarmclock/malrmclk.ui.h:7
msgid "Fade Increment:"
msgstr ""

#: ../plugins/multialarmclock/malrmclk.ui.h:8
msgid "Fade Time (s):"
msgstr ""

#: ../plugins/multialarmclock/malrmclk.ui.h:9
msgid "Restart playlist"
msgstr ""

#: ../plugins/multialarmclock/malrmclk.ui.h:10
msgid "<b>Playback</b>"
msgstr ""

#: ../plugins/contextinfo/context_pane.ui.h:1
msgid "Please enter your Last.fm authentication:"
msgstr ""

#: ../plugins/contextinfo/context_pane.ui.h:4
msgid "Sign up for Last.fm"
msgstr ""

#: ../plugins/bookmarks/bookmarks_pane.ui.h:1
msgid "Use covers in the bookmarks menu (takes effect on next start)"
msgstr ""

#: ../plugins/screensaverpause/prefs.ui.h:1
msgid "Unpause when screensaver ends"
msgstr ""

#: ../plugins/daapserver/daapserver_prefs.ui.h:1
msgid "Server name:"
msgstr "Nom del servidor :"

#: ../plugins/daapserver/daapserver_prefs.ui.h:2
msgid "Server host:"
msgstr ""

#: ../plugins/daapserver/daapserver_prefs.ui.h:3
msgid "Port:"
msgstr "Pòrt :"

#: ../plugins/daapserver/daapserver_prefs.ui.h:4
msgid "Server enabled"
msgstr ""

#: ../plugins/daapclient/daapclient_prefs.ui.h:1
msgid "Show ipv6 servers (Experimental)"
msgstr ""

#: ../plugins/daapclient/daapclient_prefs.ui.h:2
msgid "Remember recent DAAP servers"
msgstr ""

#: ../plugins/currentsong/PLUGININFO:3
msgid "Current Song"
msgstr "Pista Actuala"

#: ../plugins/currentsong/PLUGININFO:4
msgid ""
"Sets the currently playing status in Pidgin. Check the Pidgin FAQ to find "
"out the suppported services."
msgstr ""

#: ../plugins/currentsong/PLUGININFO:5
#: ../plugins/audioscrobbler/PLUGININFO:5
#: ../plugins/notifyosd/PLUGININFO:5
#: ../plugins/notify/PLUGININFO:5
#: ../plugins/osd/PLUGININFO:5
msgid "Notifications"
msgstr ""

#: ../plugins/moodbar/PLUGININFO:4
msgid ""
"Replaces the standard progress bar with a moodbar.\n"
"Depends: moodbar"
msgstr ""

#: ../plugins/moodbar/PLUGININFO:5
#: ../plugins/mainmenubutton/PLUGININFO:5
#: ../plugins/awn/PLUGININFO:5
#: ../plugins/minimode/PLUGININFO:5
#: ../plugins/droptrayicon/PLUGININFO:5
#: ../plugins/desktopcover/PLUGININFO:5
msgid "GUI"
msgstr ""

#: ../plugins/gnomemmkeys/PLUGININFO:3
msgid "GNOME Multimedia Keys"
msgstr ""

#: ../plugins/gnomemmkeys/PLUGININFO:4
msgid ""
"Adds support for controlling Exaile via GNOME's multimedia key system. "
"Compatible with GNOME >= 2.20.x"
msgstr ""

#: ../plugins/gnomemmkeys/PLUGININFO:5
#: ../plugins/xkeys/PLUGININFO:5
#: ../plugins/winmmkeys/PLUGININFO:5
msgid "Hotkeys"
msgstr ""

#: ../plugins/streamripper/PLUGININFO:4
msgid ""
"Allows you to record streams with streamripper.\n"
"Depends: streamripper"
msgstr ""

#: ../plugins/streamripper/PLUGININFO:5
#: ../plugins/previewdevice/PLUGININFO:5
msgid "Output"
msgstr ""

#: ../plugins/musicbrainzcovers/PLUGININFO:3
msgid "MusicBrainz Covers"
msgstr ""

#: ../plugins/musicbrainzcovers/PLUGININFO:4
msgid "Integrates MusicBrainz for cover search"
msgstr ""

#: ../plugins/lastfmlove/PLUGININFO:4
msgid ""
"Shows which tracks have been loved and allows for loving tracks.\n"
"\n"
"Make sure to enter a valid API key and secret in the plugin preferences.\n"
"\n"
"Depends on the plugin \"AudioScrobbler\" for username and password."
msgstr ""

#: ../plugins/lastfmlove/PLUGININFO:5
#: ../plugins/exfalso/PLUGININFO:5
#: ../plugins/grouptagger/PLUGININFO:5
msgid "Tagging"
msgstr ""

#: ../plugins/alarmclock/PLUGININFO:4
msgid ""
"Plays music at a specific time.\n"
"\n"
"Note that when the specified time arrives, Exaile will just act like you "
"pressed the play button, so be sure you have the music you want to hear in "
"your playlist"
msgstr ""

#: ../plugins/alarmclock/PLUGININFO:5
#: ../plugins/inhibitsuspend/PLUGININFO:5
#: ../plugins/shutdown/PLUGININFO:5
#: ../plugins/mpris/PLUGININFO:5
#: ../plugins/history/PLUGININFO:5
#: ../plugins/multialarmclock/PLUGININFO:5
#: ../plugins/bookmarks/PLUGININFO:5
#: ../plugins/screensaverpause/PLUGININFO:5
#: ../plugins/bpm/PLUGININFO:5
msgid "Utility"
msgstr ""

#: ../plugins/mainmenubutton/PLUGININFO:3
msgid "Main Menu Button"
msgstr ""

#: ../plugins/mainmenubutton/PLUGININFO:4
msgid ""
"Moves the main menu into a button on top of the panels.\n"
"Depends: PyGTK >= 2.22, GTK >= 2.20"
msgstr ""

#: ../plugins/lastfmcovers/PLUGININFO:3
msgid "Last.fm Covers"
msgstr ""

#: ../plugins/lastfmcovers/PLUGININFO:4
msgid "Searches Last.fm for covers"
msgstr ""

#: ../plugins/awn/PLUGININFO:4
msgid "Sets the cover and adds some menu items to AWN for Exaile"
msgstr ""

#: ../plugins/shoutcast/PLUGININFO:3
msgid "Shoutcast Radio"
msgstr "Ràdio Shoutcast"

#: ../plugins/shoutcast/PLUGININFO:4
msgid "Shoutcast Radio list"
msgstr "Lista de Ràdios Shoutcast"

#: ../plugins/shoutcast/PLUGININFO:5
#: ../plugins/librivox/PLUGININFO:5
#: ../plugins/jamendo/PLUGININFO:5
#: ../plugins/podcasts/PLUGININFO:5
#: ../plugins/daapserver/PLUGININFO:5
#: ../plugins/daapclient/PLUGININFO:5
msgid "Media Sources"
msgstr ""

#: ../plugins/exfalso/PLUGININFO:3
msgid "Ex Falso tag editor"
msgstr ""

#: ../plugins/exfalso/PLUGININFO:4
msgid ""
"Integrates the Ex Falso tag editor with Exaile.\n"
"Depends: Ex Falso."
msgstr ""

#: ../plugins/lyricsviewer/PLUGININFO:4
msgid "Adds a side tab displaying lyrics for the currently playing track."
msgstr ""

#: ../plugins/audioscrobbler/PLUGININFO:4
msgid ""
"Submits listening information to Last.fm and similar services supporting "
"AudioScrobbler"
msgstr ""

#: ../plugins/xkeys/PLUGININFO:3
msgid "XKeys"
msgstr "XKeys"

#: ../plugins/xkeys/PLUGININFO:4
msgid "Global hotkeys using xlib (mmkeys.so)"
msgstr ""

#: ../plugins/winmmkeys/PLUGININFO:1
msgid "Multimedia keys for Windows"
msgstr ""

#: ../plugins/winmmkeys/PLUGININFO:4
msgid ""
"Adds support for multimedia keys (present on most new keyboards) when "
"running Exaile in Microsoft Windows.\n"
"\n"
"Requires: pyHook <http://pyhook.sf.net/>"
msgstr ""

#: ../plugins/equalizer/PLUGININFO:4
msgid "A 10-band equalizer"
msgstr ""

#: ../plugins/equalizer/PLUGININFO:5
#: ../plugins/abrepeat/PLUGININFO:5
#: ../plugins/replaygain/PLUGININFO:5
#: ../plugins/karaoke/PLUGININFO:5
msgid "Effect"
msgstr ""

#: ../plugins/lyricsfly/PLUGININFO:3
msgid "Lyrics Fly"
msgstr "Lyrics Fly"

#: ../plugins/lyricsfly/PLUGININFO:4
msgid "Plugin to fetch lyrics from lyricsfly.com"
msgstr ""

#: ../plugins/inhibitsuspend/PLUGININFO:3
msgid "Inhibit Suspend"
msgstr ""

#: ../plugins/inhibitsuspend/PLUGININFO:4
msgid "Prevents User Session from suspending while music is playing"
msgstr ""

#: ../plugins/librivox/PLUGININFO:3
msgid "Librivox"
msgstr "Librivox"

#: ../plugins/librivox/PLUGININFO:4
msgid "Browse and listen to audiobooks from Librivox.org."
msgstr ""

#: ../plugins/shutdown/PLUGININFO:4
msgid "Allows for shutdown of the computer at the end of playback."
msgstr ""

#: ../plugins/massstorage/PLUGININFO:3
msgid "USB Mass Storage Media Player Support"
msgstr ""

#: ../plugins/massstorage/PLUGININFO:4
msgid ""
"Support for accessing portable media players using the USB Mass Storage "
"protocol"
msgstr ""

#: ../plugins/massstorage/PLUGININFO:5
#: ../plugins/cd/PLUGININFO:5
#: ../plugins/ipod/PLUGININFO:5
msgid "Devices"
msgstr "Periferics"

#: ../plugins/previewdevice/PLUGININFO:4
msgid ""
"Allows playing audio over a secondary device (right click on playlist and "
"select 'preview'). Useful for DJs."
msgstr ""

#: ../plugins/lastfmdynamic/PLUGININFO:3
msgid "Last.fm Dynamic Playlists"
msgstr ""

#: ../plugins/lastfmdynamic/PLUGININFO:4
msgid "The Last.fm backend for dynamic playlists"
msgstr ""

#: ../plugins/lastfmdynamic/PLUGININFO:5
msgid "Dynamic Playlists"
msgstr "Listas de lectura dinamicas"

#: ../plugins/notifyosd/PLUGININFO:4
msgid ""
"This plugins displays notification bubbles when a song is played/resumed/"
"stopped, with either the song cover or a media icon to indicate the latest "
"action.\n"
"\n"
"Depends: python-notify\n"
"Recommends: notify-osd"
msgstr ""

#: ../plugins/ipconsole/PLUGININFO:4
msgid "Provides an IPython console that can be used to manipulate Exaile."
msgstr ""

#: ../plugins/ipconsole/PLUGININFO:5
#: ../plugins/helloworld/PLUGININFO:5
msgid "Development"
msgstr "Desvolopament"

#: ../plugins/notify/PLUGININFO:4
msgid "Pops up a notification when playback of a track starts"
msgstr ""

#: ../plugins/cd/PLUGININFO:3
msgid "CD Playback"
msgstr "Lectura de CD"

#: ../plugins/cd/PLUGININFO:4
msgid ""
"Adds support for playing audio CDs.\n"
"\n"
"Requires HAL to autodetect CDs\n"
"Requires cddb-py (http://cddb-py.sourceforge.net/) to look up tags."
msgstr ""

#: ../plugins/wikipedia/PLUGININFO:4
msgid ""
"Provides Wikipedia information about the current artist.\n"
"Depends: python-webkit"
msgstr ""

#: ../plugins/wikipedia/PLUGININFO:5
#: ../plugins/contextinfo/PLUGININFO:5
msgid "Information"
msgstr "Informacion"

#: ../plugins/abrepeat/PLUGININFO:3
msgid "A-B Repeat"
msgstr "Repeticion A-B"

#: ../plugins/abrepeat/PLUGININFO:4
msgid "Continuously repeats a segment of a track."
msgstr ""

#: ../plugins/minimode/PLUGININFO:4
msgid "Compact mode for Exaile with a configurable interface"
msgstr "Mòde compacte per Exaile amb una interfàcia configurabla"

#: ../plugins/grouptagger/PLUGININFO:3
msgid "Group Tagger"
msgstr ""

#: ../plugins/grouptagger/PLUGININFO:4
msgid ""
"Facilitates categorizing your music by managing the grouping/category tag in "
"audio files"
msgstr ""

#: ../plugins/replaygain/PLUGININFO:4
msgid "Enables ReplayGain support"
msgstr "Permet la presa en carga de ReplayGain"

#: ../plugins/droptrayicon/PLUGININFO:3
msgid "Drop Trayicon"
msgstr "Icòna de zòna de notificacion suportant lo lisat/depausat"

#: ../plugins/droptrayicon/PLUGININFO:4
msgid ""
"Provides an alternative trayicon which accepts dropped files.\n"
"\n"
"Depends: python-eggtrayicon"
msgstr ""

#: ../plugins/mpris/PLUGININFO:4
msgid ""
"Implements the MPRIS (org.freedesktop.MediaPlayer) DBus interface for "
"controlling Exaile."
msgstr ""

#: ../plugins/jamendo/PLUGININFO:3
msgid "Jamendo"
msgstr "Jamendo"

#: ../plugins/jamendo/PLUGININFO:4
msgid "Enables access to the Jamendo music catalogue."
msgstr ""

#: ../plugins/osd/PLUGININFO:4
msgid "A popup window showing information of the currently playing track."
msgstr ""

#: ../plugins/ipod/PLUGININFO:3
msgid "iPod Support"
msgstr "Presa en carga dels iPod"

#: ../plugins/ipod/PLUGININFO:4
msgid ""
"A plugin for iPod support. Read-only for the moment, no transfer.\n"
"\n"
"Depends on python-gpod."
msgstr ""

#: ../plugins/amazoncovers/PLUGININFO:4
msgid ""
"Searches Amazon for covers\n"
"\n"
"To be able to use this plugin, an AWS API key and secret key are required."
msgstr ""

#: ../plugins/karaoke/PLUGININFO:3
msgid "Karaoke"
msgstr "Karaoke"

#: ../plugins/karaoke/PLUGININFO:4
msgid "Removes voice from audio"
msgstr ""

#: ../plugins/podcasts/PLUGININFO:4
msgid "Adds Simple Podcast Support"
msgstr ""

#: ../plugins/desktopcover/PLUGININFO:4
msgid "Displays the current album cover on the desktop"
msgstr ""

#: ../plugins/helloworld/PLUGININFO:3
msgid "Hello World"
msgstr "Adissiatz brave monde"

#: ../plugins/helloworld/PLUGININFO:4
msgid "A simple plugin for testing the basic plugin system"
msgstr ""

#: ../plugins/multialarmclock/PLUGININFO:4
msgid ""
"Plays music at specific times and days.\n"
"\n"
"Note that when the specified time arrives, Exaile will just act like you "
"pressed the play button, so be sure you have the music you want to hear in "
"your playlist"
msgstr ""

#: ../plugins/contextinfo/PLUGININFO:3
msgid "Contextual Info"
msgstr "Informacions contextualas"

#: ../plugins/contextinfo/PLUGININFO:4
msgid ""
"Show various informations about the track currently playing.\n"
"Depends: libwebkit >= 1.0.1, python-webkit >= 1.1.2, python-imaging (a.k.a. "
"PIL)"
msgstr ""

#: ../plugins/bookmarks/PLUGININFO:4
msgid "Allows saving/resuming bookmark positions in audio files."
msgstr ""

#: ../plugins/screensaverpause/PLUGININFO:4
msgid ""
"Pauses (and optionally resumes) playback based on screensaver status.\n"
"\n"
"Requires: GNOME Screensaver or KDE Screensaver (does not support "
"XScreenSaver nor XLockMore)"
msgstr ""

#: ../plugins/lyricwiki/PLUGININFO:3
msgid "Lyrics Wiki"
msgstr "Lyrics Wiki"

#: ../plugins/lyricwiki/PLUGININFO:4
msgid ""
"Plugin to fetch lyrics from lyrics.wikia.com\n"
"Depends: python-beautifulsoup"
msgstr ""

#: ../plugins/daapserver/PLUGININFO:4
msgid ""
"This plugin integrates spydaap (http://launchpad.net/spydaap) into Exaile so "
"a collection can be shared over DAAP."
msgstr ""

#: ../plugins/daapclient/PLUGININFO:4
msgid "Allows playing of DAAP music shares."
<<<<<<< HEAD
msgstr ""

#~ msgid "Clear"
#~ msgstr "Escafar"

#~ msgid "Close"
#~ msgstr "Tampar"

#~ msgid "Close tab"
#~ msgstr "Tampar l'onglet"

#~ msgid "Export as..."
#~ msgstr "Exportar en tant que..."

#~ msgid "%d KB"
#~ msgstr "%d ko"

#~ msgid "GNOME"
#~ msgstr "GNOME"

#~ msgid "ALSA"
#~ msgstr "ALSA"

#~ msgid "OSS"
#~ msgstr "OSS"

#~ msgid "PulseAudio"
#~ msgstr "PulseAudio"

#~ msgid "JACK"
#~ msgstr "JACK"

#~ msgid "AWN"
#~ msgstr "AWN"

#~ msgid "API Key:"
#~ msgstr "Clau d'API :"

#~ msgctxt "yes"
#~ msgid "Monday"
#~ msgstr "Diluns"

#~ msgctxt "yes"
#~ msgid "Tuesday"
#~ msgstr "Dimars"

#~ msgctxt "yes"
#~ msgid "Wednesday"
#~ msgstr "Dimècres"

#~ msgctxt "yes"
#~ msgid "Thursday"
#~ msgstr "Dijòus"

#~ msgctxt "yes"
#~ msgid "Friday"
#~ msgstr "Divendres"

#~ msgctxt "yes"
#~ msgid "Saturday"
#~ msgstr "Dissabte"

#~ msgctxt "yes"
#~ msgid "Sunday"
#~ msgstr "Dimenge"

#~ msgctxt "yes"
#~ msgid "Use Fading"
#~ msgstr "Utilizar lo fondut"

#~ msgctxt "yes"
#~ msgid "Increment:"
#~ msgstr "Incrementar :"

#~ msgid "Awn"
#~ msgstr "Awn"

#~ msgid "<b>General</b>"
#~ msgstr "<b>General</b>"

#~ msgid "_Close"
#~ msgstr "_Tampar"

#~ msgid "Open"
#~ msgstr "Dobrir"

#~ msgid "Add a directory"
#~ msgstr "Apondre un repertòri"

#~ msgid "Choose a file"
#~ msgstr "Causissètz un fichièr"

#~ msgid "Quit"
#~ msgstr "Sortir"

#~ msgid "Exaile"
#~ msgstr "Exaile"

#~ msgid "Toggle Play or Pause"
#~ msgstr "Metre en pausa o reaviar la lectura"

#~ msgid "Show a popup of the currently playing track"
#~ msgstr "Afichar una notificacion de la pista en cors"

#~ msgid "Print the position inside the current track as time"
#~ msgstr "Afichar la posicion dins la pista actuala al format orari"

#~ msgid "Print the progress inside the current track as percentage"
#~ msgstr ""
#~ "Afichar la progression dins la pista actuala jos la forma de percentatge"

#~ msgid "Set rating for current song"
#~ msgstr "Notar la pista en cors"

#~ msgid "Get rating for current song"
#~ msgstr "Aficha la nòta de la pista en cors"

#~ msgid "Decreases the volume by VOL%"
#~ msgstr "Diminuir lo volum de VOL%"

#~ msgid "Increases the volume by VOL%"
#~ msgstr "Augmentar lo volum de VOL%"

#~ msgid "Filter event debug output"
#~ msgstr "Filtrar la sortida de desbugatge dels eveniments"

#~ msgid " & "
#~ msgstr " & "

#~ msgid "%(year)d-%(month)02d-%(day)02d"
#~ msgstr "%(day)02d/%(month)02d/%(year)d"

#~ msgid "Original Date"
#~ msgstr "Data d'origina"

#~ msgid "Original Artist"
#~ msgstr "Artista d'origina"

#~ msgid "Original Album"
#~ msgstr "Album d'origina"

#~ msgid "Encoded By"
#~ msgstr "Encodat per"

#~ msgid "Streaming..."
#~ msgstr "Lectura dempuèi un flux..."

#~ msgid "Date Added"
#~ msgstr "Apondut lo"

#~ msgid "Last Played"
#~ msgstr "Darrièra lectura"

#~ msgid "Buffering: 100%..."
#~ msgstr "Mesa en tampon : 100%..."

#~ msgid "Save As..."
#~ msgstr "Enregistrar jos..."

#~ msgid "Stopped"
#~ msgstr "Arrestat"

#~ msgid "In pause: %s"
#~ msgstr "En pausa :  %s"

#~ msgid "from %s"
#~ msgstr "sus %s"

#~ msgid "Playing %s"
#~ msgstr "Lectura en cors de %s"

#~ msgid "%(title)s (by %(artist)s)"
#~ msgstr "%(title)s (per %(artist)s)"

#~ msgid "by %s"
#~ msgstr "per %s"

#~ msgid "_Rename Playlist"
#~ msgstr "To_rnar nomenar la lista de lectura"

#~ msgid "C_lear All Tracks"
#~ msgstr "Escafa_r totas las pistas"

#~ msgid "_Save As..."
#~ msgstr "Enregistrar _jos..."

#~ msgid "Export"
#~ msgstr "Exportar"

#~ msgid "Start"
#~ msgstr "Aviar"

#~ msgid "File Type"
#~ msgstr "Tipe de fichièr"

#~ msgid "Extension"
#~ msgstr "Extension"

#~ msgid "0:00"
#~ msgstr "0:00"

#~ msgid " songs"
#~ msgstr " cançons"

#~ msgid "Remove item"
#~ msgstr "Suprimir aqueste element"

#~ msgid "Add item"
#~ msgstr "Apondre aqueste element"

#~ msgid "0/0 tracks"
#~ msgstr "0/0 pistas"

#~ msgid "Page 1"
#~ msgstr "Pagin 1"

#~ msgid "Clear Playlist"
#~ msgstr "Escafar la lista de lectura"

#~ msgid "Track _properties"
#~ msgstr "_Proprietats de la pista"

#~ msgid "..."
#~ msgstr "..."

#~ msgid "&#xA9; 2009"
#~ msgstr "&#xA9; 2009"

#~ msgid "New Search"
#~ msgstr "Recèrca novèla"

#~ msgid "Remove All"
#~ msgstr "Suprimir tot"

#~ msgid ""
#~ "Mathias Brodala\n"
#~ "   <info@noctus.net>\n"
#~ "    Translation Manager"
#~ msgstr ""
#~ "Mathias Brodala\n"
#~ "<info@noctus.net>\n"
#~ "Responsable des traductions"

#~ msgid "Restore Main Window"
#~ msgstr "Restablir la fenèstra principala"

#~ msgid "Stop Playback"
#~ msgstr "Arrestar la lectura"

#~ msgid "Seeking: "
#~ msgstr "Progression : "

#~ msgid "$title ($length)"
#~ msgstr "$title ($length)"

#~ msgid "Minimum Volume:"
#~ msgstr "Volum minimal :"

#~ msgid "Enable Fading"
#~ msgstr "Activar lo fondut"

#~ msgid "Fading:"
#~ msgstr "Fondut :"

#~ msgid "Alarm:"
#~ msgstr "Alarma :"

#~ msgid "Alarm Days:"
#~ msgstr "Jorns per l'alarma :"

#~ msgid "Alarm Name:"
#~ msgstr "Nom de l'alarma :"

#~ msgid "Alarm Time:"
#~ msgstr "Ora de l'Alarma :"

#~ msgid "Maximum Volume:"
#~ msgstr "Volum maximal :"

#~ msgid "Name - Time"
#~ msgstr "Nom - Temps"

#~ msgid "Album Line:"
#~ msgstr "Linha Album :"

#~ msgid "On Track Change"
#~ msgstr "Al cambiament de pista"

#~ msgid "Artist Line:"
#~ msgstr "Linha Artista :"

#~ msgid "Secret Key:"
#~ msgstr "Clau secreta :"

#~ msgid "Both artist and album"
#~ msgstr "Artista e album"

#~ msgid "Summary"
#~ msgstr "Resumit"

#~ msgid "Save Location:"
#~ msgstr "Emplaçament d'enregistrament :"

#~ msgid "Terminal Opacity:"
#~ msgstr "Opacitat del Terminal :"

#~ msgid "No track"
#~ msgstr "Pas cap de pista"

#~ msgid "%(minutes)d:%(seconds)02d"
#~ msgstr "%(minutes)d:%(seconds)02d"

#~ msgid "Repeat playlist"
#~ msgstr "Repetir la lista de lectura"

#~ msgid "Window Height:"
#~ msgstr "Nautor de la fenèstra :"

#~ msgid "Window Width:"
#~ msgstr "Largor de la fenèstra :"

#~ msgid "Opacity Level:"
#~ msgstr "Nivèl d'opacitat :"

#~ msgid "Text Color"
#~ msgstr "Color del tèxte"

#~ msgid "Text Font:"
#~ msgstr "Poliça del tèxte :"
=======
msgstr ""
>>>>>>> 188b3494
<|MERGE_RESOLUTION|>--- conflicted
+++ resolved
@@ -1,41 +1,23 @@
 # Occitan (post 1500) translation for exaile
-<<<<<<< HEAD
-# Copyright (c) 2009 Rosetta Contributors and Canonical Ltd 2009
-# This file is distributed under the same license as the exaile package.
-# FIRST AUTHOR <EMAIL@ADDRESS>, 2009.
-=======
 # Copyright (c) 2014 Rosetta Contributors and Canonical Ltd 2014
 # This file is distributed under the same license as the exaile package.
 # FIRST AUTHOR <EMAIL@ADDRESS>, 2014.
->>>>>>> 188b3494
 #
 msgid ""
 msgstr ""
 "Project-Id-Version: exaile\n"
-<<<<<<< HEAD
 "Report-Msgid-Bugs-To: \n"
 "POT-Creation-Date: 2012-11-01 11:10+0100\n"
-"PO-Revision-Date: 2012-07-29 07:17+0000\n"
+"PO-Revision-Date: 2014-08-10 19:50+0000\n"
 "Last-Translator: Cédric VALMARY (Tot en òc) <cvalmary@yahoo.fr>\n"
-=======
-"Report-Msgid-Bugs-To: FULL NAME <EMAIL@ADDRESS>\n"
-"POT-Creation-Date: 2012-11-01 11:10+0100\n"
-"PO-Revision-Date: 2014-08-10 19:50+0000\n"
-"Last-Translator: FULL NAME <EMAIL@ADDRESS>\n"
->>>>>>> 188b3494
 "Language-Team: Occitan (post 1500) <oc@li.org>\n"
 "Language: \n"
 "MIME-Version: 1.0\n"
 "Content-Type: text/plain; charset=UTF-8\n"
 "Content-Transfer-Encoding: 8bit\n"
 "Plural-Forms: nplurals=2; plural=n > 1;\n"
-<<<<<<< HEAD
-"X-Launchpad-Export-Date: 2012-08-28 05:27+0000\n"
-"X-Generator: Launchpad (build 15864)\n"
-=======
 "X-Launchpad-Export-Date: 2014-08-12 06:27+0000\n"
 "X-Generator: Launchpad (build 17156)\n"
->>>>>>> 188b3494
 
 #: ../xl/formatter.py:597
 #, python-format
@@ -129,12 +111,8 @@
 msgid "Usage: exaile [OPTION]... [URI]"
 msgstr "Usatge : exaile [OPTION]... [URI]"
 
-<<<<<<< HEAD
-#: ../xl/main.py:417 ../plugins/minimode/minimode_preferences.ui.h:11
-=======
 #: ../xl/main.py:417
 #: ../plugins/minimode/minimode_preferences.ui.h:11
->>>>>>> 188b3494
 msgid "Options"
 msgstr "Opcions"
 
@@ -150,12 +128,8 @@
 msgid "Play the previous track"
 msgstr "Tornar a la pista precedenta"
 
-<<<<<<< HEAD
-#: ../xl/main.py:427 ../plugins/minimode/controls.py:342
-=======
 #: ../xl/main.py:427
 #: ../plugins/minimode/controls.py:342
->>>>>>> 188b3494
 #: ../plugins/minimode/controls.py:357
 msgid "Stop playback"
 msgstr "Arrestar la lectura"
@@ -172,12 +146,8 @@
 msgid "Pause or resume playback"
 msgstr "Metre en pausa o reprene la lectura"
 
-<<<<<<< HEAD
-#: ../xl/main.py:437 ../plugins/minimode/controls.py:365
-=======
 #: ../xl/main.py:437
 #: ../plugins/minimode/controls.py:365
->>>>>>> 188b3494
 msgid "Stop playback after current track"
 msgstr "Arrestar la lectura aprèp la pista actuala"
 
@@ -186,12 +156,8 @@
 msgstr "Opcions de la mediatèca"
 
 #. TRANSLATORS: Meta variable for --add and --export-playlist
-<<<<<<< HEAD
-#: ../xl/main.py:443 ../xl/main.py:450
-=======
 #: ../xl/main.py:443
 #: ../xl/main.py:450
->>>>>>> 188b3494
 msgid "LOCATION"
 msgstr "EMPLAÇAMENT"
 
@@ -254,13 +220,9 @@
 msgstr "Afichar la durada de la pista en cors"
 
 #. TRANSLATORS: Variable for command line options with arguments
-<<<<<<< HEAD
-#: ../xl/main.py:478 ../xl/main.py:493 ../xl/main.py:497
-=======
 #: ../xl/main.py:478
 #: ../xl/main.py:493
 #: ../xl/main.py:497
->>>>>>> 188b3494
 msgid "N"
 msgstr "N"
 
@@ -326,12 +288,7 @@
 msgstr "Afichar o amagar l'interfàcia grafica (se possible)"
 
 #: ../xl/main.py:521
-<<<<<<< HEAD
 msgid "Start in safe mode - sometimes useful when you're running into problems"
-=======
-msgid ""
-"Start in safe mode - sometimes useful when you're running into problems"
->>>>>>> 188b3494
 msgstr "Aviar en mòde sens fracàs - util quand rencontratz de problèmas"
 
 #: ../xl/main.py:524
@@ -353,12 +310,8 @@
 msgid "Development/Debug Options"
 msgstr "Opcions de Desvolopament/Desbugatge"
 
-<<<<<<< HEAD
-#: ../xl/main.py:536 ../xl/main.py:538
-=======
 #: ../xl/main.py:536
 #: ../xl/main.py:538
->>>>>>> 188b3494
 msgid "DIRECTORY"
 msgstr "DORSIÈR"
 
@@ -548,13 +501,6 @@
 msgid "Automatic"
 msgstr "Automatic"
 
-<<<<<<< HEAD
-#: ../xl/player/pipe.py:340 ../xl/player/pipe.py:365 ../xl/player/pipe.py:386
-msgid "Custom"
-msgstr "Personalizat"
-
-#: ../xl/player/pipe.py:441 ../plugins/previewdevice/previewprefs.py:76
-=======
 #: ../xl/player/pipe.py:340
 #: ../xl/player/pipe.py:365
 #: ../xl/player/pipe.py:386
@@ -563,7 +509,6 @@
 
 #: ../xl/player/pipe.py:441
 #: ../plugins/previewdevice/previewprefs.py:76
->>>>>>> 188b3494
 msgid "Auto"
 msgstr "Automatic"
 
@@ -600,12 +545,8 @@
 msgid "Invalid playlist type."
 msgstr "Tipe de lista de lectura invalid ."
 
-<<<<<<< HEAD
-#: ../xl/playlist.py:173 ../xlgui/widgets/playlist.py:335
-=======
 #: ../xl/playlist.py:173
 #: ../xlgui/widgets/playlist.py:335
->>>>>>> 188b3494
 msgid "Playlist"
 msgstr "Lista de lectura"
 
@@ -617,12 +558,8 @@
 msgid "PLS Playlist"
 msgstr "Lista de lectura PLS"
 
-<<<<<<< HEAD
-#: ../xl/playlist.py:517 ../xl/playlist.py:533
-=======
 #: ../xl/playlist.py:517
 #: ../xl/playlist.py:533
->>>>>>> 188b3494
 #, python-format
 msgid "Invalid format for %s."
 msgstr "Format invalid per %s."
@@ -672,30 +609,14 @@
 msgid "Dynamic by Similar _Artists"
 msgstr "Lectura dinamica per _artistas similars"
 
-<<<<<<< HEAD
-#: ../xl/playlist.py:1824 ../xlgui/panel/playlists.py:59
-#: ../xlgui/panel/playlists.py:71 ../xlgui/panel/playlists.py:78
-=======
 #: ../xl/playlist.py:1824
 #: ../xlgui/panel/playlists.py:59
 #: ../xlgui/panel/playlists.py:71
 #: ../xlgui/panel/playlists.py:78
->>>>>>> 188b3494
 #: ../plugins/osd/osd_preferences.ui.h:7
 msgid "seconds"
 msgstr "segondas"
 
-<<<<<<< HEAD
-#: ../xl/playlist.py:1825 ../xlgui/panel/playlists.py:71
-msgid "minutes"
-msgstr "minutas"
-
-#: ../xl/playlist.py:1826 ../xlgui/panel/playlists.py:71
-msgid "hours"
-msgstr "oras"
-
-#: ../xl/playlist.py:1827 ../xlgui/panel/playlists.py:68
-=======
 #: ../xl/playlist.py:1825
 #: ../xlgui/panel/playlists.py:71
 msgid "minutes"
@@ -708,17 +629,12 @@
 
 #: ../xl/playlist.py:1827
 #: ../xlgui/panel/playlists.py:68
->>>>>>> 188b3494
 #: ../xlgui/panel/playlists.py:71
 msgid "days"
 msgstr "jorns"
 
-<<<<<<< HEAD
-#: ../xl/playlist.py:1828 ../xlgui/panel/playlists.py:71
-=======
 #: ../xl/playlist.py:1828
 #: ../xlgui/panel/playlists.py:71
->>>>>>> 188b3494
 msgid "weeks"
 msgstr "setmanas"
 
@@ -730,30 +646,18 @@
 msgid "Enqueue"
 msgstr "Metre en espèra"
 
-<<<<<<< HEAD
-#: ../xlgui/widgets/menuitems.py:118 ../xlgui/oldmenu.py:116
-=======
 #: ../xlgui/widgets/menuitems.py:118
 #: ../xlgui/oldmenu.py:116
->>>>>>> 188b3494
 msgid "Replace Current"
 msgstr "Remplaçar l'actual"
 
-<<<<<<< HEAD
-#: ../xlgui/widgets/menuitems.py:122 ../xlgui/oldmenu.py:114
-=======
 #: ../xlgui/widgets/menuitems.py:122
 #: ../xlgui/oldmenu.py:114
->>>>>>> 188b3494
 msgid "Append to Current"
 msgstr "Apondre a la lista de lectura en cors"
 
-<<<<<<< HEAD
-#: ../xlgui/widgets/menuitems.py:145 ../xlgui/properties.py:1135
-=======
 #: ../xlgui/widgets/menuitems.py:145
 #: ../xlgui/properties.py:1135
->>>>>>> 188b3494
 msgid "Open Directory"
 msgstr "Dobrir un repertòri"
 
@@ -890,18 +794,12 @@
 msgid "Title"
 msgstr "Títol"
 
-<<<<<<< HEAD
-#: ../xlgui/widgets/playlist_columns.py:232 ../xlgui/properties.py:63
-#: ../xlgui/panel/collection.py:173 ../xlgui/panel/playlists.py:234
-#: ../data/ui/widgets/tracklist_info.ui.h:2 ../plugins/cd/cdprefs.py:107
-=======
 #: ../xlgui/widgets/playlist_columns.py:232
 #: ../xlgui/properties.py:63
 #: ../xlgui/panel/collection.py:173
 #: ../xlgui/panel/playlists.py:234
 #: ../data/ui/widgets/tracklist_info.ui.h:2
 #: ../plugins/cd/cdprefs.py:107
->>>>>>> 188b3494
 #: ../plugins/minimode/minimode_preferences.py:94
 #: ../plugins/jamendo/ui/jamendo_panel.ui.h:17
 msgid "Artist"
@@ -915,18 +813,12 @@
 msgid "Composer"
 msgstr "Compositor"
 
-<<<<<<< HEAD
-#: ../xlgui/widgets/playlist_columns.py:246 ../xlgui/properties.py:64
-#: ../xlgui/panel/collection.py:176 ../xlgui/panel/playlists.py:236
-#: ../data/ui/widgets/tracklist_info.ui.h:1 ../plugins/cd/cdprefs.py:109
-=======
 #: ../xlgui/widgets/playlist_columns.py:246
 #: ../xlgui/properties.py:64
 #: ../xlgui/panel/collection.py:176
 #: ../xlgui/panel/playlists.py:236
 #: ../data/ui/widgets/tracklist_info.ui.h:1
 #: ../plugins/cd/cdprefs.py:109
->>>>>>> 188b3494
 #: ../plugins/minimode/minimode_preferences.py:96
 #: ../plugins/jamendo/ui/jamendo_panel.ui.h:18
 msgid "Album"
@@ -958,61 +850,39 @@
 msgid "Rating"
 msgstr "Nòta"
 
-<<<<<<< HEAD
-#: ../xlgui/widgets/playlist_columns.py:312 ../xlgui/properties.py:59
-=======
 #: ../xlgui/widgets/playlist_columns.py:312
 #: ../xlgui/properties.py:59
->>>>>>> 188b3494
 #: ../plugins/cd/cdprefs.py:113
 #: ../plugins/minimode/minimode_preferences.py:100
 msgid "Date"
 msgstr "Data"
 
-<<<<<<< HEAD
-#: ../xlgui/widgets/playlist_columns.py:318 ../xlgui/properties.py:71
-#: ../xlgui/panel/playlists.py:241 ../plugins/cd/cdprefs.py:114
-=======
 #: ../xlgui/widgets/playlist_columns.py:318
 #: ../xlgui/properties.py:71
 #: ../xlgui/panel/playlists.py:241
 #: ../plugins/cd/cdprefs.py:114
->>>>>>> 188b3494
 #: ../plugins/minimode/minimode_preferences.py:101
 msgid "Genre"
 msgstr "Mena"
 
-<<<<<<< HEAD
-#: ../xlgui/widgets/playlist_columns.py:325 ../xlgui/properties.py:78
-=======
 #: ../xlgui/widgets/playlist_columns.py:325
 #: ../xlgui/properties.py:78
->>>>>>> 188b3494
 #: ../plugins/cd/cdprefs.py:115
 #: ../plugins/minimode/minimode_preferences.py:102
 msgid "Bitrate"
 msgstr "Debit"
 
-<<<<<<< HEAD
-#: ../xlgui/widgets/playlist_columns.py:332 ../xlgui/properties.py:81
-#: ../xlgui/panel/playlists.py:244 ../data/ui/collection_manager.ui.h:2
-=======
 #: ../xlgui/widgets/playlist_columns.py:332
 #: ../xlgui/properties.py:81
 #: ../xlgui/panel/playlists.py:244
 #: ../data/ui/collection_manager.ui.h:2
->>>>>>> 188b3494
 #: ../plugins/cd/cdprefs.py:116
 #: ../plugins/minimode/minimode_preferences.py:103
 msgid "Location"
 msgstr "Emplaçament"
 
-<<<<<<< HEAD
-#: ../xlgui/widgets/playlist_columns.py:339 ../xlgui/panel/files.py:150
-=======
 #: ../xlgui/widgets/playlist_columns.py:339
 #: ../xlgui/panel/files.py:150
->>>>>>> 188b3494
 #: ../plugins/cd/cdprefs.py:117
 #: ../plugins/minimode/minimode_preferences.py:104
 msgid "Filename"
@@ -1022,39 +892,25 @@
 msgid "Playcount"
 msgstr "Nombre de lecturas"
 
-<<<<<<< HEAD
-#: ../xlgui/widgets/playlist_columns.py:353 ../xlgui/properties.py:76
-#: ../xlgui/panel/playlists.py:170 ../xlgui/panel/playlists.py:245
-=======
 #: ../xlgui/widgets/playlist_columns.py:353
 #: ../xlgui/properties.py:76
 #: ../xlgui/panel/playlists.py:170
 #: ../xlgui/panel/playlists.py:245
->>>>>>> 188b3494
 #: ../plugins/cd/cdprefs.py:120
 #: ../plugins/minimode/minimode_preferences.py:107
 msgid "BPM"
 msgstr "BPM"
 
-<<<<<<< HEAD
-#: ../xlgui/widgets/playlist_columns.py:360 ../xlgui/properties.py:86
-#: ../xlgui/panel/playlists.py:243 ../plugins/cd/cdprefs.py:119
-=======
 #: ../xlgui/widgets/playlist_columns.py:360
 #: ../xlgui/properties.py:86
 #: ../xlgui/panel/playlists.py:243
 #: ../plugins/cd/cdprefs.py:119
->>>>>>> 188b3494
 #: ../plugins/minimode/minimode_preferences.py:106
 msgid "Last played"
 msgstr "Darrièra escota"
 
-<<<<<<< HEAD
-#: ../xlgui/widgets/playlist_columns.py:366 ../xlgui/properties.py:79
-=======
 #: ../xlgui/widgets/playlist_columns.py:366
 #: ../xlgui/properties.py:79
->>>>>>> 188b3494
 #: ../xlgui/panel/playlists.py:242
 msgid "Date added"
 msgstr "Apondut lo"
@@ -1063,21 +919,13 @@
 msgid "Schedule"
 msgstr "Calendièr"
 
-<<<<<<< HEAD
-#: ../xlgui/widgets/playlist_columns.py:491 ../xlgui/properties.py:77
-=======
 #: ../xlgui/widgets/playlist_columns.py:491
 #: ../xlgui/properties.py:77
->>>>>>> 188b3494
 msgid "Comment"
 msgstr "Comentari"
 
-<<<<<<< HEAD
-#: ../xlgui/widgets/playlist_columns.py:500 ../xlgui/panel/playlists.py:178
-=======
 #: ../xlgui/widgets/playlist_columns.py:500
 #: ../xlgui/panel/playlists.py:178
->>>>>>> 188b3494
 #: ../xlgui/panel/playlists.py:246
 msgid "Grouping"
 msgstr "Gropament"
@@ -1143,12 +991,8 @@
 msgid "Requires plugins providing dynamic playlists"
 msgstr "Necessita de plugins que provesisson de listas de lectura dinamicas"
 
-<<<<<<< HEAD
-#: ../xlgui/widgets/playlist.py:538 ../data/ui/playlist.ui.h:3
-=======
 #: ../xlgui/widgets/playlist.py:538
 #: ../data/ui/playlist.ui.h:3
->>>>>>> 188b3494
 msgid "Dynamically add similar tracks to the playlist"
 msgstr "Apondre dinamicament de pistas similaras a la lista de lectura"
 
@@ -1274,12 +1118,8 @@
 msgid "The playlist name you entered is already in use."
 msgstr "Lo nom de lista de lectura qu'avètz entrat es ja utilizat."
 
-<<<<<<< HEAD
-#: ../xlgui/widgets/notebook.py:146 ../xlgui/menu.py:115
-=======
 #: ../xlgui/widgets/notebook.py:146
 #: ../xlgui/menu.py:115
->>>>>>> 188b3494
 msgid "Close Tab"
 msgstr "Tampar l'onglet"
 
@@ -1655,12 +1495,8 @@
 msgid "Choose directory to export files to"
 msgstr ""
 
-<<<<<<< HEAD
-#: ../xlgui/oldmenu.py:278 ../xlgui/panel/playlists.py:1178
-=======
 #: ../xlgui/oldmenu.py:278
 #: ../xlgui/panel/playlists.py:1178
->>>>>>> 188b3494
 msgid "Are you sure you want to permanently delete the selected playlist?"
 msgstr ""
 "Sètz segur que volètz suprimir definitivament la lista de lectura "
@@ -1674,12 +1510,8 @@
 msgid "Rename Playlist"
 msgstr "Tornar nomenar la lista de lectura"
 
-<<<<<<< HEAD
-#: ../xlgui/oldmenu.py:331 ../plugins/multialarmclock/malrmclk.ui.h:2
-=======
 #: ../xlgui/oldmenu.py:331
 #: ../plugins/multialarmclock/malrmclk.ui.h:2
->>>>>>> 188b3494
 msgid "Remove"
 msgstr "Suprimir"
 
@@ -2034,11 +1866,7 @@
 
 #: ../data/ui/about_dialog.ui.h:2
 msgid "&#xA9; 2009-2012"
-<<<<<<< HEAD
-msgstr ""
-=======
 msgstr "&#xA9; 2009-2012"
->>>>>>> 188b3494
 
 #: ../data/ui/about_dialog.ui.h:3
 msgid ""
@@ -3108,12 +2936,8 @@
 msgid "Playback progress and seeking"
 msgstr ""
 
-<<<<<<< HEAD
-#: ../plugins/grouptagger/gt_prefs.py:21 ../plugins/grouptagger/__init__.py:97
-=======
 #: ../plugins/grouptagger/gt_prefs.py:21
 #: ../plugins/grouptagger/__init__.py:97
->>>>>>> 188b3494
 #: ../plugins/grouptagger/__init__.py:114
 msgid "GroupTagger"
 msgstr ""
@@ -4608,7 +4432,6 @@
 
 #: ../plugins/daapclient/PLUGININFO:4
 msgid "Allows playing of DAAP music shares."
-<<<<<<< HEAD
 msgstr ""
 
 #~ msgid "Clear"
@@ -4689,15 +4512,6 @@
 #~ msgid "<b>General</b>"
 #~ msgstr "<b>General</b>"
 
-#~ msgid "_Close"
-#~ msgstr "_Tampar"
-
-#~ msgid "Open"
-#~ msgstr "Dobrir"
-
-#~ msgid "Add a directory"
-#~ msgstr "Apondre un repertòri"
-
 #~ msgid "Choose a file"
 #~ msgstr "Causissètz un fichièr"
 
@@ -4707,40 +4521,6 @@
 #~ msgid "Exaile"
 #~ msgstr "Exaile"
 
-#~ msgid "Toggle Play or Pause"
-#~ msgstr "Metre en pausa o reaviar la lectura"
-
-#~ msgid "Show a popup of the currently playing track"
-#~ msgstr "Afichar una notificacion de la pista en cors"
-
-#~ msgid "Print the position inside the current track as time"
-#~ msgstr "Afichar la posicion dins la pista actuala al format orari"
-
-#~ msgid "Print the progress inside the current track as percentage"
-#~ msgstr ""
-#~ "Afichar la progression dins la pista actuala jos la forma de percentatge"
-
-#~ msgid "Set rating for current song"
-#~ msgstr "Notar la pista en cors"
-
-#~ msgid "Get rating for current song"
-#~ msgstr "Aficha la nòta de la pista en cors"
-
-#~ msgid "Decreases the volume by VOL%"
-#~ msgstr "Diminuir lo volum de VOL%"
-
-#~ msgid "Increases the volume by VOL%"
-#~ msgstr "Augmentar lo volum de VOL%"
-
-#~ msgid "Filter event debug output"
-#~ msgstr "Filtrar la sortida de desbugatge dels eveniments"
-
-#~ msgid " & "
-#~ msgstr " & "
-
-#~ msgid "%(year)d-%(month)02d-%(day)02d"
-#~ msgstr "%(day)02d/%(month)02d/%(year)d"
-
 #~ msgid "Original Date"
 #~ msgstr "Data d'origina"
 
@@ -4753,191 +4533,8 @@
 #~ msgid "Encoded By"
 #~ msgstr "Encodat per"
 
-#~ msgid "Streaming..."
-#~ msgstr "Lectura dempuèi un flux..."
-
 #~ msgid "Date Added"
 #~ msgstr "Apondut lo"
 
 #~ msgid "Last Played"
-#~ msgstr "Darrièra lectura"
-
-#~ msgid "Buffering: 100%..."
-#~ msgstr "Mesa en tampon : 100%..."
-
-#~ msgid "Save As..."
-#~ msgstr "Enregistrar jos..."
-
-#~ msgid "Stopped"
-#~ msgstr "Arrestat"
-
-#~ msgid "In pause: %s"
-#~ msgstr "En pausa :  %s"
-
-#~ msgid "from %s"
-#~ msgstr "sus %s"
-
-#~ msgid "Playing %s"
-#~ msgstr "Lectura en cors de %s"
-
-#~ msgid "%(title)s (by %(artist)s)"
-#~ msgstr "%(title)s (per %(artist)s)"
-
-#~ msgid "by %s"
-#~ msgstr "per %s"
-
-#~ msgid "_Rename Playlist"
-#~ msgstr "To_rnar nomenar la lista de lectura"
-
-#~ msgid "C_lear All Tracks"
-#~ msgstr "Escafa_r totas las pistas"
-
-#~ msgid "_Save As..."
-#~ msgstr "Enregistrar _jos..."
-
-#~ msgid "Export"
-#~ msgstr "Exportar"
-
-#~ msgid "Start"
-#~ msgstr "Aviar"
-
-#~ msgid "File Type"
-#~ msgstr "Tipe de fichièr"
-
-#~ msgid "Extension"
-#~ msgstr "Extension"
-
-#~ msgid "0:00"
-#~ msgstr "0:00"
-
-#~ msgid " songs"
-#~ msgstr " cançons"
-
-#~ msgid "Remove item"
-#~ msgstr "Suprimir aqueste element"
-
-#~ msgid "Add item"
-#~ msgstr "Apondre aqueste element"
-
-#~ msgid "0/0 tracks"
-#~ msgstr "0/0 pistas"
-
-#~ msgid "Page 1"
-#~ msgstr "Pagin 1"
-
-#~ msgid "Clear Playlist"
-#~ msgstr "Escafar la lista de lectura"
-
-#~ msgid "Track _properties"
-#~ msgstr "_Proprietats de la pista"
-
-#~ msgid "..."
-#~ msgstr "..."
-
-#~ msgid "&#xA9; 2009"
-#~ msgstr "&#xA9; 2009"
-
-#~ msgid "New Search"
-#~ msgstr "Recèrca novèla"
-
-#~ msgid "Remove All"
-#~ msgstr "Suprimir tot"
-
-#~ msgid ""
-#~ "Mathias Brodala\n"
-#~ "   <info@noctus.net>\n"
-#~ "    Translation Manager"
-#~ msgstr ""
-#~ "Mathias Brodala\n"
-#~ "<info@noctus.net>\n"
-#~ "Responsable des traductions"
-
-#~ msgid "Restore Main Window"
-#~ msgstr "Restablir la fenèstra principala"
-
-#~ msgid "Stop Playback"
-#~ msgstr "Arrestar la lectura"
-
-#~ msgid "Seeking: "
-#~ msgstr "Progression : "
-
-#~ msgid "$title ($length)"
-#~ msgstr "$title ($length)"
-
-#~ msgid "Minimum Volume:"
-#~ msgstr "Volum minimal :"
-
-#~ msgid "Enable Fading"
-#~ msgstr "Activar lo fondut"
-
-#~ msgid "Fading:"
-#~ msgstr "Fondut :"
-
-#~ msgid "Alarm:"
-#~ msgstr "Alarma :"
-
-#~ msgid "Alarm Days:"
-#~ msgstr "Jorns per l'alarma :"
-
-#~ msgid "Alarm Name:"
-#~ msgstr "Nom de l'alarma :"
-
-#~ msgid "Alarm Time:"
-#~ msgstr "Ora de l'Alarma :"
-
-#~ msgid "Maximum Volume:"
-#~ msgstr "Volum maximal :"
-
-#~ msgid "Name - Time"
-#~ msgstr "Nom - Temps"
-
-#~ msgid "Album Line:"
-#~ msgstr "Linha Album :"
-
-#~ msgid "On Track Change"
-#~ msgstr "Al cambiament de pista"
-
-#~ msgid "Artist Line:"
-#~ msgstr "Linha Artista :"
-
-#~ msgid "Secret Key:"
-#~ msgstr "Clau secreta :"
-
-#~ msgid "Both artist and album"
-#~ msgstr "Artista e album"
-
-#~ msgid "Summary"
-#~ msgstr "Resumit"
-
-#~ msgid "Save Location:"
-#~ msgstr "Emplaçament d'enregistrament :"
-
-#~ msgid "Terminal Opacity:"
-#~ msgstr "Opacitat del Terminal :"
-
-#~ msgid "No track"
-#~ msgstr "Pas cap de pista"
-
-#~ msgid "%(minutes)d:%(seconds)02d"
-#~ msgstr "%(minutes)d:%(seconds)02d"
-
-#~ msgid "Repeat playlist"
-#~ msgstr "Repetir la lista de lectura"
-
-#~ msgid "Window Height:"
-#~ msgstr "Nautor de la fenèstra :"
-
-#~ msgid "Window Width:"
-#~ msgstr "Largor de la fenèstra :"
-
-#~ msgid "Opacity Level:"
-#~ msgstr "Nivèl d'opacitat :"
-
-#~ msgid "Text Color"
-#~ msgstr "Color del tèxte"
-
-#~ msgid "Text Font:"
-#~ msgstr "Poliça del tèxte :"
-=======
-msgstr ""
->>>>>>> 188b3494
+#~ msgstr "Darrièra lectura"