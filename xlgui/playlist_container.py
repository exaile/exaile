--- conflicted
+++ resolved
@@ -332,12 +332,7 @@
                 continue
 
             self.set_current_page(n)
-<<<<<<< HEAD
-            position = page.playlist.current_position
-            if position > -1:
-=======
             if page.playlist.current_position > -1:
->>>>>>> a089e63c
                 page.view.scroll_to_cell(page.playlist.current_position)
                 page.view.set_cursor(page.playlist.current_position)
             return True
