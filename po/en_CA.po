--- conflicted
+++ resolved
@@ -1,41 +1,23 @@
 # English (Canada) translation for exaile
-<<<<<<< HEAD
-# Copyright (c) 2009 Rosetta Contributors and Canonical Ltd 2009
-# This file is distributed under the same license as the exaile package.
-# FIRST AUTHOR <EMAIL@ADDRESS>, 2009.
-=======
 # Copyright (c) 2014 Rosetta Contributors and Canonical Ltd 2014
 # This file is distributed under the same license as the exaile package.
 # FIRST AUTHOR <EMAIL@ADDRESS>, 2014.
->>>>>>> 188b3494
 #
 msgid ""
 msgstr ""
 "Project-Id-Version: exaile\n"
-<<<<<<< HEAD
 "Report-Msgid-Bugs-To: \n"
 "POT-Creation-Date: 2012-11-01 11:10+0100\n"
-"PO-Revision-Date: 2009-09-21 16:13+0000\n"
+"PO-Revision-Date: 2014-08-10 19:50+0000\n"
 "Last-Translator: Aren Olson <reacocard@reacocard.com>\n"
-=======
-"Report-Msgid-Bugs-To: FULL NAME <EMAIL@ADDRESS>\n"
-"POT-Creation-Date: 2012-11-01 11:10+0100\n"
-"PO-Revision-Date: 2014-08-10 19:50+0000\n"
-"Last-Translator: FULL NAME <EMAIL@ADDRESS>\n"
->>>>>>> 188b3494
 "Language-Team: English (Canada) <en_CA@li.org>\n"
 "Language: \n"
 "MIME-Version: 1.0\n"
 "Content-Type: text/plain; charset=UTF-8\n"
 "Content-Transfer-Encoding: 8bit\n"
 "Plural-Forms: nplurals=2; plural=n != 1;\n"
-<<<<<<< HEAD
-"X-Launchpad-Export-Date: 2012-08-28 05:29+0000\n"
-"X-Generator: Launchpad (build 15864)\n"
-=======
 "X-Launchpad-Export-Date: 2014-08-12 06:31+0000\n"
 "X-Generator: Launchpad (build 17156)\n"
->>>>>>> 188b3494
 
 #: ../xl/formatter.py:597
 #, python-format
@@ -129,12 +111,8 @@
 msgid "Usage: exaile [OPTION]... [URI]"
 msgstr ""
 
-<<<<<<< HEAD
-#: ../xl/main.py:417 ../plugins/minimode/minimode_preferences.ui.h:11
-=======
 #: ../xl/main.py:417
 #: ../plugins/minimode/minimode_preferences.ui.h:11
->>>>>>> 188b3494
 msgid "Options"
 msgstr ""
 
@@ -150,12 +128,8 @@
 msgid "Play the previous track"
 msgstr "Play the previous track"
 
-<<<<<<< HEAD
-#: ../xl/main.py:427 ../plugins/minimode/controls.py:342
-=======
 #: ../xl/main.py:427
 #: ../plugins/minimode/controls.py:342
->>>>>>> 188b3494
 #: ../plugins/minimode/controls.py:357
 msgid "Stop playback"
 msgstr "Stop playback"
@@ -172,12 +146,8 @@
 msgid "Pause or resume playback"
 msgstr ""
 
-<<<<<<< HEAD
-#: ../xl/main.py:437 ../plugins/minimode/controls.py:365
-=======
 #: ../xl/main.py:437
 #: ../plugins/minimode/controls.py:365
->>>>>>> 188b3494
 msgid "Stop playback after current track"
 msgstr "Stop playback after current track"
 
@@ -186,12 +156,8 @@
 msgstr ""
 
 #. TRANSLATORS: Meta variable for --add and --export-playlist
-<<<<<<< HEAD
-#: ../xl/main.py:443 ../xl/main.py:450
-=======
 #: ../xl/main.py:443
 #: ../xl/main.py:450
->>>>>>> 188b3494
 msgid "LOCATION"
 msgstr ""
 
@@ -254,13 +220,9 @@
 msgstr "Print the length of current track"
 
 #. TRANSLATORS: Variable for command line options with arguments
-<<<<<<< HEAD
-#: ../xl/main.py:478 ../xl/main.py:493 ../xl/main.py:497
-=======
 #: ../xl/main.py:478
 #: ../xl/main.py:493
 #: ../xl/main.py:497
->>>>>>> 188b3494
 msgid "N"
 msgstr ""
 
@@ -326,12 +288,7 @@
 msgstr ""
 
 #: ../xl/main.py:521
-<<<<<<< HEAD
 msgid "Start in safe mode - sometimes useful when you're running into problems"
-=======
-msgid ""
-"Start in safe mode - sometimes useful when you're running into problems"
->>>>>>> 188b3494
 msgstr ""
 "Start in safe mode - sometimes useful when you're running into problems"
 
@@ -351,12 +308,8 @@
 msgid "Development/Debug Options"
 msgstr ""
 
-<<<<<<< HEAD
-#: ../xl/main.py:536 ../xl/main.py:538
-=======
 #: ../xl/main.py:536
 #: ../xl/main.py:538
->>>>>>> 188b3494
 msgid "DIRECTORY"
 msgstr ""
 
@@ -539,13 +492,6 @@
 msgid "Automatic"
 msgstr "Automatic"
 
-<<<<<<< HEAD
-#: ../xl/player/pipe.py:340 ../xl/player/pipe.py:365 ../xl/player/pipe.py:386
-msgid "Custom"
-msgstr ""
-
-#: ../xl/player/pipe.py:441 ../plugins/previewdevice/previewprefs.py:76
-=======
 #: ../xl/player/pipe.py:340
 #: ../xl/player/pipe.py:365
 #: ../xl/player/pipe.py:386
@@ -554,7 +500,6 @@
 
 #: ../xl/player/pipe.py:441
 #: ../plugins/previewdevice/previewprefs.py:76
->>>>>>> 188b3494
 msgid "Auto"
 msgstr ""
 
@@ -590,12 +535,8 @@
 msgid "Invalid playlist type."
 msgstr ""
 
-<<<<<<< HEAD
-#: ../xl/playlist.py:173 ../xlgui/widgets/playlist.py:335
-=======
 #: ../xl/playlist.py:173
 #: ../xlgui/widgets/playlist.py:335
->>>>>>> 188b3494
 msgid "Playlist"
 msgstr "Playlist"
 
@@ -607,12 +548,8 @@
 msgid "PLS Playlist"
 msgstr "PLS Playlist"
 
-<<<<<<< HEAD
-#: ../xl/playlist.py:517 ../xl/playlist.py:533
-=======
 #: ../xl/playlist.py:517
 #: ../xl/playlist.py:533
->>>>>>> 188b3494
 #, python-format
 msgid "Invalid format for %s."
 msgstr ""
@@ -662,30 +599,14 @@
 msgid "Dynamic by Similar _Artists"
 msgstr ""
 
-<<<<<<< HEAD
-#: ../xl/playlist.py:1824 ../xlgui/panel/playlists.py:59
-#: ../xlgui/panel/playlists.py:71 ../xlgui/panel/playlists.py:78
-=======
 #: ../xl/playlist.py:1824
 #: ../xlgui/panel/playlists.py:59
 #: ../xlgui/panel/playlists.py:71
 #: ../xlgui/panel/playlists.py:78
->>>>>>> 188b3494
 #: ../plugins/osd/osd_preferences.ui.h:7
 msgid "seconds"
 msgstr "seconds"
 
-<<<<<<< HEAD
-#: ../xl/playlist.py:1825 ../xlgui/panel/playlists.py:71
-msgid "minutes"
-msgstr "minutes"
-
-#: ../xl/playlist.py:1826 ../xlgui/panel/playlists.py:71
-msgid "hours"
-msgstr "hours"
-
-#: ../xl/playlist.py:1827 ../xlgui/panel/playlists.py:68
-=======
 #: ../xl/playlist.py:1825
 #: ../xlgui/panel/playlists.py:71
 msgid "minutes"
@@ -698,17 +619,12 @@
 
 #: ../xl/playlist.py:1827
 #: ../xlgui/panel/playlists.py:68
->>>>>>> 188b3494
 #: ../xlgui/panel/playlists.py:71
 msgid "days"
 msgstr "days"
 
-<<<<<<< HEAD
-#: ../xl/playlist.py:1828 ../xlgui/panel/playlists.py:71
-=======
 #: ../xl/playlist.py:1828
 #: ../xlgui/panel/playlists.py:71
->>>>>>> 188b3494
 msgid "weeks"
 msgstr "weeks"
 
@@ -720,17 +636,6 @@
 msgid "Enqueue"
 msgstr ""
 
-<<<<<<< HEAD
-#: ../xlgui/widgets/menuitems.py:118 ../xlgui/oldmenu.py:116
-msgid "Replace Current"
-msgstr ""
-
-#: ../xlgui/widgets/menuitems.py:122 ../xlgui/oldmenu.py:114
-msgid "Append to Current"
-msgstr "Append to Current"
-
-#: ../xlgui/widgets/menuitems.py:145 ../xlgui/properties.py:1135
-=======
 #: ../xlgui/widgets/menuitems.py:118
 #: ../xlgui/oldmenu.py:116
 msgid "Replace Current"
@@ -743,7 +648,6 @@
 
 #: ../xlgui/widgets/menuitems.py:145
 #: ../xlgui/properties.py:1135
->>>>>>> 188b3494
 msgid "Open Directory"
 msgstr ""
 
@@ -875,18 +779,12 @@
 msgid "Title"
 msgstr "Title"
 
-<<<<<<< HEAD
-#: ../xlgui/widgets/playlist_columns.py:232 ../xlgui/properties.py:63
-#: ../xlgui/panel/collection.py:173 ../xlgui/panel/playlists.py:234
-#: ../data/ui/widgets/tracklist_info.ui.h:2 ../plugins/cd/cdprefs.py:107
-=======
 #: ../xlgui/widgets/playlist_columns.py:232
 #: ../xlgui/properties.py:63
 #: ../xlgui/panel/collection.py:173
 #: ../xlgui/panel/playlists.py:234
 #: ../data/ui/widgets/tracklist_info.ui.h:2
 #: ../plugins/cd/cdprefs.py:107
->>>>>>> 188b3494
 #: ../plugins/minimode/minimode_preferences.py:94
 #: ../plugins/jamendo/ui/jamendo_panel.ui.h:17
 msgid "Artist"
@@ -900,18 +798,12 @@
 msgid "Composer"
 msgstr "Composer"
 
-<<<<<<< HEAD
-#: ../xlgui/widgets/playlist_columns.py:246 ../xlgui/properties.py:64
-#: ../xlgui/panel/collection.py:176 ../xlgui/panel/playlists.py:236
-#: ../data/ui/widgets/tracklist_info.ui.h:1 ../plugins/cd/cdprefs.py:109
-=======
 #: ../xlgui/widgets/playlist_columns.py:246
 #: ../xlgui/properties.py:64
 #: ../xlgui/panel/collection.py:176
 #: ../xlgui/panel/playlists.py:236
 #: ../data/ui/widgets/tracklist_info.ui.h:1
 #: ../plugins/cd/cdprefs.py:109
->>>>>>> 188b3494
 #: ../plugins/minimode/minimode_preferences.py:96
 #: ../plugins/jamendo/ui/jamendo_panel.ui.h:18
 msgid "Album"
@@ -943,61 +835,39 @@
 msgid "Rating"
 msgstr "Rating"
 
-<<<<<<< HEAD
-#: ../xlgui/widgets/playlist_columns.py:312 ../xlgui/properties.py:59
-=======
 #: ../xlgui/widgets/playlist_columns.py:312
 #: ../xlgui/properties.py:59
->>>>>>> 188b3494
 #: ../plugins/cd/cdprefs.py:113
 #: ../plugins/minimode/minimode_preferences.py:100
 msgid "Date"
 msgstr "Date"
 
-<<<<<<< HEAD
-#: ../xlgui/widgets/playlist_columns.py:318 ../xlgui/properties.py:71
-#: ../xlgui/panel/playlists.py:241 ../plugins/cd/cdprefs.py:114
-=======
 #: ../xlgui/widgets/playlist_columns.py:318
 #: ../xlgui/properties.py:71
 #: ../xlgui/panel/playlists.py:241
 #: ../plugins/cd/cdprefs.py:114
->>>>>>> 188b3494
 #: ../plugins/minimode/minimode_preferences.py:101
 msgid "Genre"
 msgstr "Genre"
 
-<<<<<<< HEAD
-#: ../xlgui/widgets/playlist_columns.py:325 ../xlgui/properties.py:78
-=======
 #: ../xlgui/widgets/playlist_columns.py:325
 #: ../xlgui/properties.py:78
->>>>>>> 188b3494
 #: ../plugins/cd/cdprefs.py:115
 #: ../plugins/minimode/minimode_preferences.py:102
 msgid "Bitrate"
 msgstr "Bitrate"
 
-<<<<<<< HEAD
-#: ../xlgui/widgets/playlist_columns.py:332 ../xlgui/properties.py:81
-#: ../xlgui/panel/playlists.py:244 ../data/ui/collection_manager.ui.h:2
-=======
 #: ../xlgui/widgets/playlist_columns.py:332
 #: ../xlgui/properties.py:81
 #: ../xlgui/panel/playlists.py:244
 #: ../data/ui/collection_manager.ui.h:2
->>>>>>> 188b3494
 #: ../plugins/cd/cdprefs.py:116
 #: ../plugins/minimode/minimode_preferences.py:103
 msgid "Location"
 msgstr "Location"
 
-<<<<<<< HEAD
-#: ../xlgui/widgets/playlist_columns.py:339 ../xlgui/panel/files.py:150
-=======
 #: ../xlgui/widgets/playlist_columns.py:339
 #: ../xlgui/panel/files.py:150
->>>>>>> 188b3494
 #: ../plugins/cd/cdprefs.py:117
 #: ../plugins/minimode/minimode_preferences.py:104
 msgid "Filename"
@@ -1007,39 +877,25 @@
 msgid "Playcount"
 msgstr "Playcount"
 
-<<<<<<< HEAD
-#: ../xlgui/widgets/playlist_columns.py:353 ../xlgui/properties.py:76
-#: ../xlgui/panel/playlists.py:170 ../xlgui/panel/playlists.py:245
-=======
 #: ../xlgui/widgets/playlist_columns.py:353
 #: ../xlgui/properties.py:76
 #: ../xlgui/panel/playlists.py:170
 #: ../xlgui/panel/playlists.py:245
->>>>>>> 188b3494
 #: ../plugins/cd/cdprefs.py:120
 #: ../plugins/minimode/minimode_preferences.py:107
 msgid "BPM"
 msgstr "BPM"
 
-<<<<<<< HEAD
-#: ../xlgui/widgets/playlist_columns.py:360 ../xlgui/properties.py:86
-#: ../xlgui/panel/playlists.py:243 ../plugins/cd/cdprefs.py:119
-=======
 #: ../xlgui/widgets/playlist_columns.py:360
 #: ../xlgui/properties.py:86
 #: ../xlgui/panel/playlists.py:243
 #: ../plugins/cd/cdprefs.py:119
->>>>>>> 188b3494
 #: ../plugins/minimode/minimode_preferences.py:106
 msgid "Last played"
 msgstr "Last played"
 
-<<<<<<< HEAD
-#: ../xlgui/widgets/playlist_columns.py:366 ../xlgui/properties.py:79
-=======
 #: ../xlgui/widgets/playlist_columns.py:366
 #: ../xlgui/properties.py:79
->>>>>>> 188b3494
 #: ../xlgui/panel/playlists.py:242
 msgid "Date added"
 msgstr ""
@@ -1048,13 +904,6 @@
 msgid "Schedule"
 msgstr ""
 
-<<<<<<< HEAD
-#: ../xlgui/widgets/playlist_columns.py:491 ../xlgui/properties.py:77
-msgid "Comment"
-msgstr ""
-
-#: ../xlgui/widgets/playlist_columns.py:500 ../xlgui/panel/playlists.py:178
-=======
 #: ../xlgui/widgets/playlist_columns.py:491
 #: ../xlgui/properties.py:77
 msgid "Comment"
@@ -1062,7 +911,6 @@
 
 #: ../xlgui/widgets/playlist_columns.py:500
 #: ../xlgui/panel/playlists.py:178
->>>>>>> 188b3494
 #: ../xlgui/panel/playlists.py:246
 msgid "Grouping"
 msgstr ""
@@ -1128,12 +976,8 @@
 msgid "Requires plugins providing dynamic playlists"
 msgstr ""
 
-<<<<<<< HEAD
-#: ../xlgui/widgets/playlist.py:538 ../data/ui/playlist.ui.h:3
-=======
 #: ../xlgui/widgets/playlist.py:538
 #: ../data/ui/playlist.ui.h:3
->>>>>>> 188b3494
 msgid "Dynamically add similar tracks to the playlist"
 msgstr "Dynamically add similar tracks to the playlist"
 
@@ -1258,12 +1102,8 @@
 msgid "The playlist name you entered is already in use."
 msgstr "The playlist name you entered is already in use."
 
-<<<<<<< HEAD
-#: ../xlgui/widgets/notebook.py:146 ../xlgui/menu.py:115
-=======
 #: ../xlgui/widgets/notebook.py:146
 #: ../xlgui/menu.py:115
->>>>>>> 188b3494
 msgid "Close Tab"
 msgstr "Close Tab"
 
@@ -1639,12 +1479,8 @@
 msgid "Choose directory to export files to"
 msgstr ""
 
-<<<<<<< HEAD
-#: ../xlgui/oldmenu.py:278 ../xlgui/panel/playlists.py:1178
-=======
 #: ../xlgui/oldmenu.py:278
 #: ../xlgui/panel/playlists.py:1178
->>>>>>> 188b3494
 msgid "Are you sure you want to permanently delete the selected playlist?"
 msgstr "Are you sure you want to permanently delete the selected playlist?"
 
@@ -1656,12 +1492,8 @@
 msgid "Rename Playlist"
 msgstr "Rename Playlist"
 
-<<<<<<< HEAD
-#: ../xlgui/oldmenu.py:331 ../plugins/multialarmclock/malrmclk.ui.h:2
-=======
 #: ../xlgui/oldmenu.py:331
 #: ../plugins/multialarmclock/malrmclk.ui.h:2
->>>>>>> 188b3494
 msgid "Remove"
 msgstr "Remove"
 
@@ -3074,12 +2906,8 @@
 msgid "Playback progress and seeking"
 msgstr ""
 
-<<<<<<< HEAD
-#: ../plugins/grouptagger/gt_prefs.py:21 ../plugins/grouptagger/__init__.py:97
-=======
 #: ../plugins/grouptagger/gt_prefs.py:21
 #: ../plugins/grouptagger/__init__.py:97
->>>>>>> 188b3494
 #: ../plugins/grouptagger/__init__.py:114
 msgid "GroupTagger"
 msgstr ""
@@ -4603,7 +4431,6 @@
 
 #: ../plugins/daapclient/PLUGININFO:4
 msgid "Allows playing of DAAP music shares."
-<<<<<<< HEAD
 msgstr ""
 
 #~ msgid "Close tab"
@@ -4641,13 +4468,6 @@
 #~ "<b>{title}</b>\n"
 #~ "{artist}\n"
 #~ "on {album} - {length}"
-
-#~ msgid ""
-#~ "<b>Move the On Screen Display window to the location you want it to "
-#~ "appear</b>"
-#~ msgstr ""
-#~ "<b>Move the On Screen Display window to the location you want it to "
-#~ "appear</b>"
 
 #~ msgid "Autosize"
 #~ msgstr "Autosize"
@@ -4669,57 +4489,12 @@
 #~ "Year - Album\n"
 #~ "Artist - Year - Album"
 
-#~ msgid "Display OSD when hovering over tray icon"
-#~ msgstr "Display OSD when hovering over tray icon"
-
-#~ msgid "New Search"
-#~ msgstr "New Search"
-
-#~ msgid "Opacity Level:"
-#~ msgstr "Opacity Level:"
-
-#~ msgid "Popup"
-#~ msgstr "Popup"
-
 #~ msgid "Resizable"
 #~ msgstr "Resizable"
 
-#~ msgid "Stop Playback"
-#~ msgstr "Stop Playback"
-
-#~ msgid "Start"
-#~ msgstr "Start"
-
-#~ msgid "Stopped"
-#~ msgstr "Stopped"
-
-#~ msgid "Show OSD on track change"
-#~ msgstr "Show OSD on track change"
-
-#~ msgid "Text Font:"
-#~ msgstr "Text Font:"
-
-#~ msgid "Text Color"
-#~ msgstr "Text Colour"
-
 #~ msgid "Vol:"
 #~ msgstr "Vol:"
 
-#~ msgid "Window Height:"
-#~ msgstr "Window Height:"
-
-#~ msgid "Window Width:"
-#~ msgstr "Window Width:"
-
-#~ msgid "_Close"
-#~ msgstr "_Close"
-
-#~ msgid "Alarm Days:"
-#~ msgstr "Alarm Days:"
-
-#~ msgid "Open"
-#~ msgstr "Open"
-
 #~ msgid "Add Playlist"
 #~ msgstr "Add Playlist"
 
@@ -4738,38 +4513,9 @@
 #~ msgid "Recommended"
 #~ msgstr "Recommended"
 
-#~ msgid "Relay Port:"
-#~ msgstr "Relay Port:"
-
-#~ msgid "Enter the search text"
-#~ msgstr "Enter the search text"
-
-#~ msgid " songs"
-#~ msgstr " songs"
-
-#~ msgid "Add a directory"
-#~ msgstr "Add a directory"
-
 #~ msgid "Choose a file"
 #~ msgstr "Choose a file"
 
-#~ msgid ""
-#~ "Path is already in your collection, or is a subdirectory of another path "
-#~ "in your collection"
-#~ msgstr ""
-#~ "Path is already in your collection, or is a subdirectory of another path "
-#~ "in your collection"
-
-#~ msgid "%(title)s (by %(artist)s)"
-#~ msgstr "%(title)s (by %(artist)s)"
-
-#~ msgid "Playing %s"
-#~ msgstr "Playing %s"
-
-#~ msgid "by %s"
-#~ msgstr "by %s"
-
-#~ msgid "Add to Playlist"
 #~ msgstr "Add to Playlist"
 
 #~ msgid "Quit"
@@ -4778,345 +4524,22 @@
 #~ msgid "Number of Plays"
 #~ msgstr "Number of Plays"
 
-#~ msgid "from %s"
-#~ msgstr "from %s"
-
-#~ msgid "Toggle: Stop after selected track"
-#~ msgstr "Toggle: Stop after selected track"
-
-#~ msgid "File Type"
-#~ msgstr "File Type"
-
-#~ msgid "Select File Type (By Extension)"
-#~ msgstr "Select File Type (By Extension)"
-
-#~ msgid "No covers found"
-#~ msgstr "No covers found"
-
-#~ msgid "Export"
-#~ msgstr "Export"
-
-#~ msgid "Extension"
-#~ msgstr "Extension"
-
 #~ msgid " - "
 #~ msgstr " - "
 
 #~ msgid " + "
 #~ msgstr " + "
 
-#~ msgid "Page 1"
-#~ msgstr "Page 1"
-
-#~ msgid "Invalid file extension, file not saved"
-#~ msgstr "Invalid file extension, file not saved"
-
-#~ msgid "0/0 tracks"
-#~ msgstr "0/0 tracks"
-
-#~ msgid "0:00"
-#~ msgstr "0:00"
-
-#~ msgid "Add device"
-#~ msgstr "Add device"
-
-#~ msgid "..."
-#~ msgstr "..."
-
-#~ msgid "Display a progressbar in the OSD"
-#~ msgstr "Display a progressbar in the OSD"
-
-#~ msgid "Choose a file to open"
-#~ msgstr "Choose a file to open"
-
-#~ msgid "Show a popup of the currently playing track"
-#~ msgstr "Show a popup of the currently playing track"
-
-#~ msgid "Toggle Play or Pause"
-#~ msgstr "Toggle Play or Pause"
-
-#~ msgid "order must be a list or tuple"
-#~ msgstr "order must be a list or tuple"
-
-#~ msgid "Streaming..."
-#~ msgstr "Streaming..."
-
-#~ msgid "  New song, fetching cover."
-#~ msgstr "  New song, fetching cover."
-
-#~ msgid "Buffering: 100%..."
-#~ msgstr "Buffering: 100%..."
-
-#~ msgid "%d covers to fetch"
-#~ msgstr "%d covers to fetch"
-
-#~ msgid "Streamripper can only record streams."
-#~ msgstr "Streamripper can only record streams."
-
-#~ msgid "Alarm Name:"
-#~ msgstr "Alarm Name:"
-
-#~ msgid "Alarm Time:"
-#~ msgstr "Alarm Time:"
-
-#~ msgid "Maximum Volume:"
-#~ msgstr "Maximum Volume:"
-
-#~ msgid "Restart Playlist"
-#~ msgstr "Restart Playlist"
-
-#~ msgid "Minimum Volume:"
-#~ msgstr "Minimum Volume:"
-
-#~ msgid "Name - Time"
-#~ msgstr "Name - Time"
-
-#~ msgid "Enable Fading"
-#~ msgstr "Enable Fading"
-
-#~ msgid "Fading:"
-#~ msgstr "Fading:"
-
-#~ msgid "Alarm:"
-#~ msgstr "Alarm:"
-
-#~ msgid "Set rating for current song"
-#~ msgstr "Set rating for current song"
-
-#~ msgid "Get rating for current song"
-#~ msgstr "Get rating for current song"
-
-#~ msgid "Clear Playlist"
-#~ msgstr "Clear Playlist"
-
 #~ msgid "Exaile"
 #~ msgstr "Exaile"
-
-#~ msgid "_Go to Playing Track"
-#~ msgstr "_Go to Playing Track"
 
 #~ msgid ""
 #~ "Exaile now uses absolute URI's, please delete/rename your %s directory"
 #~ msgstr ""
 #~ "Exaile now uses absolute URI's, please delete/rename your %s directory"
 
-#~ msgid "Print the position inside the current track as time"
-#~ msgstr "Print the position inside the current track as time"
-
-#~ msgid "Print the progress inside the current track as percentage"
-#~ msgstr "Print the progress inside the current track as percentage"
-
-#~ msgid "Increases the volume by VOL%"
-#~ msgstr "Increases the volume by VOL%"
-
-#~ msgid "Decreases the volume by VOL%"
-#~ msgstr "Decreases the volume by VOL%"
-
-#~ msgid "Filter event debug output"
-#~ msgstr "Filter event debug output"
-
-#~ msgid "Device class does not support transfer."
-#~ msgstr "Device class does not support transfer."
-
-#~ msgid "Plugin archive is not in the correct format"
-#~ msgstr "Plug-in archive is not in the correct format"
-
-#~ msgid "A plugin with the name \"%s\" is already installed"
-#~ msgstr "A plug-in with the name \"%s\" is already installed"
-
-#~ msgid "Plugin archive contains an unsafe path"
-#~ msgstr "Plug-in archive contains an unsafe path"
-
-#~ msgid "%(minutes)d:%(seconds)02d"
-#~ msgstr "%(minutes)d:%(seconds)02d"
-
-#~ msgid "New playlist title:"
-#~ msgstr "New playlist title:"
-
-#~ msgid "Custom playlist name:"
-#~ msgstr "Custom playlist name:"
-
-#~ msgid "Save As..."
-#~ msgstr "Save As..."
-
-#~ msgid "%(playlist_count)d showing, %(collection_count)d in collection"
-#~ msgstr "%(playlist_count)d showing, %(collection_count)d in collection"
-
 #~ msgid " (%(queue_count)d queued)"
 #~ msgstr " (%(queue_count)d queued)"
-
-#~ msgid ""
-#~ "Exaile Music Player\n"
-#~ "Not playing"
-#~ msgstr ""
-#~ "Exaile Music Player\n"
-#~ "Not playing"
-
-#~ msgid "In pause: %s"
-#~ msgstr "In pause: %s"
-
-#~ msgid "Add to custom playlist"
-#~ msgstr "Add to custom playlist"
-
-#~ msgid "_Rename Playlist"
-#~ msgstr "_Rename Playlist"
-
-#~ msgid "_Save As Custom Playlist"
-#~ msgstr "_Save As Custom Playlist"
-
-#~ msgid "_Save Changes To Playlist"
-#~ msgstr "_Save Changes To Playlist"
-
-#~ msgid "_Save As..."
-#~ msgstr "_Save As…"
-
-#~ msgid "C_lear All Tracks"
-#~ msgstr "C_lear All Tracks"
-
-#~ msgid "_Close Playlist"
-#~ msgstr "_Close Playlist"
-
-#~ msgid "Delete track"
-#~ msgstr "Delete track"
-
-#~ msgid "No track"
-#~ msgstr "No track"
-
-#~ msgid "Export current playlist..."
-#~ msgstr "Export current playlist..."
-
-#~ msgid "%(year)d-%(month)02d-%(day)02d"
-#~ msgstr "%(year)d-%(month)02d-%(day)02d"
-
-#~ msgid "New custom playlist name:"
-#~ msgstr "New custom playlist name:"
-
-#~ msgid "Add To New Playlist..."
-#~ msgstr "Add To New Playlist..."
-
-#~ msgid "Idle."
-#~ msgstr "Idle"
-
-#~ msgid ""
-#~ "This will permanantly delete the selected tracks from your disk, are you "
-#~ "sure you wish to continue?"
-#~ msgstr ""
-#~ "This will permanently delete the selected tracks from your disk; are you "
-#~ "sure you want to continue?"
-
-#~ msgid "Choose a plugin"
-#~ msgstr "Choose a plug-in"
-
-#~ msgid "Could not enable plugin: %s"
-#~ msgstr "Could not enable plug-in: %s"
-
-#~ msgid "Could not disable plugin: %s"
-#~ msgstr "Could not disable plug-in: %s"
-
-#~ msgid "Add item"
-#~ msgstr "Add item"
-
-#~ msgid "Remove item"
-#~ msgstr "Remove item"
-
-#~ msgid "Move selected item up"
-#~ msgstr "Move selected item up"
-
-#~ msgid "Move selected item down"
-#~ msgstr "Move selected item down"
-
-#~ msgid "Repeat playlist"
-#~ msgstr "Repeat playlist"
-
-#~ msgid "Dynamically add similar tracks"
-#~ msgstr "Dynamically add similar tracks"
-
-#~ msgid "Remove current track from playlist"
-#~ msgstr "Remove current track from playlist"
-
-#~ msgid "Album:"
-#~ msgstr "Album:"
-
-#~ msgid "Artist:"
-#~ msgstr "Artist:"
-
-#~ msgid "Basic"
-#~ msgstr "Basic"
-
-#~ msgid "Bitrate:"
-#~ msgstr "Bitrate:"
-
-#~ msgid "Date:"
-#~ msgstr "Date:"
-
-#~ msgid "Details"
-#~ msgstr "Details"
-
-#~ msgid "File Size:"
-#~ msgstr "File Size:"
-
-#~ msgid "Genre:"
-#~ msgstr "Genre:"
-
-#~ msgid "Length:"
-#~ msgstr "Length:"
-
-#~ msgid "Location:"
-#~ msgstr "Location:"
-
-#~ msgid "Play Count:"
-#~ msgstr "Play Count:"
-
-#~ msgid "Title:"
-#~ msgstr "Title:"
-
-#~ msgid "Track Number:"
-#~ msgstr "Track Number:"
-
-#~ msgid "&#xA9; 2009"
-#~ msgstr "&#xA9; 2009"
-
-#~ msgid ""
-#~ "Copyright (C) 2008-2009 Adam Olsen <arolsen@gmail.com> \n"
-#~ "\n"
-#~ "This program is free software; you can redistribute it and/or modify\n"
-#~ "it under the terms of the GNU General Public License as published by\n"
-#~ "the Free Software Foundation; either version 2 of the License, or\n"
-#~ "(at your option) any later version.\n"
-#~ "\n"
-#~ "This program is distributed in the hope that it will be useful,\n"
-#~ "but WITHOUT ANY WARRANTY; without even the implied warranty of\n"
-#~ "MERCHANTABILITY or FITNESS FOR A PARTICULAR PURPOSE.  See the\n"
-#~ "GNU General Public License for more details.\n"
-#~ "\n"
-#~ "You should have received a copy of the GNU General Public License along\n"
-#~ "with this program; if not, write to the Free Software Foundation, Inc.,\n"
-#~ "51 Franklin Street, Fifth Floor, Boston, MA 02110-1301 USA.\n"
-#~ msgstr ""
-#~ "Copyright (C) 2008-2009 Adam Olsen <arolsen@gmail.com> \n"
-#~ "\n"
-#~ "This program is free software; you can redistribute it and/or modify\n"
-#~ "it under the terms of the GNU General Public License as published by\n"
-#~ "the Free Software Foundation; either version 2 of the License, or\n"
-#~ "(at your option) any later version.\n"
-#~ "\n"
-#~ "This program is distributed in the hope that it will be useful,\n"
-#~ "but WITHOUT ANY WARRANTY; without even the implied warranty of\n"
-#~ "MERCHANTABILITY or FITNESS FOR A PARTICULAR PURPOSE.  See the\n"
-#~ "GNU General Public License for more details.\n"
-#~ "\n"
-#~ "You should have received a copy of the GNU General Public License along\n"
-#~ "with this program; if not, write to the Free Software Foundation, Inc.,\n"
-#~ "51 Franklin Street, Fifth Floor, Boston, MA 02110-1301 USA.\n"
-
-#~ msgid ""
-#~ "Mathias Brodala\n"
-#~ "   <info@noctus.net>\n"
-#~ "    Translation Manager"
-#~ msgstr ""
-#~ "Mathias Brodala\n"
-#~ "   <info@noctus.net>\n"
-#~ "    Translation Manager"
 
 #~ msgid ""
 #~ "Left\n"
@@ -5128,21 +4551,6 @@
 #~ "Right\n"
 #~ "Top\n"
 #~ "Bottom"
-
-#~ msgid "Use alpha transparency (if supported)"
-#~ msgstr "Use alpha transparency (if supported)"
-
-#~ msgid ""
-#~ "<b>OSD</b>\n"
-#~ "Drag to the location you'd like the\n"
-#~ "OSD to appear"
-#~ msgstr ""
-#~ "<b>OSD</b>\n"
-#~ "Drag to the location you would like the\n"
-#~ "OSD to appear"
-
-#~ msgid "Remove All"
-#~ msgstr "Remove All"
 
 #~ msgid ""
 #~ "Automatic\n"
@@ -5166,135 +4574,6 @@
 #~ "Normal\n"
 #~ "Unified (unstable)"
 
-#~ msgid "Playback engine (requires restart): "
-#~ msgstr "Playback engine (requires restart): "
-
-#~ msgid "These options only affect the unified engine."
-#~ msgstr "These options only affect the unified engine."
-
-#~ msgid "Install a third party plugin from a file"
-#~ msgstr "Install a third party plug-in from a file"
-
-#~ msgid "Install plugin file"
-#~ msgstr "Install plug-in file"
-
-#~ msgid "Randomize the order of the current playlist"
-#~ msgstr "Randomize the order of the current playlist"
-
-#~ msgid "Start/Pause Playback"
-#~ msgstr "Start/Pause Playback"
-
-#~ msgid "Track _properties"
-#~ msgstr "Track _properties"
-
-#~ msgid "_Export current playlist"
-#~ msgstr "_Export current playlist"
-
-#~ msgid "_Randomize Playlist"
-#~ msgstr "_Randomize Playlist"
-
-#~ msgid "Bookmark this track"
-#~ msgstr "Bookmark this track"
-
-#~ msgid "Delete bookmark"
-#~ msgstr "Delete bookmark"
-
-#~ msgid "Clear bookmarks"
-#~ msgstr "Clear bookmarks"
-
-#~ msgid "Restore Main Window"
-#~ msgstr "Restore Main Window"
-
-#~ msgid "Available controls"
-#~ msgstr "Available controls"
-
-#~ msgid "Selected controls"
-#~ msgstr "Selected controls"
-
-#~ msgid "$title ($length)"
-#~ msgstr "$title ($length)"
-
-#~ msgid "Seeking: "
-#~ msgstr "Seeking: "
-
-#~ msgid " & "
-#~ msgstr " & "
-
-#~ msgid "Time per Increment:"
-#~ msgstr "Time per Increment:"
-
-#~ msgid "Timer per Increment:"
-#~ msgstr "Timer per Increment:"
-
-#~ msgid "Album Line:"
-#~ msgstr "Album Line:"
-
-#~ msgid "Artist Line:"
-#~ msgstr "Artist Line:"
-
-#~ msgid "On Playback Start, Pause or Stop"
-#~ msgstr "On Playback Start, Pause or Stop"
-
-#~ msgid "On Track Change"
-#~ msgstr "On Track Change"
-
-#~ msgid "On Tray Icon Hover"
-#~ msgstr "On Tray Icon Hover"
-
-#~ msgid ""
-#~ "The tags \"%(title)s\", \"%(artist)s\", and \"%(album)s\" will be "
-#~ "replaced by their respective values. The title will be replaced by "
-#~ "\"Unknown\" if it is empty."
-#~ msgstr ""
-#~ "The tags \"%(title)s\", \"%(artist)s\", and \"%(album)s\" will be "
-#~ "replaced by their respective values. The title will be replaced by "
-#~ "\"Unknown\" if it is empty."
-
-#~ msgid "Use Album Covers As Icons"
-#~ msgstr "Use Album Covers As Icons"
-
-#~ msgid "Use Media Icons For Pause, Stop and Resume"
-#~ msgstr "Use Media Icons For Pause, Stop and Resume"
-
-#~ msgid "When GUI is Focused"
-#~ msgstr "When GUI is Focused"
-
-#~ msgid "Secret Key:"
-#~ msgstr "Secret Key:"
-
-#~ msgid ""
-#~ "To sign up for an Amazon AWS account and get \n"
-#~ "this information visit http://aws.amazon.com/"
-#~ msgstr ""
-#~ "To sign up for an Amazon AWS account and get \n"
-#~ "this information visit http://aws.amazon.com/"
-
-#~ msgid "Both artist and album"
-#~ msgstr "Both artist and album"
-
-#~ msgid ""
-#~ "Message that should be displayed in the body of the notification. In each "
-#~ "case, \"%(title)s\", \"%(artist)s\", and \"%(album)s\" will be replaced "
-#~ "by their respective values. If the tag is not known, \"Unknown\" will be "
-#~ "filled in its place"
-#~ msgstr ""
-#~ "Message that should be displayed in the body of the notification. In each "
-#~ "case, \"%(title)s\", \"%(artist)s\", and \"%(album)s\" will be replaced "
-#~ "by their respective values. If the tag is not known, \"Unknown\" will be "
-#~ "filled in its place"
-
-#~ msgid "Only album"
-#~ msgstr "Only album"
-
-#~ msgid "Only artist"
-#~ msgstr "Only artist"
-
-#~ msgid "Summary"
-#~ msgstr "Summary"
-
-#~ msgid "Terminal Opacity:"
-#~ msgstr "Terminal Opacity:"
-
 #~ msgid "<b>Position</b>"
 #~ msgstr "<b>Position</b>"
 
@@ -5304,61 +4583,19 @@
 #~ msgid "Center vertically"
 #~ msgstr "Center vertically"
 
-#~ msgid "Display window decorations"
-#~ msgstr "Display window decorations"
-
 #~ msgid "Horizontal:"
 #~ msgstr "Horizontal:"
 
-#~ msgid "Track title format:"
-#~ msgstr "Track title format:"
-
 #~ msgid "Vertical:"
 #~ msgstr "Vertical:"
 
-#~ msgid "Save Location:"
-#~ msgstr "Save Location:"
-
-#~ msgid ""
-#~ "Adds support for playing audio CDs.\n"
-#~ "Requires python-cddb to look up tags."
-#~ msgstr ""
-#~ "Adds support for playing audio CDs.\n"
-#~ "Requires python-cddb to look up tags."
-
 #~ msgid "MPRIS"
 #~ msgstr "MPRIS"
 
-#~ msgid "Creates an MPRIS D-Bus object to control Exaile"
-#~ msgstr "Creates an MPRIS D-Bus object to control Exaile"
-
-#~ msgid "Last.fm Dynamic Search"
-#~ msgstr "Last.fm Dynamic Search"
-
-#~ msgid "iPod support"
-#~ msgstr "iPod support"
-
-#~ msgid "A plugin for iPod support"
-#~ msgstr "A plug-in for iPod support"
-
-#~ msgid "Pauses/resumes playback on screensaver start/stop"
-#~ msgstr "Pauses/resumes playback on screensaver start/stop"
-
-#~ msgid "Tag Covers"
-#~ msgstr "Tag Covers"
-
-#~ msgid "Searches track tags for covers"
-#~ msgstr "Searches track tags for covers"
 
 #~ msgid ""
 #~ "Show various informations about the track currently playing.\n"
 #~ "Depends: libwebkit >= 1.0.1, python-webkit >= 1.1.2"
 #~ msgstr ""
 #~ "Show various informations about the track currently playing.\n"
-#~ "Depends: libwebkit >= 1.0.1, python-webkit >= 1.1.2"
-
-#~ msgid "Plugin to fetch lyrics from lyricwiki.org"
-#~ msgstr "Plug-in to fetch lyrics from lyricwiki.org"
-=======
-msgstr ""
->>>>>>> 188b3494
+#~ "Depends: libwebkit >= 1.0.1, python-webkit >= 1.1.2"