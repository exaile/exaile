--- conflicted
+++ resolved
@@ -5,12 +5,8 @@
 class CoverBaseTestCase(BaseTestCase):
     def setUp(self):
         BaseTestCase.setUp(self)
-<<<<<<< HEAD
-        self.cm = cover.CoverManager(cache_dir=".testtemp/exaile_cache%s" %
-=======
         self.cm = cover.CoverManager(
             cache_dir=".testtemp/exaile_cache%s" %
->>>>>>> f7f3e39d
             hashlib.md5(str(time.time())).hexdigest())
         self.cm.add_defaults()
 
