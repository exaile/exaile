# Copyright (C) 2008-2010 Adam Olsen
#
# This program is free software; you can redistribute it and/or modify
# it under the terms of the GNU General Public License as published by
# the Free Software Foundation; either version 2, or (at your option)
# any later version.
#
# This program is distributed in the hope that it will be useful,
# but WITHOUT ANY WARRANTY; without even the implied warranty of
# MERCHANTABILITY or FITNESS FOR A PARTICULAR PURPOSE.  See the
# GNU General Public License for more details.
#
# You should have received a copy of the GNU General Public License
# along with this program; if not, write to the Free Software
# Foundation, Inc., 675 Mass Ave, Cambridge, MA 02139, USA.
#
#
# The developers of the Exaile media player hereby grant permission
# for non-GPL compatible GStreamer and Exaile plugins to be used and
# distributed together with GStreamer and Exaile. This permission is
# above and beyond the permissions granted by the GPL license by which
# Exaile is covered. If you modify this code, you may extend this
# exception to your version of the code, but you are not obligated to
# do so. If you do not wish to do so, delete this exception statement
# from your version.

import datetime
import logging
import os
import re
import threading

import cairo
import glib
import gobject
import pygst
pygst.require('0.10')
import gst
import pygtk
pygtk.require('2.0')
import gtk
import pango

from xl import (
    common,
    event,
<<<<<<< HEAD
    player,
=======
    formatter,
>>>>>>> 7875f059
    providers,
    settings,
    trax,
    xdg
)
from xl.nls import gettext as _
import xl.playlist
from xlgui import (
    cover,
    guiutil,
    menu,
    playlist,
    tray
)
from xlgui.widgets import dialogs, info, menu as wmenu

logger = logging.getLogger(__name__)

class PlaybackProgressBar(object):
    def __init__(self, bar, player):
        self.bar = bar
        self.player = player
        self.timer_id = None
        self.seeking = False
        self.formatter = guiutil.ProgressBarFormatter()

        self.bar.set_text(_('Not Playing'))
        self.bar.connect('button-press-event', self.seek_begin)
        self.bar.connect('button-release-event', self.seek_end)
        self.bar.connect('motion-notify-event', self.seek_motion_notify)

        event.add_callback(self.playback_start,
            'playback_player_start', player)
        event.add_callback(self.playback_toggle_pause,
            'playback_toggle_pause', player)
        event.add_callback(self.playback_end,
            'playback_player_end', player)

    def destroy(self):
        event.remove_callback(self.playback_start,
                'playback_player_start', self.player)
        event.remove_callback(self.playback_end,
                'playback_player_end', self.player)

    def seek_begin(self, *e):
        self.seeking = True

    def seek_end(self, widget, event):
        mouse_x, mouse_y = event.get_coords()
        progress_loc = self.bar.get_allocation()

        value = mouse_x / progress_loc.width
        if value < 0: value = 0
        if value > 1: value = 1

        tr = self.player.current
        if not tr or not (tr.is_local() or \
                tr.get_tag_raw('__length')): return
        length = tr.get_tag_raw('__length')

        seconds = float(value * length)
        self.player.seek(seconds)
        self.seeking = False
        self.bar.set_fraction(value)
        self.bar.set_text(self.formatter.format(seconds, length))
#        self.emit('seek', seconds)

    def seek_motion_notify(self, widget, event):
        tr = self.player.current
        if not tr or not(tr.is_local() or \
                tr.get_tag_raw('__length')): return

        mouse_x, mouse_y = event.get_coords()
        progress_loc = self.bar.get_allocation()

        value = mouse_x / progress_loc.width

        if value < 0: value = 0
        if value > 1: value = 1

        self.bar.set_fraction(value)
        length = tr.get_tag_raw('__length')
        seconds = float(value * length)
        remaining_seconds = length - seconds
        self.bar.set_text(self.formatter.format(seconds, length))

    def playback_start(self, type, player, object):
        if self.timer_id:
            glib.source_remove(self.timer_id)
            self.timer_id = None
        self.__add_timer_update()

    def playback_toggle_pause(self, type, player, object):
        if self.timer_id:
            glib.source_remove(self.timer_id)
            self.timer_id = None
        if not player.is_paused():
            self.__add_timer_update()

    def __add_timer_update(self):
        freq = settings.get_option("gui/progress_update_millisecs", 1000)
        if freq % 1000 == 0:
            self.timer_id = glib.timeout_add_seconds(freq/1000, self.timer_update)
        else:
            self.timer_id = glib.timeout_add(freq, self.timer_update)

    def playback_end(self, type, player, object):
        if self.timer_id: glib.source_remove(self.timer_id)
        self.timer_id = None
        self.bar.set_text(_('Not Playing'))
        self.bar.set_fraction(0)

    def timer_update(self, *e):
        tr = self.player.current
        if not tr: return
        if self.seeking: return True

        if not tr.is_local() and not tr.get_tag_raw('__length'):
            self.bar.set_fraction(0)
            self.bar.set_text(_('Streaming...'))
            return True

        self.bar.set_fraction(self.player.get_progress())

        seconds = self.player.get_time()
        length = tr.get_tag_raw('__length')
        self.bar.set_text(self.formatter.format(seconds, length))

        return True



class MainWindow(gobject.GObject):
    """
        Main Exaile Window
    """
    __gsignals__ = {'main-visible-toggle': (gobject.SIGNAL_RUN_LAST, bool, ())}
    _mainwindow = None
    def __init__(self, controller, builder, collection,
        player, queue, covers):
        """
            Initializes the main window

            @param controller: the main gui controller
        """
        gobject.GObject.__init__(self)

        self.controller = controller
        self.covers = covers
        self.collection =  collection
        self.player = player
        self.playlist_manager = controller.exaile.playlists
        self.queue = queue
        self.current_page = -1
        self._fullscreen = False
        self.resuming = False

        self.builder = builder

        self.window = self.builder.get_object('ExaileWindow')
        self.window.set_title('Exaile')
        self.title_formatter = formatter.TrackFormatter(settings.get_option(
            'gui/main_window_title_format', _('$title (by $artist)')))

        playlist_columns_menu = wmenu.ProviderMenu('playlist-columns-menu', self.window)
        builder.get_object('columns_menu').set_submenu(playlist_columns_menu)

        if settings.get_option('gui/use_alpha', False):
            screen = self.window.get_screen()
            colormap = screen.get_rgba_colormap()

            if colormap is not None:
                self.window.set_app_paintable(True)
                self.window.set_colormap(colormap)

                self.window.connect('expose-event', self.on_expose_event)
                self.window.connect('screen-changed', self.on_screen_changed)

        playlist_area = self.builder.get_object('playlist_area')
        self.playlist_notebook = playlist.PlaylistNotebook('saved_tabs')
        playlist_area.pack_start(self.playlist_notebook)

        # TODO: move these into SmartNotebook/PlaylistNotebook?
        self.playlist_notebook.set_show_tabs(settings.get_option('gui/show_tabbar', True))
        map = {
            'left': gtk.POS_LEFT,
            'right': gtk.POS_RIGHT,
            'top': gtk.POS_TOP,
            'bottom': gtk.POS_BOTTOM
        }
        self.playlist_notebook.set_tab_pos(map.get(
            settings.get_option('gui/tab_placement', 'top')))

        self.splitter = self.builder.get_object('splitter')

        self._setup_position()
        self._setup_widgets()
        self._setup_hotkeys()
        logger.info("Connecting main window events...")
        self._connect_events()
        from xlgui import osd
        self.osd = osd.OSDWindow(self.player)
        MainWindow._mainwindow = self

<<<<<<< HEAD
=======
    def load_saved_tabs(self):
        """
            Loads the saved tabs
        """
        if not settings.get_option('playlist/open_last', True):
            self.add_playlist()
            return
        names = self.tab_manager.list_playlists()
        if not names:
            self.add_playlist()
            return

        count = -1
        count2 = 0
        names.sort()
        # holds the order#'s of the already added tabs
        added_tabs = {}
        name_re = re.compile(
                r'^order(?P<tab>\d+)\.(?P<tag>[^.]*)\.(?P<name>.*)$')
        for i, name in enumerate(names):
            match = name_re.match(name)
            if not match or not match.group('tab') or not match.group('name'):
                logger.error("%s did not match valid playlist file"
                        % repr(name))
                continue

            logger.debug("Adding playlist %d: %s" % (i, name))
            logger.debug("Tab:%s; Tag:%s; Name:%s" % (match.group('tab'),
                                                     match.group('tag'),
                                                     match.group('name'),
                                                     ))
            pl = self.tab_manager.get_playlist(name)
            pl.name = match.group('name')

            if match.group('tab') not in added_tabs:
                pl = self.add_playlist(pl, erase_empty=False)
                added_tabs[match.group('tab')] = pl
            pl = added_tabs[match.group('tab')]

            if match.group('tag') == 'current':
                count = i
                if self.queue.current_playlist is None:
                    self.queue.set_current_playlist(pl.playlist)
            elif match.group('tag') == 'playing':
                count2 = i
                self.queue.set_current_playlist(pl.playlist)

        # If there's no selected playlist saved, use the currently
        # playing
        if count == -1:
            count = count2

        self.playlist_notebook.set_current_page(count)

    def save_current_tabs(self):
        """
            Saves the open tabs
        """
        # first, delete the current tabs
        names = self.tab_manager.list_playlists()
        for name in names:
            logger.debug("Removing tab %s" % name)
            self.tab_manager.remove_playlist(name)

        for i in range(self.playlist_notebook.get_n_pages()):
            pl = self.playlist_notebook.get_nth_page(i).playlist
            tag = ''
            if pl is self.queue.current_playlist:
                tag = 'playing'
            elif i == self.playlist_notebook.get_current_page():
                tag = 'current'
            pl.name = "order%d.%s.%s" % (i, tag, pl.name)
            logger.debug("Saving tab %d: %s" % (i, pl.name))

            try:
                self.tab_manager.save_playlist(pl, True)
            except:
                # an exception here could cause exaile to be unable to quit.
                # Catch all exceptions.
                import traceback
                traceback.print_exc()

    def add_playlist(self, pl=None, erase_empty=True):
        """
            Adds a playlist to the playlist tab

            @param pl: the xl.playlist.Playlist instance to add
        """
        new_empty_pl = False
        if pl is None:
            pl = xl.playlist.Playlist()
            new_empty_pl = True
        if len(pl.get_tracks()) == 0:
            new_empty_pl = True

        name = pl.get_name()
        nb = self.playlist_notebook
        if pl.get_is_custom():
            for n in range(nb.get_n_pages()):
                nth = nb.get_nth_page(n)
                if nth.playlist.get_is_custom() and not nth.get_needs_save() \
                        and nth.playlist.get_name() == pl.get_name():
                    nb.set_current_page(n)
                    return

        pl = playlist.Playlist(self, self.queue, pl)
        self._connect_playlist_events(pl)

        # Get displayed names for all open playlists, then find a free "slot",
        # e.g. "Playlist 3" if 1 and 2 already exist.
        names = frozenset(nb.get_tab_label(nb.get_nth_page(i)).label.get_text()
            for i in xrange(nb.get_n_pages()))
        i = 1
        try:
            while (name % i) in names:
                i += 1
        except TypeError:
            pass
        else:
            name = name % i

        tab = NotebookTab(self, nb, name, pl)
        # We check if the current playlist is empty, to know if it should be replaced
        cur = nb.get_current_page()
        remove_cur = False
        curpl = nb.get_nth_page(cur)
        if curpl and len(curpl.playlist.get_tracks()) == 0:
            remove_cur = True

        nb.append_page(pl, tab)
        nb.set_tab_reorderable(pl, True)
        if remove_cur and not new_empty_pl and erase_empty:
            nb.remove_page(cur)
            nb.reorder_child(pl, cur)
            nb.set_current_page(cur)
        else:
            nb.set_current_page(nb.get_n_pages() - 1)
        self.set_playlist_modes()

        # Always show tab bar for more than one tab
        if nb.get_n_pages() > 1:
            nb.set_show_tabs(True)

        self.queue.set_current_playlist(pl.playlist)

        return pl

    def _connect_playlist_events(self, pl):
        pl.connect('track-count-changed', lambda *e:
            self.update_track_counts())
        pl.connect('column-settings-changed', self._column_settings_changed)
        pl.list.connect('key-press-event', self._on_pl_key_pressed)

    def _on_pl_key_pressed(self, widget, event):
        if event.keyval == gtk.keysyms.Left:
            # Modifying current position
            if not self.player.current: return
            self.player.scroll(-10)
            self.progress_bar.timer_update() # Needed to evade progressbar lag
        elif event.keyval == gtk.keysyms.Right:
            # Modifying current position
            if not self.player.current: return
            self.player.scroll(10)
            self.progress_bar.timer_update() # Needed to evade progressbar lag

        return False

    def _column_settings_changed(self, *e):
        for page in self.playlist_notebook:
            page.update_col_settings()

>>>>>>> 7875f059
    def _setup_hotkeys(self):
        """
            Sets up accelerators that haven't been set up in UI designer
        """
        hotkeys = (
            ('<Control>W', lambda *e: self.close_playlist_tab()),
            ('<Control>S', lambda *e: self.on_save_playlist()),
            ('<Shift><Control>S', lambda *e: self.on_save_playlist_as()),
            ('<Control>F', lambda *e: self.on_search_collection_focus()),
            ('<Control>G', lambda *e: self.on_search_playlist_focus()),
            ('<Control>D', lambda *e: self.on_queue()),
            ('<Control><Alt>l', lambda *e: self.on_clear_queue()),
            ('Left', lambda *e: self._on_left_pressed()),
        )

        self.accel_group = gtk.AccelGroup()
        for key, function in hotkeys:
            key, mod = gtk.accelerator_parse(key)
            self.accel_group.connect_group(key, mod, gtk.ACCEL_VISIBLE,
                function)
        self.window.add_accel_group(self.accel_group)

    def _setup_widgets(self):
        """
            Sets up the various widgets
        """
        if self.controller.exaile.options.Debug:
            logger.info("Enabling Restart menu item")
            restart_item = self.builder.get_object('restart_item')
            restart_item.set_property('visible', True)
            restart_item.set_no_show_all(False)

        # TODO: Maybe make this stackable
        self.message = dialogs.MessageBar(
            parent=self.builder.get_object('player_box'),
            buttons=gtk.BUTTONS_CLOSE
        )
        self.message.connect('response', self.on_messagebar_response)

        self.info_area = info.TrackInfoPane(auto_update=True)
        self.info_area.set_padding(3, 3, 3, 3)
        guiutil.gtk_widget_replace(self.builder.get_object('info_area'), self.info_area)

        self.cover = cover.CoverWidget(self.info_area.cover_image, self.player)

        self.volume_control = guiutil.VolumeControl()
        self.info_area.get_action_area().pack_start(self.volume_control)

        self.progress_bar = PlaybackProgressBar(
            self.builder.get_object('playback_progressbar'),
            self.player
        )

        for button in ('playpause', 'next', 'prev', 'stop'):
            setattr(self, '%s_button' % button,
                self.builder.get_object('%s_button' % button))

        self.stop_button.add_events(gtk.gdk.POINTER_MOTION_MASK)
        self.stop_button.connect('motion-notify-event',
            self.on_stop_button_motion_notify_event)
        self.stop_button.connect('leave-notify-event',
            self.on_stop_button_leave_notify_event)
        self.stop_button.connect('key-press-event',
            self.on_stop_button_key_press_event)
        self.stop_button.connect('key-release-event',
            self.on_stop_button_key_release_event)
        self.stop_button.connect('focus-out-event',
            self.on_stop_button_focus_out_event)
        self.stop_button.connect('button-press-event',
            self.on_stop_button_press_event)

        self.statusbar = guiutil.Statusbar(self.builder.get_object('status_bar'))


    def on_expose_event(self, widget, event):
        """
            Paints the window alpha transparency
        """
        opacity = 1 - settings.get_option('gui/transparency', 0.3)
        context = widget.window.cairo_create()
        background = widget.style.bg[gtk.STATE_NORMAL]
        context.set_source_rgba(
            float(background.red) / 256**2,
            float(background.green) / 256**2,
            float(background.blue) / 256**2,
            opacity
        )
        context.set_operator(cairo.OPERATOR_SOURCE)
        context.paint()

    def on_screen_changed(self, widget, event):
        """
            Updates the colormap on screen change
        """
        screen = widget.get_screen()
        colormap = screen.get_rgba_colormap() or screen.get_rgb_colormap()
        self.window.set_colormap(rgbamap)

    def on_messagebar_response(self, widget, response):
        """
            Hides the messagebar if requested
        """
        if response == gtk.RESPONSE_CLOSE:
            widget.hide()

    def on_stop_button_motion_notify_event(self, widget, event):
        """
            Sets the hover state and shows SPAT icon
        """
        widget.set_data('hovered', True)
        if event.state & gtk.gdk.SHIFT_MASK:
            widget.set_image(gtk.image_new_from_stock(
                gtk.STOCK_STOP, gtk.ICON_SIZE_BUTTON))
        else:
            widget.set_image(gtk.image_new_from_stock(
                gtk.STOCK_MEDIA_STOP, gtk.ICON_SIZE_BUTTON))

    def on_stop_button_leave_notify_event(self, widget, event):
        """
            Unsets the hover state and resets the button icon
        """
        widget.set_data('hovered', False)
        if not widget.is_focus() and \
           ~(event.state & gtk.gdk.SHIFT_MASK):
            widget.set_image(gtk.image_new_from_stock(
                gtk.STOCK_MEDIA_STOP, gtk.ICON_SIZE_BUTTON))

    def on_stop_button_key_press_event(self, widget, event):
        """
            Shows SPAT icon on Shift key press
        """
        if event.keyval in (gtk.keysyms.Shift_L, gtk.keysyms.Shift_R):
            widget.set_image(gtk.image_new_from_stock(
                gtk.STOCK_STOP, gtk.ICON_SIZE_BUTTON))
            widget.set_data('toggle_spat', True)

        if event.keyval in (gtk.keysyms.space, gtk.keysyms.Return):
            if widget.get_data('toggle_spat'):
                self.on_spat_clicked()
            else:
                self.player.stop()

    def on_stop_button_key_release_event(self, widget, event):
        """
            Resets the button icon
        """
        if event.keyval in (gtk.keysyms.Shift_L, gtk.keysyms.Shift_R):
            widget.set_image(gtk.image_new_from_stock(
                gtk.STOCK_MEDIA_STOP, gtk.ICON_SIZE_BUTTON))
            widget.set_data('toggle_spat', False)

    def on_stop_button_focus_out_event(self, widget, event):
        """
            Resets the button icon unless
            the button is still hovered
        """
        if not widget.get_data('hovered'):
            widget.set_image(gtk.image_new_from_stock(
                gtk.STOCK_MEDIA_STOP, gtk.ICON_SIZE_BUTTON))

    def on_stop_button_press_event(self, widget, event):
        """
            Called when the user clicks on the stop button
        """
        if event.button == 1:
            if event.state & gtk.gdk.SHIFT_MASK:
                self.on_spat_clicked()
            else:
                self.player.stop()
        elif event.button == 3:
            menu = guiutil.Menu()
            menu.append(_("Toggle: Stop after Selected Track"),
                self.on_spat_clicked,
                gtk.STOCK_STOP)
            menu.popup(None, None, None, event.button, event.time)

    def on_spat_clicked(self, *e):
        """
            Called when the user clicks on the SPAT item
        """
        trs = self.get_selected_playlist().get_selected_tracks()
        if not trs: return
        tr = trs[0]

        if tr == self.queue.stop_track:
            self.queue.stop_track = None
        else:
            self.queue.stop_track = tr

        self.get_selected_playlist().list.queue_draw()

    def update_track_counts(self, *e):
        """
            Updates the track count information
        """
        if not self.get_selected_playlist(): return

        self.statusbar.set_track_count(
            len(get_selected_playlist().playlist),
            self.collection.get_count())
        self.statusbar.set_queue_count(len(player.QUEUE))


    def _connect_events(self):
        """
            Connects the various events to their handlers
        """
        self.splitter.connect('notify::position', self.configure_event)
        self.builder.connect_signals({
            'on_configure_event':   self.configure_event,
            'on_window_state_event': self.window_state_change_event,
            'on_delete_event':      self.delete_event,
            'on_quit_item_activated': self.quit,
            'on_restart_item_activate': self.on_restart_item_activate,
            'on_playpause_button_clicked': self.on_playpause_button_clicked,
            'on_next_button_clicked':
                lambda *e: self.queue.next(),
            'on_prev_button_clicked':
                lambda *e: self.queue.prev(),
            'on_playlist_notebook_switch':  self.on_playlist_notebook_switch,
            'on_playlist_notebook_remove': self.on_playlist_notebook_remove,
            'on_playlist_notebook_button_press': self.on_playlist_notebook_button_press,
            'on_new_playlist_item_activated': lambda *e:
                self.playlist_notebook.create_new_playlist(),
            'on_queue_count_clicked': self.controller.queue_manager,
            # Controller
            'on_about_item_activate': self.controller.show_about_dialog,
            'on_scan_collection_item_activate': self.controller.on_rescan_collection,
            'on_randomize_playlist_item_activate': self.controller.on_randomize_playlist,
            'on_collection_manager_item_activate': self.controller.collection_manager,
            'on_goto_playing_track_activate': self.controller.on_goto_playing_track,
            'on_queue_manager_item_activate': self.controller.queue_manager,
            'on_preferences_item_activate': lambda *e: self.controller.show_preferences(),
            'on_device_manager_item_activate': lambda *e: self.controller.show_devices(),
            'on_cover_manager_item_activate': self.controller.show_cover_manager,
            'on_open_item_activate': self.controller.open_dialog,
            'on_open_url_item_activate': self.controller.open_url,
            'on_open_dir_item_activate': self.controller.open_dir,
            'on_export_current_playlist_activate': self.controller.export_current_playlist,
            'on_panel_notebook_switch_page': self.controller.on_panel_switch,
            'on_track_properties_activate':self.controller.on_track_properties,
            'on_clear_playlist_item_activate': self.on_clear_playlist,
        })

        event.add_callback(self.on_playback_resume, 'playback_player_resume',
            self.player)
        event.add_callback(self.on_playback_end, 'playback_player_end',
            self.player)
        event.add_callback(self.on_playback_end, 'playback_error',
            self.player)
        event.add_callback(self.on_playback_start, 'playback_track_start',
            self.player)
        event.add_callback(self.on_toggle_pause, 'playback_toggle_pause',
            self.player)
        event.add_callback(self.on_tags_parsed, 'tags_parsed',
            self.player)
        event.add_callback(self.on_track_tags_changed, 'track_tags_changed')
        event.add_callback(self.on_buffering, 'playback_buffering',
            self.player)
        event.add_callback(self.on_playback_error, 'playback_error',
            self.player)

        # Monitor the queue
        event.add_callback(self.update_track_counts,
            'tracks_added', self.queue)
        event.add_callback(self.update_track_counts,
            'tracks_removed', self.queue)

        # Settings
        event.add_callback(self._on_option_set, 'option_set')

    def _connect_panel_events(self):
        """
            Sets up panel events
        """
        # panels
        panels = self.controller.panels

        for panel_name in ('playlists', 'radio', 'files', 'collection'):
            panel = panels[panel_name]
            sort = False

            if panel_name in ('files', 'collection'):
                sort = True

            panel.connect('append-items', lambda panel, items, sort=sort:
                self.on_append_items(items, sort=sort))
            panel.connect('queue-items', lambda panel, items, sort=sort:
                self.on_append_items(items, queue=True, sort=sort))
            panel.connect('replace-items', lambda panel, items, sort=sort:
                self.on_append_items(items, replace=True, sort=sort))

        ## Collection Panel
        panel = panels['collection']
        panel.connect('collection-tree-loaded', lambda *e:
            self.update_track_counts())

        ## Playlist Panel
        panel = panels['playlists']
        panel.connect('playlist-selected',
            lambda panel, playlist: self.add_playlist(playlist))

        ## Radio Panel
        panel = panels['radio']
        panel.connect('playlist-selected',
            lambda panel, playlist: self.add_playlist(playlist))

        ## Files Panel
        panel = panels['files']

    def on_append_items(self, tracks, queue=False, sort=False, replace=False):
        """
            Called when a panel (or other component)
            has tracks to append and possibly queue

            :param tracks: The tracks to append
            :param queue: Additionally queue tracks
            :param sort: Sort before adding
            :param replace: Clear playlist before adding
        """
        if not tracks:
            return

        pl = self.get_selected_playlist()

        if sort:
            tracks = trax.sort_tracks(
                ('artist', 'date', 'album', 'discnumber', 'tracknumber'),
                tracks)

        if replace:
            pl.playlist.clear()

        pl.playlist.extend(tracks)

        if queue:
            self.queue.extend(tracks)

        if not self.player.current:
            track = tracks[0]
            index = pl.playlist.index(track)
            pl.playlist.current_pos = index
            player.QUEUE.play(track=track)
            player.QUEUE.set_current_playlist(pl.playlist)

    def on_playback_error(self, type, player, message):
        """
            Called when there has been a playback error
        """
        self.message.show_error(_('Playback error encountered!'), message)

    def on_buffering(self, type, player, percent):
        """
            Called when a stream is buffering
        """
        percent = min(percent, 100)
        self.statusbar.set_status(_("Buffering: %d%%...") % percent, 1)

    def on_tags_parsed(self, type, player, args):
        """
            Called when tags are parsed from a stream/track
        """
        (tr, args) = args
        if not tr or tr.is_local():
            return
        if player.parse_stream_tags(tr, args):
            self._update_track_information()
            self.cover.on_playback_start('', self.player, None)
            self.get_selected_playlist().refresh_row(tr)

        if settings.get_option('osd/enabled', True):
            self.osd.show(player.current)

    def on_track_tags_changed(self, type, track, tag):
        """
            Called when tags are changed
        """
        if track is self.player.current:
            self._update_track_information()

    def on_toggle_pause(self, type, player, object):
        """
            Called when the user clicks the play button after playback has
            already begun
        """
        if player.is_paused():
            image = gtk.image_new_from_stock(gtk.STOCK_MEDIA_PLAY,
                gtk.ICON_SIZE_SMALL_TOOLBAR)
            tooltip = _('Continue Playback')
        else:
            image = gtk.image_new_from_stock(gtk.STOCK_MEDIA_PAUSE,
                gtk.ICON_SIZE_SMALL_TOOLBAR)
            tooltip = _('Pause Playback')

        self.playpause_button.set_image(image)
        self.playpause_button.set_tooltip_text(tooltip)
        self._update_track_information()

        # refresh the current playlist
        pl = self.get_selected_playlist()

    def close_playlist_tab(self, tab=None):
        """
            Closes the tab specified
            @param tab: the tab number to close.  If no number is specified,
                the currently selected tab is closed
        """
        if tab is None:
            tab = self.playlist_notebook.get_current_page()
        pl = self.playlist_notebook.get_nth_page(tab)
        if pl.on_closing():
            if self.queue.current_playlist == pl.playlist:
                self.queue.current_playlist = None
            self.playlist_notebook.remove_page(tab)

    def on_playlist_notebook_switch(self, notebook, page, page_num):
        """
            Called when the page is changed in the playlist notebook
        """
        page = notebook.get_nth_page(page_num)
        self.current_page = page_num
        playlist = self.get_selected_playlist()
        self.queue.set_current_playlist(playlist.playlist)
        self.set_playlist_modes()
        self._on_option_set(None, None, 'playback/shuffle')
        self._on_option_set(None, None, 'playback/shuffle_mode')
        self.update_track_counts()

    def on_playlist_notebook_remove(self, notebook, widget):
        """
            Called when a tab is removed from the playlist notebook
        """
        pagecount = notebook.get_n_pages()
        if pagecount == 1:
            notebook.set_show_tabs(settings.get_option('gui/show_tabbar', True))
        elif pagecount == 0:
            self.add_playlist()

    def on_playlist_notebook_button_press(self, notebook, event):
        if event.type == gtk.gdk.BUTTON_PRESS and event.button == 2:
            self.add_playlist()

    def on_search_collection_focus(self, *e):
        """
            Gives focus to the collection search bar
        """

        self.controller.panels['collection'].filter.grab_focus()

    def on_search_playlist_focus(self, *e):
        """
            Gives focus to the playlist search bar
        """
        self.filter.grab_focus()

    def on_save_playlist(self, *e):
        """
            Called when the user presses Ctrl+S
            Spawns the save dialog of the currently selected playlist tab if
            not custom, saves changes directly if custom
        """
        tab = self.get_selected_tab()
        if not tab: return
        if tab.page.playlist.get_is_custom():
            tab.do_save_changes_to_custom()
        else:
            tab.do_save_custom()

    def on_save_playlist_as(self, *e):
        """
            Called when the user presses Ctrl+S
            Spawns the save as dialog of the current playlist tab
        """
        tab = self.get_selected_tab()
        if not tab: return
        tab.do_save_custom()

    def on_clear_queue(self):
        """
            Called when the user requests to clear the queue
        """
        self.queue.clear()
        self.queue_playlist_draw()

    def on_clear_playlist(self, *e):
        """
            Clears the current playlist tab
        """
        playlist = self.get_selected_playlist()
        if not playlist: return
        playlist.playlist.clear()

    def on_playback_resume(self, type, player, data):
        self.resuming = True

    def on_playback_start(self, type, player, object):
        """
            Called when playback starts
            Sets the currently playing track visible in the currently selected
            playlist if the user has chosen this setting
        """
        if self.resuming:
            self.resuming = False
            return

        pl = self.get_selected_playlist()
        if player.current in pl.playlist:
            path = (pl.playlist.index(player.current),)

            # FIXME: move this into PlaylistView
            #if settings.get_option('gui/ensure_visible', True):
            #    pl.list.scroll_to_cell(path)

            #glib.idle_add(pl.list.set_cursor, path)

        self._update_track_information()
        self.playpause_button.set_image(gtk.image_new_from_stock(gtk.STOCK_MEDIA_PAUSE,
                gtk.ICON_SIZE_SMALL_TOOLBAR))
        self.playpause_button.set_tooltip_text(_('Pause Playback'))
        self.update_track_counts()

        if settings.get_option('playback/dynamic', False):
            self._get_dynamic_tracks()

        if settings.get_option('osd/enabled', True):
            self.osd.show(self.player.current)

    def on_playback_end(self, type, player, object):
        """
            Called when playback ends
        """
        self.window.set_title('Exaile')
        self._update_track_information()

        self.playpause_button.set_image(gtk.image_new_from_stock(gtk.STOCK_MEDIA_PLAY,
                gtk.ICON_SIZE_SMALL_TOOLBAR))
        self.playpause_button.set_tooltip_text(_('Start Playback'))

    def _on_option_set(self, name, object, option):
        """
           Handles changes of settings
        """
        if option == 'gui/main_window_title_format':
            self.title_formatter.props.format = settings.get_option(
                option, self.title_formatter.props.format)

        if option == 'gui/show_tabbar':
            self.playlist_notebook.set_show_tabs(
                settings.get_option(option, True)
            )

        if option == 'gui/tab_placement':
            map = {
                'left': gtk.POS_LEFT,
                'right': gtk.POS_RIGHT,
                'top': gtk.POS_TOP,
                'bottom': gtk.POS_BOTTOM
            }
            self.playlist_notebook.set_tab_pos(map.get(
                settings.get_option(option, 'top')))

        if option == 'gui/use_tray':
            usetray = settings.get_option(option, False)
            if self.controller.tray_icon and not usetray:
                self.controller.tray_icon.destroy()
                self.controller.tray_icon = None
            elif not self.controller.tray_icon and usetray:
                self.controller.tray_icon = tray.TrayIcon(self)

    def _update_track_information(self):
        """
            Sets track information
        """
        track = self.player.current

        if not track:
            return

        self.window.set_title(self.title_formatter.format(track))

    def on_playpause_button_clicked(self, *e):
        """
            Called when the play button is clicked
        """
        if self.player.is_paused() or self.player.is_playing():
            self.player.toggle_pause()
        else:
            pl = self.get_selected_playlist()
            self.queue.set_current_playlist(pl.playlist)
            if pl:
                track = pl.get_selected_track()
                if track:
                    pl.playlist.set_current_pos(
                        pl.playlist.index(track))
            self.queue.play()

    def _setup_position(self):
        """
            Sets up the position and sized based on the size the window was
            when it was last moved or resized
        """
        if settings.get_option('gui/mainw_maximized', False):
            self.window.maximize()

        width = settings.get_option('gui/mainw_width', 500)
        height = settings.get_option('gui/mainw_height', 475)
        x = settings.get_option('gui/mainw_x', 10)
        y = settings.get_option('gui/mainw_y', 10)

        self.window.move(x, y)
        self.window.resize(width, height)

        pos = settings.get_option('gui/mainw_sash_pos', 200)
        self.splitter.set_position(pos)

    def delete_event(self, *e):
        """
            Called when the user attempts to close the window
        """
        if self.controller.tray_icon:
            self.window.hide()
        else:
            self.quit()
        return True

    def quit(self, *e):
        """
            Quits Exaile
        """
        self.window.hide()
        glib.idle_add(self.controller.exaile.quit)
        return True

    def on_restart_item_activate(self, menuitem):
        """
            Restarts Exaile
        """
        self.window.hide()
        glib.idle_add(self.controller.exaile.quit, True)

    def toggle_visible(self, bringtofront=False):
        """
            Toggles visibility of the main window
        """
        toggle_handled = self.emit('main-visible-toggle')

        if not toggle_handled:
            if bringtofront and self.window.is_active() or \
               not bringtofront and self.window.get_property('visible'):
                self.window.hide()
            elif not toggle_handled:
                self.window.present()

    def configure_event(self, *e):
        """
            Called when the window is resized or moved
        """
        pos = self.splitter.get_position()
        if pos > 10 and pos != settings.get_option(
                "gui/mainw_sash_pos", -1):
            settings.set_option('gui/mainw_sash_pos', pos)

        # Don't save window size if it is maximized or fullscreen.
        if settings.get_option('gui/mainw_maximized', False) or \
                self._fullscreen:
            return False

        (width, height) = self.window.get_size()
        if [width, height] != [ settings.get_option("gui/mainw_"+key, -1) for \
                key in ["width", "height"] ]:
            settings.set_option('gui/mainw_height', height)
            settings.set_option('gui/mainw_width', width)
        (x, y) = self.window.get_position()
        if [x, y] != [ settings.get_option("gui/mainw_"+key, -1) for \
                key in ["x", "y"] ]:
            settings.set_option('gui/mainw_x', x)
            settings.set_option('gui/mainw_y', y)

        return False

    def window_state_change_event(self, window, event):
        """
            Saves the current maximized and fullscreen
            states and minimizes to tray if requested
        """
        if event.changed_mask & gtk.gdk.WINDOW_STATE_MAXIMIZED:
            settings.set_option('gui/mainw_maximized',
                bool(event.new_window_state & gtk.gdk.WINDOW_STATE_MAXIMIZED))
        if event.changed_mask & gtk.gdk.WINDOW_STATE_FULLSCREEN:
            self._fullscreen = bool(event.new_window_state & gtk.gdk.WINDOW_STATE_FULLSCREEN)

        if settings.get_option('gui/minimize_to_tray', False):
            wm_state = window.window.property_get('_NET_WM_STATE')

            if wm_state is not None:
                if '_NET_WM_STATE_HIDDEN' in wm_state[2]:
                    if not settings.get_option('gui/use_tray', False) and \
                        self.controller.tray_icon is None:
                        self.controller.tray_icon = tray.TrayIcon(self)
                    window.hide()
                else:
                    if not settings.get_option('gui/use_tray', False) and \
                        self.controller.tray_icon is not None:
                        self.controller.tray_icon.destroy()
                        self.controller.tray_icon = None

        return False

    def get_selected_playlist(self):
        return get_selected_playlist()

def get_playlist_notebook():
    return MainWindow._mainwindow.playlist_notebook

def get_selected_playlist():
    return MainWindow._mainwindow.playlist_notebook.get_current_tab()

def mainwindow():
    return MainWindow._mainwindow

# vim: et sts=4 sw=4<|MERGE_RESOLUTION|>--- conflicted
+++ resolved
@@ -44,11 +44,8 @@
 from xl import (
     common,
     event,
-<<<<<<< HEAD
+    formatter,
     player,
-=======
-    formatter,
->>>>>>> 7875f059
     providers,
     settings,
     trax,
@@ -253,180 +250,6 @@
         self.osd = osd.OSDWindow(self.player)
         MainWindow._mainwindow = self
 
-<<<<<<< HEAD
-=======
-    def load_saved_tabs(self):
-        """
-            Loads the saved tabs
-        """
-        if not settings.get_option('playlist/open_last', True):
-            self.add_playlist()
-            return
-        names = self.tab_manager.list_playlists()
-        if not names:
-            self.add_playlist()
-            return
-
-        count = -1
-        count2 = 0
-        names.sort()
-        # holds the order#'s of the already added tabs
-        added_tabs = {}
-        name_re = re.compile(
-                r'^order(?P<tab>\d+)\.(?P<tag>[^.]*)\.(?P<name>.*)$')
-        for i, name in enumerate(names):
-            match = name_re.match(name)
-            if not match or not match.group('tab') or not match.group('name'):
-                logger.error("%s did not match valid playlist file"
-                        % repr(name))
-                continue
-
-            logger.debug("Adding playlist %d: %s" % (i, name))
-            logger.debug("Tab:%s; Tag:%s; Name:%s" % (match.group('tab'),
-                                                     match.group('tag'),
-                                                     match.group('name'),
-                                                     ))
-            pl = self.tab_manager.get_playlist(name)
-            pl.name = match.group('name')
-
-            if match.group('tab') not in added_tabs:
-                pl = self.add_playlist(pl, erase_empty=False)
-                added_tabs[match.group('tab')] = pl
-            pl = added_tabs[match.group('tab')]
-
-            if match.group('tag') == 'current':
-                count = i
-                if self.queue.current_playlist is None:
-                    self.queue.set_current_playlist(pl.playlist)
-            elif match.group('tag') == 'playing':
-                count2 = i
-                self.queue.set_current_playlist(pl.playlist)
-
-        # If there's no selected playlist saved, use the currently
-        # playing
-        if count == -1:
-            count = count2
-
-        self.playlist_notebook.set_current_page(count)
-
-    def save_current_tabs(self):
-        """
-            Saves the open tabs
-        """
-        # first, delete the current tabs
-        names = self.tab_manager.list_playlists()
-        for name in names:
-            logger.debug("Removing tab %s" % name)
-            self.tab_manager.remove_playlist(name)
-
-        for i in range(self.playlist_notebook.get_n_pages()):
-            pl = self.playlist_notebook.get_nth_page(i).playlist
-            tag = ''
-            if pl is self.queue.current_playlist:
-                tag = 'playing'
-            elif i == self.playlist_notebook.get_current_page():
-                tag = 'current'
-            pl.name = "order%d.%s.%s" % (i, tag, pl.name)
-            logger.debug("Saving tab %d: %s" % (i, pl.name))
-
-            try:
-                self.tab_manager.save_playlist(pl, True)
-            except:
-                # an exception here could cause exaile to be unable to quit.
-                # Catch all exceptions.
-                import traceback
-                traceback.print_exc()
-
-    def add_playlist(self, pl=None, erase_empty=True):
-        """
-            Adds a playlist to the playlist tab
-
-            @param pl: the xl.playlist.Playlist instance to add
-        """
-        new_empty_pl = False
-        if pl is None:
-            pl = xl.playlist.Playlist()
-            new_empty_pl = True
-        if len(pl.get_tracks()) == 0:
-            new_empty_pl = True
-
-        name = pl.get_name()
-        nb = self.playlist_notebook
-        if pl.get_is_custom():
-            for n in range(nb.get_n_pages()):
-                nth = nb.get_nth_page(n)
-                if nth.playlist.get_is_custom() and not nth.get_needs_save() \
-                        and nth.playlist.get_name() == pl.get_name():
-                    nb.set_current_page(n)
-                    return
-
-        pl = playlist.Playlist(self, self.queue, pl)
-        self._connect_playlist_events(pl)
-
-        # Get displayed names for all open playlists, then find a free "slot",
-        # e.g. "Playlist 3" if 1 and 2 already exist.
-        names = frozenset(nb.get_tab_label(nb.get_nth_page(i)).label.get_text()
-            for i in xrange(nb.get_n_pages()))
-        i = 1
-        try:
-            while (name % i) in names:
-                i += 1
-        except TypeError:
-            pass
-        else:
-            name = name % i
-
-        tab = NotebookTab(self, nb, name, pl)
-        # We check if the current playlist is empty, to know if it should be replaced
-        cur = nb.get_current_page()
-        remove_cur = False
-        curpl = nb.get_nth_page(cur)
-        if curpl and len(curpl.playlist.get_tracks()) == 0:
-            remove_cur = True
-
-        nb.append_page(pl, tab)
-        nb.set_tab_reorderable(pl, True)
-        if remove_cur and not new_empty_pl and erase_empty:
-            nb.remove_page(cur)
-            nb.reorder_child(pl, cur)
-            nb.set_current_page(cur)
-        else:
-            nb.set_current_page(nb.get_n_pages() - 1)
-        self.set_playlist_modes()
-
-        # Always show tab bar for more than one tab
-        if nb.get_n_pages() > 1:
-            nb.set_show_tabs(True)
-
-        self.queue.set_current_playlist(pl.playlist)
-
-        return pl
-
-    def _connect_playlist_events(self, pl):
-        pl.connect('track-count-changed', lambda *e:
-            self.update_track_counts())
-        pl.connect('column-settings-changed', self._column_settings_changed)
-        pl.list.connect('key-press-event', self._on_pl_key_pressed)
-
-    def _on_pl_key_pressed(self, widget, event):
-        if event.keyval == gtk.keysyms.Left:
-            # Modifying current position
-            if not self.player.current: return
-            self.player.scroll(-10)
-            self.progress_bar.timer_update() # Needed to evade progressbar lag
-        elif event.keyval == gtk.keysyms.Right:
-            # Modifying current position
-            if not self.player.current: return
-            self.player.scroll(10)
-            self.progress_bar.timer_update() # Needed to evade progressbar lag
-
-        return False
-
-    def _column_settings_changed(self, *e):
-        for page in self.playlist_notebook:
-            page.update_col_settings()
-
->>>>>>> 7875f059
     def _setup_hotkeys(self):
         """
             Sets up accelerators that haven't been set up in UI designer
