# Vietnamese translation for exaile
<<<<<<< HEAD
# Copyright (c) 2009 Rosetta Contributors and Canonical Ltd 2009
# This file is distributed under the same license as the exaile package.
# FIRST AUTHOR <EMAIL@ADDRESS>, 2009.
=======
# Copyright (c) 2014 Rosetta Contributors and Canonical Ltd 2014
# This file is distributed under the same license as the exaile package.
# FIRST AUTHOR <EMAIL@ADDRESS>, 2014.
>>>>>>> 188b3494
#
msgid ""
msgstr ""
"Project-Id-Version: exaile\n"
<<<<<<< HEAD
"Report-Msgid-Bugs-To: \n"
"POT-Creation-Date: 2012-11-01 11:10+0100\n"
"PO-Revision-Date: 2011-03-30 12:51+0000\n"
"Last-Translator: Lê Trường An <pinkyfinger111@gmail.com>\n"
=======
"Report-Msgid-Bugs-To: FULL NAME <EMAIL@ADDRESS>\n"
"POT-Creation-Date: 2012-11-01 11:10+0100\n"
"PO-Revision-Date: 2014-08-10 19:50+0000\n"
"Last-Translator: FULL NAME <EMAIL@ADDRESS>\n"
>>>>>>> 188b3494
"Language-Team: Vietnamese <vi@li.org>\n"
"Language: vi\n"
"MIME-Version: 1.0\n"
"Content-Type: text/plain; charset=UTF-8\n"
"Content-Transfer-Encoding: 8bit\n"
"Plural-Forms: nplurals=1; plural=0;\n"
<<<<<<< HEAD
"X-Launchpad-Export-Date: 2012-08-28 05:29+0000\n"
"X-Generator: Launchpad (build 15864)\n"
=======
"X-Launchpad-Export-Date: 2014-08-12 06:30+0000\n"
"X-Generator: Launchpad (build 17156)\n"
>>>>>>> 188b3494

#: ../xl/formatter.py:597
#, python-format
msgid "%d day, "
msgid_plural "%d days, "
msgstr[0] "%d ngày, "

#: ../xl/formatter.py:599
#, python-format
msgid "%d hour, "
msgid_plural "%d hours, "
msgstr[0] "%d giờ, "

#: ../xl/formatter.py:600
#, python-format
msgid "%d minute, "
msgid_plural "%d minutes, "
msgstr[0] "%d phút, "

#: ../xl/formatter.py:601
#, python-format
msgid "%d second"
msgid_plural "%d seconds"
msgstr[0] "%d giây"

#. TRANSLATORS: Short form of an amount of days
#: ../xl/formatter.py:606
#, python-format
msgid "%dd, "
msgstr "%dng, "

#. TRANSLATORS: Short form of an amount of hours
#: ../xl/formatter.py:609
#, python-format
msgid "%dh, "
msgstr "%dg, "

#. TRANSLATORS: Short form of an amount of minutes
#: ../xl/formatter.py:611
#, python-format
msgid "%dm, "
msgstr "%dp, "

#. TRANSLATORS: Short form of an amount of seconds
#: ../xl/formatter.py:613
#, python-format
msgid "%ds"
msgstr "%dgiây"

#. TRANSLATORS: Short form of an amount of days
#: ../xl/formatter.py:618
#, python-format
msgid "%dd "
msgstr "%dng "

#. TRANSLATORS: Time duration (hours:minutes:seconds)
#: ../xl/formatter.py:621
#, python-format
msgid "%d:%02d:%02d"
msgstr "%d:%02d:%02d"

#. TRANSLATORS: Time duration (minutes:seconds)
#: ../xl/formatter.py:625
#, python-format
msgid "%d:%02d"
msgstr "%d:%02d"

#. TRANSLATORS: Indicates that a track has never been played before
#: ../xl/formatter.py:691
#: ../xl/formatter.py:696
msgid "Never"
msgstr "Chưa bao giờ"

#: ../xl/formatter.py:702
msgid "Today"
msgstr "Hôm nay"

#: ../xl/formatter.py:704
msgid "Yesterday"
msgstr "Hôm qua"

#: ../xl/main.py:201
msgid "Failed to migrate from 0.2.14"
msgstr "Lỗi khi nâng cấp từ 0.2.14"

#: ../xl/main.py:416
msgid "Usage: exaile [OPTION]... [URI]"
msgstr "Cách dùng: exaile [OPTION]... [URI]"

<<<<<<< HEAD
#: ../xl/main.py:417 ../plugins/minimode/minimode_preferences.ui.h:11
=======
#: ../xl/main.py:417
#: ../plugins/minimode/minimode_preferences.ui.h:11
>>>>>>> 188b3494
msgid "Options"
msgstr "Tuỳ chọn"

#: ../xl/main.py:421
msgid "Playback Options"
msgstr "Tùy chỉnh phát nhạc"

#: ../xl/main.py:423
msgid "Play the next track"
msgstr "Phát bài tiếp theo"

#: ../xl/main.py:425
msgid "Play the previous track"
msgstr "Phát bài trước"

<<<<<<< HEAD
#: ../xl/main.py:427 ../plugins/minimode/controls.py:342
=======
#: ../xl/main.py:427
#: ../plugins/minimode/controls.py:342
>>>>>>> 188b3494
#: ../plugins/minimode/controls.py:357
msgid "Stop playback"
msgstr "Ngừng phát"

#: ../xl/main.py:429
msgid "Play"
msgstr "Phát"

#: ../xl/main.py:431
msgid "Pause"
msgstr "Tạm dừng"

#: ../xl/main.py:434
msgid "Pause or resume playback"
msgstr "Tạm dừng hoặc tiếp tục phát"

<<<<<<< HEAD
#: ../xl/main.py:437 ../plugins/minimode/controls.py:365
=======
#: ../xl/main.py:437
#: ../plugins/minimode/controls.py:365
>>>>>>> 188b3494
msgid "Stop playback after current track"
msgstr "Dừng phát sau bài này"

#: ../xl/main.py:440
msgid "Collection Options"
msgstr "Tùy chọn bộ sưu tập"

#. TRANSLATORS: Meta variable for --add and --export-playlist
<<<<<<< HEAD
#: ../xl/main.py:443 ../xl/main.py:450
=======
#: ../xl/main.py:443
#: ../xl/main.py:450
>>>>>>> 188b3494
msgid "LOCATION"
msgstr "LOCATION"

#: ../xl/main.py:443
msgid "Add tracks from LOCATION to the collection"
msgstr "Thêm các track từ LOCATION đến bộ sưu tập"

#: ../xl/main.py:447
msgid "Playlist Options"
msgstr "Tùy chọn danh sách"

#: ../xl/main.py:451
msgid "Exports the current playlist to LOCATION"
msgstr "Xuất danh sách hiện tại vào LOCATION"

#: ../xl/main.py:454
msgid "Track Options"
msgstr "Tùy chỉnh bài hát"

#: ../xl/main.py:456
msgid "Query player"
msgstr "Query player"

#. TRANSLATORS: Meta variable for --format-query
#: ../xl/main.py:459
msgid "FORMAT"
msgstr "FORMAT"

#: ../xl/main.py:460
msgid "Retrieves the current playback state and track information as FORMAT"
msgstr ""

#. TRANSLATORS: Meta variable for --format-query-tags
#: ../xl/main.py:463
msgid "TAGS"
msgstr "TAGS"

#: ../xl/main.py:464
msgid "TAGS to retrieve from the current track, use with --format-query"
msgstr ""

#: ../xl/main.py:467
msgid "Show a popup with data of the current track"
msgstr "Hiện một popup với thông tin của bài hiện tại"

#: ../xl/main.py:469
msgid "Print the title of current track"
msgstr "Hiện tựa đề của bài hiện tại"

#: ../xl/main.py:471
msgid "Print the album of current track"
msgstr "Hiện album của bài hiện tại"

#: ../xl/main.py:473
msgid "Print the artist of current track"
msgstr "Hiện nghệ sĩ của bài hiện tại"

#: ../xl/main.py:475
msgid "Print the length of current track"
msgstr "Hiện độ dài của bài hiện tại"

#. TRANSLATORS: Variable for command line options with arguments
<<<<<<< HEAD
#: ../xl/main.py:478 ../xl/main.py:493 ../xl/main.py:497
=======
#: ../xl/main.py:478
#: ../xl/main.py:493
#: ../xl/main.py:497
>>>>>>> 188b3494
msgid "N"
msgstr "N"

#: ../xl/main.py:479
msgid "Set rating for current track to N%"
msgstr "Thiết lập đánh giá cho bài hiện tại đến N%"

#: ../xl/main.py:481
msgid "Get rating for current track"
msgstr "Lấy đánh giá cho bài hiện tại"

#: ../xl/main.py:484
msgid "Print the current playback position as time"
msgstr "Hiện thời gian hiện đang phát"

#: ../xl/main.py:486
msgid "Print the current playback progress as percentage"
msgstr "Hiện tiến trình phát hiện tại dưới dạng phần trăm"

#: ../xl/main.py:490
msgid "Volume Options"
msgstr "Tùy chọn âm lượng"

#: ../xl/main.py:494
msgid "Increases the volume by N%"
msgstr "Tăng âm lượng lên N%"

#. TRANSLATORS: Meta variable for --increase-vol and--decrease-vol
#: ../xl/main.py:499
msgid "Decreases the volume by N%"
msgstr "Giảm âm lượng xuống N%"

#: ../xl/main.py:502
msgid "Mutes or unmutes the volume"
msgstr "Tắt hay bật âm thanh"

#: ../xl/main.py:504
msgid "Print the current volume percentage"
msgstr "Hiển thị mức phần trăm của âm lượng hiện tại"

#: ../xl/main.py:507
msgid "Other Options"
msgstr "Tùy chọn khác"

#: ../xl/main.py:509
msgid "Start new instance"
msgstr "Tiến trình mới"

#: ../xl/main.py:511
msgid "Show this help message and exit"
msgstr "Hiện trợ giúp này và thoát"

#: ../xl/main.py:513
msgid "Show program's version number and exit."
msgstr "Hiện phiên bản của chương trình và thoát."

#: ../xl/main.py:516
msgid "Start minimized (to tray, if possible)"
msgstr "Bắt đầu thu nhỏ (vào khay hệ thống, nếu có thể)"

#: ../xl/main.py:519
msgid "Toggle visibility of the GUI (if possible)"
msgstr "Chuyển sang hiển thị giao diện đồ họa (nếu có thể)"

#: ../xl/main.py:521
<<<<<<< HEAD
msgid "Start in safe mode - sometimes useful when you're running into problems"
=======
msgid ""
"Start in safe mode - sometimes useful when you're running into problems"
>>>>>>> 188b3494
msgstr ""
"Khởi động trong chế độ an toàn, điều này sẽ hữu ích nếu bạn gặp vấn đề gì đó "
"trong khi chạy"

#: ../xl/main.py:524
msgid "Force import of old data from version 0.2.x (Overwrites current data)"
msgstr "Nhập dữ liệu cũ từ phiên bản 0.2.x (Ghi đè dữ liệu hiện tại)"

#: ../xl/main.py:527
msgid "Do not import old data from version 0.2.x"
msgstr "Không nhập dữ liệu cũ từ phiên bản 0.2.x"

#: ../xl/main.py:530
msgid "Make control options like --play start Exaile if it is not running"
<<<<<<< HEAD
msgstr "Tạo tuỳ chỉnh điều khiển như --play khởi động Exaile nếu nó không chạy"
=======
msgstr ""
"Tạo tuỳ chọn điều khiển như --play khởi động Exaile nếu nó không chạy"
>>>>>>> 188b3494

#: ../xl/main.py:534
msgid "Development/Debug Options"
msgstr "Tùy chọn Phát triển/Gỡ lỗi"

<<<<<<< HEAD
#: ../xl/main.py:536 ../xl/main.py:538
=======
#: ../xl/main.py:536
#: ../xl/main.py:538
>>>>>>> 188b3494
msgid "DIRECTORY"
msgstr "DIRECTORY"

#: ../xl/main.py:536
msgid "Set data directory"
msgstr "Thiết lập thư mục dữ liệu"

#: ../xl/main.py:538
msgid "Set data and config directory"
msgstr "Thiết lập thư mục dữ liệu và cấu hình"

#: ../xl/main.py:540
msgid "MODULE"
msgstr "MODULE"

#: ../xl/main.py:541
msgid "Limit log output to MODULE"
msgstr "Giới hạn nhật kí xuất vào MODULE"

#: ../xl/main.py:543
msgid "LEVEL"
msgstr "LEVEL"

#: ../xl/main.py:544
msgid "Limit log output to LEVEL"
msgstr "Giới hạn nhật kí xuất vào LEVEL"

#: ../xl/main.py:547
msgid "Show debugging output"
msgstr "Hiện thông tin gỡ lỗi"

#: ../xl/main.py:549
msgid "Enable debugging of xl.event. Generates LOTS of output"
msgstr ""

#: ../xl/main.py:552
msgid "Add thread name to logging messages."
msgstr "Thêm tên luồng vào nhật kí."

#: ../xl/main.py:555
msgid "TYPE"
msgstr "TYPE"

#: ../xl/main.py:556
msgid "Limit xl.event debug to output of TYPE"
msgstr ""

#: ../xl/main.py:558
msgid "Reduce level of output"
msgstr "Giảm mức độ xuất"

#: ../xl/main.py:562
msgid "Disable D-Bus support"
msgstr "Tắt hỗ trợ D-Bus"

#: ../xl/main.py:564
msgid "Disable HAL support."
msgstr "Tắt hỗ trợ HAL."

#: ../xl/main.py:580
msgid "Entire Library"
msgstr "Toàn bộ Thư viện"

#: ../xl/main.py:586
#, python-format
msgid "Random %d"
msgstr "Ngẫu nhiên %d"

#: ../xl/main.py:594
#, python-format
msgid "Rating > %d"
msgstr "Đánh giá > %d"

#: ../xl/main.py:695
msgid ""
"Exaile is not yet finished loading. Perhaps you should listen for the "
"exaile_loaded signal?"
msgstr "Exail chưa nạp xong. Bạn nên chờ tín hiệu exaile_loaded?"

#: ../xl/covers.py:466
#: ../data/ui/trackproperties_dialog.ui.h:6
msgid "Tags"
msgstr "Thẻ"

#: ../xl/covers.py:505
msgid "Local file"
msgstr "Tập tin trên máy"

#: ../xl/plugins.py:94
msgid "Plugin archive is not in the correct format."
msgstr "Không đúng định dạng phần mở rộng."

#: ../xl/plugins.py:101
#, python-format
msgid "A plugin with the name \"%s\" is already installed."
msgstr "Phần mở rộng có tên \"%s\" đã được cài đặt."

#: ../xl/plugins.py:106
msgid "Plugin archive contains an unsafe path."
msgstr "Phần mở rộng chứa một đường dẫn không an toàn."

#: ../xl/trax/trackdb.py:167
msgid "You did not specify a location to load the db from"
msgstr "Bạn chưa xác định vị trí để tải cơ sở dữ liệu từ"

#: ../xl/trax/trackdb.py:248
msgid "You did not specify a location to save the db"
msgstr "Bạn chưa xác định vị trí để lưu cơ sở dữ liệu"

#: ../xl/trax/track.py:65
#: ../xlgui/widgets/info.py:431
msgid "Various Artists"
msgstr "Nhiều nghệ sĩ"

#. TRANSLATORS: title of a track if it is unknown
#: ../xl/trax/track.py:66
#: ../plugins/notifyosd/__init__.py:71
msgid "Unknown"
msgstr "Chưa xác định"

#. TRANSLATORS: String multiple tag values will be joined by
#: ../xl/trax/track.py:68
msgid " / "
msgstr " / "

#. TRANSLATORS: Bitrate (k here is short for kbps).
#: ../xl/trax/track.py:585
#: ../xl/trax/track.py:647
#, python-format
msgid "%dk"
msgstr "%dk"

#: ../xl/transcoder.py:56
msgid ""
"Vorbis is an open source, lossy audio codec with high quality output at a "
"lower file size than MP3."
msgstr ""
"Vorbis là bộ mã hóa mã nguồn mở với chất lượng đầu ra cao và có kích thước "
"tập tin nhỏ hơn MP3."

#: ../xl/transcoder.py:66
msgid ""
"Free Lossless Audio Codec (FLAC) is an open source codec that compresses but "
"does not degrade audio quality."
msgstr ""
"Free Lossless Audio Codec (FLAC) là chuẩn mã hóa mở, dùng để nén âm thanh mà "
"không ảnh hưởng nhiều đến chất lượng."

#: ../xl/transcoder.py:78
msgid ""
"Apple's proprietary lossy audio format that achieves better sound quality "
"than MP3 at lower bitrates."
msgstr ""
"Một định dạng nén audio có hao tổn, thuộc quyền sở hữu của Apple, cho chất "
"lượng âm thanh tốt hơn MP3 với bitrate nhỏ hơn."

#: ../xl/transcoder.py:89
msgid ""
"A proprietary and older, but also popular, lossy audio format. VBR gives "
"higher quality than CBR, but may be incompatible with some players."
msgstr ""
"Một định dạng âm thanh độc quyền cũ, nhưng cũng phổ biến, ít hao tổn. VBR "
"cho chất lượng cao hơn CBR, nhưng có thể không tương thích với một số trình "
"phát nhạc."

#: ../xl/transcoder.py:100
msgid ""
"A proprietary and older, but also popular, lossy audio format. CBR gives "
"less quality than VBR, but is compatible with any player."
msgstr ""
"Một định dạng âm thanh độc quyền cũ, nhưng cũng phổ biến, ít hao tổn. CBR "
"cho chất lượng thấp hơn VBR, nhưng tương thích tốt với mọi trình phát nhạc."

#: ../xl/transcoder.py:111
msgid "A very fast Free lossless audio format with good compression."
msgstr "Một chuẩn nén âm thanh ít hao tổn với chất lượng nén tốt."

#: ../xl/player/pipe.py:311
msgid "Automatic"
msgstr "Tự động"

<<<<<<< HEAD
#: ../xl/player/pipe.py:340 ../xl/player/pipe.py:365 ../xl/player/pipe.py:386
msgid "Custom"
msgstr "Tuỳ chọn"

#: ../xl/player/pipe.py:441 ../plugins/previewdevice/previewprefs.py:76
=======
#: ../xl/player/pipe.py:340
#: ../xl/player/pipe.py:365
#: ../xl/player/pipe.py:386
msgid "Custom"
msgstr "Tuỳ chọn"

#: ../xl/player/pipe.py:441
#: ../plugins/previewdevice/previewprefs.py:76
>>>>>>> 188b3494
msgid "Auto"
msgstr "Tự động"

#: ../xl/xldbus.py:117
#: ../xl/xldbus.py:496
#: ../plugins/lyricsviewer/__init__.py:243
msgid "Not playing."
msgstr "Chưa phát nhạc."

#: ../xl/xldbus.py:498
#, python-format
msgid ""
"status: %(status)s, title: %(title)s, artist: %(artist)s, album: %(album)s, "
"length: %(length)s, position: %(progress)s%% [%(position)s]"
msgstr ""
"trạng thái: %(status)s, tựa đề: %(title)s, nghệ sĩ: %(artist)s, album: "
"%(album)s, độ dài: %(length)s, vị trí: %(progress)s%% [%(position)s]"

#: ../xl/settings.py:103
msgid "Settings version is newer than current."
msgstr "Cài đặt phiên bản mới hơn so với bản hiện tại."

#: ../xl/settings.py:247
msgid "We don't know how to store that kind of setting: "
msgstr "Không biết cách lưu giữ loại thiết đặt: "

#: ../xl/settings.py:275
msgid "An Unknown type of setting was found!"
msgstr "Chưa xác định được kiểu thiết đặt!"

#: ../xl/playlist.py:152
#: ../xl/playlist.py:166
msgid "Invalid playlist type."
msgstr "Kiểu danh sách không hợp lệ."

<<<<<<< HEAD
#: ../xl/playlist.py:173 ../xlgui/widgets/playlist.py:335
=======
#: ../xl/playlist.py:173
#: ../xlgui/widgets/playlist.py:335
>>>>>>> 188b3494
msgid "Playlist"
msgstr "Danh sách"

#: ../xl/playlist.py:322
msgid "M3U Playlist"
msgstr "Danh sách M3U"

#: ../xl/playlist.py:423
msgid "PLS Playlist"
msgstr "Danh sách PLS"

<<<<<<< HEAD
#: ../xl/playlist.py:517 ../xl/playlist.py:533
=======
#: ../xl/playlist.py:517
#: ../xl/playlist.py:533
>>>>>>> 188b3494
#, python-format
msgid "Invalid format for %s."
msgstr "Định dạng không hợp lệ %s."

#: ../xl/playlist.py:528
#, python-format
msgid "Unsupported version %(version)s for %(type)s"
msgstr "Phiên bản %(version)s không hỗ trợ %(type)s"

#: ../xl/playlist.py:588
msgid "ASX Playlist"
msgstr "Danh sách ASX"

#: ../xl/playlist.py:759
msgid "XSPF Playlist"
msgstr "Danh sách XSPFt"

#: ../xl/playlist.py:874
msgid "Shuffle _Off"
msgstr "_Tắt Phát ngẫu nhiên"

#: ../xl/playlist.py:875
msgid "Shuffle _Tracks"
msgstr "Phát ngẫu nhiên _bài hát"

#: ../xl/playlist.py:875
msgid "Shuffle _Albums"
msgstr "Phát ngẫu nhiên _Album"

#: ../xl/playlist.py:879
msgid "Repeat _Off"
msgstr "Tắt Lặp lạ_i"

#: ../xl/playlist.py:879
msgid "Repeat _All"
msgstr "_Lặp lại tất cả"

#: ../xl/playlist.py:879
msgid "Repeat O_ne"
msgstr "Lặp lại _một lần"

#: ../xl/playlist.py:883
msgid "Dynamic _Off"
msgstr "Dynamic _Off"

#: ../xl/playlist.py:883
msgid "Dynamic by Similar _Artists"
msgstr "Dynamic by Similar _Artists"

<<<<<<< HEAD
#: ../xl/playlist.py:1824 ../xlgui/panel/playlists.py:59
#: ../xlgui/panel/playlists.py:71 ../xlgui/panel/playlists.py:78
=======
#: ../xl/playlist.py:1824
#: ../xlgui/panel/playlists.py:59
#: ../xlgui/panel/playlists.py:71
#: ../xlgui/panel/playlists.py:78
>>>>>>> 188b3494
#: ../plugins/osd/osd_preferences.ui.h:7
msgid "seconds"
msgstr "giây"

<<<<<<< HEAD
#: ../xl/playlist.py:1825 ../xlgui/panel/playlists.py:71
msgid "minutes"
msgstr "phút"

#: ../xl/playlist.py:1826 ../xlgui/panel/playlists.py:71
msgid "hours"
msgstr "giờ"

#: ../xl/playlist.py:1827 ../xlgui/panel/playlists.py:68
=======
#: ../xl/playlist.py:1825
#: ../xlgui/panel/playlists.py:71
msgid "minutes"
msgstr "phút"

#: ../xl/playlist.py:1826
#: ../xlgui/panel/playlists.py:71
msgid "hours"
msgstr "giờ"

#: ../xl/playlist.py:1827
#: ../xlgui/panel/playlists.py:68
>>>>>>> 188b3494
#: ../xlgui/panel/playlists.py:71
msgid "days"
msgstr "ngày"

<<<<<<< HEAD
#: ../xl/playlist.py:1828 ../xlgui/panel/playlists.py:71
=======
#: ../xl/playlist.py:1828
#: ../xlgui/panel/playlists.py:71
>>>>>>> 188b3494
msgid "weeks"
msgstr "tuần"

#: ../xl/lyrics.py:305
msgid "Local"
msgstr "Trên máy"

#: ../xlgui/widgets/menuitems.py:96
msgid "Enqueue"
msgstr "Loại khỏi d.sách chờ"

<<<<<<< HEAD
#: ../xlgui/widgets/menuitems.py:118 ../xlgui/oldmenu.py:116
msgid "Replace Current"
msgstr "Thay thế danh sách hiện tại"

#: ../xlgui/widgets/menuitems.py:122 ../xlgui/oldmenu.py:114
msgid "Append to Current"
msgstr "Bổ sung vào danh sách hiện tại"

#: ../xlgui/widgets/menuitems.py:145 ../xlgui/properties.py:1135
=======
#: ../xlgui/widgets/menuitems.py:118
#: ../xlgui/oldmenu.py:116
msgid "Replace Current"
msgstr "Thay thế danh sách hiện tại"

#: ../xlgui/widgets/menuitems.py:122
#: ../xlgui/oldmenu.py:114
msgid "Append to Current"
msgstr "Bổ sung vào danh sách hiện tại"

#: ../xlgui/widgets/menuitems.py:145
#: ../xlgui/properties.py:1135
>>>>>>> 188b3494
msgid "Open Directory"
msgstr "Mở Thư mục"

#: ../xlgui/widgets/menuitems.py:167
msgid ""
"The files cannot be moved to the Trash. Delete them permanently from the "
"disk?"
msgstr ""
"Không thể chuyển các tập tin vào thùng rác. Bạn có muốn xóa chúng khỏi đĩa "
"cứng?"

#: ../xlgui/widgets/menuitems.py:182
msgid "Move to Trash"
msgstr "Chuyển vào thùng rác"

#: ../xlgui/widgets/menuitems.py:193
msgid "_Show Playing Track"
msgstr "_Hiện Track đang phát"

#: ../xlgui/widgets/filter.py:62
#: ../xlgui/panel/radio.py:200
msgid "Name:"
msgstr "Tên:"

#: ../xlgui/widgets/filter.py:76
msgid "Match any of the criteria"
msgstr "Phù hợp với mọi tiêu chuẩn"

#: ../xlgui/widgets/filter.py:78
msgid "Randomize results"
msgstr "Các kết quả ngẫu nhiên"

#: ../xlgui/widgets/filter.py:94
msgid "Limit to: "
msgstr "Giới hạn đến: "

#: ../xlgui/widgets/filter.py:104
msgid " tracks"
msgstr " bài"

#: ../xlgui/widgets/playback.py:95
#: ../xlgui/widgets/info.py:71
msgid "Not Playing"
msgstr "Chưa phát nhạc"

#: ../xlgui/widgets/playback.py:744
#, python-format
msgid "Seeking: %s"
msgstr "Tìm kiếm: %s"

#: ../xlgui/widgets/playback.py:1020
msgid "Move"
msgstr "Di chuyển"

#: ../xlgui/widgets/playback.py:1166
msgid "New Marker"
msgstr ""

#: ../xlgui/widgets/playback.py:1265
msgid "Muted"
msgstr "Đã tắt âm"

#. TRANSLATORS: Volume percentage
#: ../xlgui/widgets/playback.py:1271
#, python-format
msgid "%d%%"
msgstr "%d%%"

#: ../xlgui/widgets/playback.py:1274
msgid "Full Volume"
msgstr "Âm lượng tối đa"

#: ../xlgui/widgets/info.py:65
msgid ""
"<span size=\"x-large\" weight=\"bold\">$title</span>\n"
"by $artist\n"
"from $album"
msgstr ""
"<span size=\"x-large\" weight=\"bold\">$title</span>\n"
"nghệ sĩ $artist\n"
"album $album"

#: ../xlgui/widgets/info.py:426
msgid "Various"
msgstr ""

#: ../xlgui/widgets/info.py:445
#, python-format
msgid "%(track_count)d in total (%(total_duration)s)"
msgstr "%(track_count)d trong tổng số (%(total_duration)s)"

#: ../xlgui/widgets/info.py:602
#, python-format
msgid "%d in collection"
msgstr "%d trong bộ sưu tập"

#: ../xlgui/widgets/info.py:624
#: ../xlgui/widgets/info.py:631
#, python-format
msgid "%d showing"
msgstr "Đang hiện %d"

#: ../xlgui/widgets/info.py:628
#: ../xlgui/widgets/info.py:635
#, python-format
msgid "%d selected"
msgstr "Đã chọn %d"

#: ../xlgui/widgets/queue.py:87
msgid "Queue"
msgstr "D.sách chờ"

#: ../xlgui/widgets/queue.py:89
#, python-format
msgid "Queue (%d)"
msgstr "Chờ phát (%d)"

#. TRANSLATORS: Title of the track number column
#: ../xlgui/widgets/playlist_columns.py:217
#: ../xlgui/panel/flatplaylist.py:100
msgid "#"
msgstr "#"

#: ../xlgui/widgets/playlist_columns.py:218
msgid "Track Number"
msgstr "Số thứ tự của bài"

#: ../xlgui/widgets/playlist_columns.py:225
#: ../xlgui/properties.py:69
#: ../xlgui/panel/flatplaylist.py:108
#: ../xlgui/panel/playlists.py:235
#: ../plugins/cd/cdprefs.py:106
#: ../plugins/minimode/minimode_preferences.py:93
msgid "Title"
msgstr "Tựa đề"

<<<<<<< HEAD
#: ../xlgui/widgets/playlist_columns.py:232 ../xlgui/properties.py:63
#: ../xlgui/panel/collection.py:173 ../xlgui/panel/playlists.py:234
#: ../data/ui/widgets/tracklist_info.ui.h:2 ../plugins/cd/cdprefs.py:107
=======
#: ../xlgui/widgets/playlist_columns.py:232
#: ../xlgui/properties.py:63
#: ../xlgui/panel/collection.py:173
#: ../xlgui/panel/playlists.py:234
#: ../data/ui/widgets/tracklist_info.ui.h:2
#: ../plugins/cd/cdprefs.py:107
>>>>>>> 188b3494
#: ../plugins/minimode/minimode_preferences.py:94
#: ../plugins/jamendo/ui/jamendo_panel.ui.h:17
msgid "Artist"
msgstr "Nghệ sĩ"

#: ../xlgui/widgets/playlist_columns.py:239
#: ../xlgui/properties.py:72
#: ../data/ui/trackproperties_dialog_cover_row.ui.h:12
#: ../plugins/cd/cdprefs.py:108
#: ../plugins/minimode/minimode_preferences.py:95
msgid "Composer"
<<<<<<< HEAD
msgstr "Biên soạn"

#: ../xlgui/widgets/playlist_columns.py:246 ../xlgui/properties.py:64
#: ../xlgui/panel/collection.py:176 ../xlgui/panel/playlists.py:236
#: ../data/ui/widgets/tracklist_info.ui.h:1 ../plugins/cd/cdprefs.py:109
=======
msgstr "Soạn nhạc"

#: ../xlgui/widgets/playlist_columns.py:246
#: ../xlgui/properties.py:64
#: ../xlgui/panel/collection.py:176
#: ../xlgui/panel/playlists.py:236
#: ../data/ui/widgets/tracklist_info.ui.h:1
#: ../plugins/cd/cdprefs.py:109
>>>>>>> 188b3494
#: ../plugins/minimode/minimode_preferences.py:96
#: ../plugins/jamendo/ui/jamendo_panel.ui.h:18
msgid "Album"
msgstr "Album"

#: ../xlgui/widgets/playlist_columns.py:253
#: ../xlgui/properties.py:80
#: ../xlgui/panel/playlists.py:237
#: ../plugins/cd/cdprefs.py:110
#: ../plugins/minimode/minimode_preferences.py:97
msgid "Length"
msgstr "Thời lượng"

#: ../xlgui/widgets/playlist_columns.py:260
#: ../xlgui/properties.py:75
msgid "Disc"
msgstr "Đĩa"

#: ../xlgui/widgets/playlist_columns.py:261
msgid "Disc Number"
msgstr "Số đĩa"

#: ../xlgui/widgets/playlist_columns.py:268
#: ../xlgui/panel/playlists.py:238
#: ../plugins/cd/cdprefs.py:112
#: ../plugins/minimode/minimode_preferences.py:99
#: ../plugins/minimode/controls.py:527
#: ../plugins/jamendo/ui/jamendo_panel.ui.h:9
msgid "Rating"
msgstr "Đánh giá"

<<<<<<< HEAD
#: ../xlgui/widgets/playlist_columns.py:312 ../xlgui/properties.py:59
=======
#: ../xlgui/widgets/playlist_columns.py:312
#: ../xlgui/properties.py:59
>>>>>>> 188b3494
#: ../plugins/cd/cdprefs.py:113
#: ../plugins/minimode/minimode_preferences.py:100
msgid "Date"
msgstr "Ngày"

<<<<<<< HEAD
#: ../xlgui/widgets/playlist_columns.py:318 ../xlgui/properties.py:71
#: ../xlgui/panel/playlists.py:241 ../plugins/cd/cdprefs.py:114
=======
#: ../xlgui/widgets/playlist_columns.py:318
#: ../xlgui/properties.py:71
#: ../xlgui/panel/playlists.py:241
#: ../plugins/cd/cdprefs.py:114
>>>>>>> 188b3494
#: ../plugins/minimode/minimode_preferences.py:101
msgid "Genre"
msgstr "Thể loại"

<<<<<<< HEAD
#: ../xlgui/widgets/playlist_columns.py:325 ../xlgui/properties.py:78
=======
#: ../xlgui/widgets/playlist_columns.py:325
#: ../xlgui/properties.py:78
>>>>>>> 188b3494
#: ../plugins/cd/cdprefs.py:115
#: ../plugins/minimode/minimode_preferences.py:102
msgid "Bitrate"
msgstr "Bitrate"

<<<<<<< HEAD
#: ../xlgui/widgets/playlist_columns.py:332 ../xlgui/properties.py:81
#: ../xlgui/panel/playlists.py:244 ../data/ui/collection_manager.ui.h:2
=======
#: ../xlgui/widgets/playlist_columns.py:332
#: ../xlgui/properties.py:81
#: ../xlgui/panel/playlists.py:244
#: ../data/ui/collection_manager.ui.h:2
>>>>>>> 188b3494
#: ../plugins/cd/cdprefs.py:116
#: ../plugins/minimode/minimode_preferences.py:103
msgid "Location"
msgstr "Vị trí"

<<<<<<< HEAD
#: ../xlgui/widgets/playlist_columns.py:339 ../xlgui/panel/files.py:150
=======
#: ../xlgui/widgets/playlist_columns.py:339
#: ../xlgui/panel/files.py:150
>>>>>>> 188b3494
#: ../plugins/cd/cdprefs.py:117
#: ../plugins/minimode/minimode_preferences.py:104
msgid "Filename"
msgstr "Tên tập tin"

#: ../xlgui/widgets/playlist_columns.py:346
msgid "Playcount"
msgstr "Số lần phát"

<<<<<<< HEAD
#: ../xlgui/widgets/playlist_columns.py:353 ../xlgui/properties.py:76
#: ../xlgui/panel/playlists.py:170 ../xlgui/panel/playlists.py:245
=======
#: ../xlgui/widgets/playlist_columns.py:353
#: ../xlgui/properties.py:76
#: ../xlgui/panel/playlists.py:170
#: ../xlgui/panel/playlists.py:245
>>>>>>> 188b3494
#: ../plugins/cd/cdprefs.py:120
#: ../plugins/minimode/minimode_preferences.py:107
msgid "BPM"
msgstr "BPM"

<<<<<<< HEAD
#: ../xlgui/widgets/playlist_columns.py:360 ../xlgui/properties.py:86
#: ../xlgui/panel/playlists.py:243 ../plugins/cd/cdprefs.py:119
=======
#: ../xlgui/widgets/playlist_columns.py:360
#: ../xlgui/properties.py:86
#: ../xlgui/panel/playlists.py:243
#: ../plugins/cd/cdprefs.py:119
>>>>>>> 188b3494
#: ../plugins/minimode/minimode_preferences.py:106
msgid "Last played"
msgstr "Lần phát chót"

<<<<<<< HEAD
#: ../xlgui/widgets/playlist_columns.py:366 ../xlgui/properties.py:79
=======
#: ../xlgui/widgets/playlist_columns.py:366
#: ../xlgui/properties.py:79
>>>>>>> 188b3494
#: ../xlgui/panel/playlists.py:242
msgid "Date added"
msgstr "Ngày khởi tạo"

#: ../xlgui/widgets/playlist_columns.py:372
msgid "Schedule"
msgstr "Lịch"

<<<<<<< HEAD
#: ../xlgui/widgets/playlist_columns.py:491 ../xlgui/properties.py:77
=======
#: ../xlgui/widgets/playlist_columns.py:491
#: ../xlgui/properties.py:77
>>>>>>> 188b3494
msgid "Comment"
msgstr "Bình luận"

<<<<<<< HEAD
#: ../xlgui/widgets/playlist_columns.py:500 ../xlgui/panel/playlists.py:178
=======
#: ../xlgui/widgets/playlist_columns.py:500
#: ../xlgui/panel/playlists.py:178
>>>>>>> 188b3494
#: ../xlgui/panel/playlists.py:246
msgid "Grouping"
msgstr "Nhóm"

#: ../xlgui/widgets/playlist_columns.py:619
msgid "_Resizable"
msgstr "Có thể điều chỉnh _kích thước"

#: ../xlgui/widgets/playlist_columns.py:624
msgid "_Autosize"
msgstr "_Tự động điều chỉnh kích thước"

#: ../xlgui/widgets/rating.py:261
msgid "Rating:"
msgstr "Đánh giá:"

#: ../xlgui/widgets/playlist.py:129
msgid "Shuffle"
msgstr "Phát ngẫu nhiên"

#: ../xlgui/widgets/playlist.py:133
msgid "Repeat"
msgstr "Lặp lại"

#: ../xlgui/widgets/playlist.py:137
msgid "Dynamic"
msgstr "Động"

#: ../xlgui/widgets/playlist.py:152
msgid "Remove Current Track From Playlist"
msgstr "Loại bài hiện tại khỏi danh sách"

#: ../xlgui/widgets/playlist.py:182
msgid "Randomize Playlist"
msgstr "Phát ngẫu nhiên d.sách"

#: ../xlgui/widgets/playlist.py:185
msgid "Randomize Selection"
msgstr "Phát ngẫu nhiên phần đã chọn"

#: ../xlgui/widgets/playlist.py:206
#: ../xlgui/oldmenu.py:188
#: ../xlgui/playlist.py:76
#: ../xlgui/panel/radio.py:435
#: ../plugins/droptrayicon/__init__.py:288
msgid "New Playlist"
msgstr "Danh sách mới"

#: ../xlgui/widgets/playlist.py:226
#: ../xlgui/oldmenu.py:244
msgid "Rename"
msgstr "Đổi tên"

#: ../xlgui/widgets/playlist.py:266
msgid "Stop Playback After This Track"
msgstr "Dừng sau bài này"

#: ../xlgui/widgets/playlist.py:273
msgid "Continue Playback After This Track"
msgstr "Tiếp tục sau bài này"

#: ../xlgui/widgets/playlist.py:534
msgid "Requires plugins providing dynamic playlists"
msgstr "Yêu cầu các phần mở rộng cung cấp các danh sách động"

<<<<<<< HEAD
#: ../xlgui/widgets/playlist.py:538 ../data/ui/playlist.ui.h:3
=======
#: ../xlgui/widgets/playlist.py:538
#: ../data/ui/playlist.ui.h:3
>>>>>>> 188b3494
msgid "Dynamically add similar tracks to the playlist"
msgstr "Tự động thêm các bài tương tự vào danh sách"

#: ../xlgui/widgets/dialogs.py:283
msgid "Enter the URL to open"
msgstr "Nhập URL để mở"

#: ../xlgui/widgets/dialogs.py:284
msgid "Open URL"
msgstr "Mở URL"

#: ../xlgui/widgets/dialogs.py:552
msgid "Select File Type (by Extension)"
msgstr "Chọn loại tập tin (Phần mở rộng)"

#: ../xlgui/widgets/dialogs.py:608
msgid "Choose Media to Open"
msgstr "Chọn tập tin để mở"

#: ../xlgui/widgets/dialogs.py:619
msgid "Supported Files"
msgstr "Các loại tập tin được hỗ trợ"

#: ../xlgui/widgets/dialogs.py:621
msgid "Music Files"
msgstr "Các tập tin nhạc"

#: ../xlgui/widgets/dialogs.py:623
#: ../xlgui/widgets/dialogs.py:781
msgid "Playlist Files"
msgstr "Các tập tin danh sách"

#: ../xlgui/widgets/dialogs.py:625
#: ../xlgui/widgets/dialogs.py:783
#: ../xlgui/preferences/plugin.py:201
msgid "All Files"
msgstr "Tất cả Tập tin"

#: ../xlgui/widgets/dialogs.py:699
msgid "Choose Directory to Open"
msgstr "Chọn thư mục để mở"

#: ../xlgui/widgets/dialogs.py:770
#: ../xlgui/menu.py:87
#: ../xlgui/oldmenu.py:192
msgid "Import Playlist"
msgstr "Nhập danh sách"

#: ../xlgui/widgets/dialogs.py:863
msgid "Export Current Playlist"
msgstr "Xuất danh sách hiện tại"

#: ../xlgui/widgets/dialogs.py:874
msgid "Use relative paths to tracks"
msgstr ""

#: ../xlgui/widgets/dialogs.py:929
#, python-format
msgid "Playlist saved as <b>%s</b>."
msgstr "Lưu danh sách <b>%s</b>."

#: ../xlgui/widgets/dialogs.py:943
#, python-format
msgid "Close %s"
msgstr "Đóng %s"

#: ../xlgui/widgets/dialogs.py:944
#, python-format
msgid "<b>Save changes to %s before closing?</b>"
msgstr "<b>Lưu lại các thay đổi vào %s trước khi đóng?</b>"

#: ../xlgui/widgets/dialogs.py:945
msgid "Your changes will be lost if you don't save them"
msgstr "Mọi sự thay đổi của bạn sẽ bị mất nếu bạn không lưu lại"

#: ../xlgui/widgets/dialogs.py:947
msgid "Close Without Saving"
msgstr "Đóng và không Lưu"

#: ../xlgui/widgets/dialogs.py:1303
msgid "Yes to all"
msgstr "Đồng ý tất cả"

#: ../xlgui/widgets/dialogs.py:1311
msgid "No to all"
msgstr "Không cho tất cả"

#: ../xlgui/widgets/dialogs.py:1336
#: ../xlgui/properties.py:1209
#, python-format
msgid "Saved %(count)s of %(total)s."
msgstr "Đã lưu %(count)s trong số %(total)s."

#: ../xlgui/widgets/dialogs.py:1456
#, python-format
msgid "Error occurred while copying %s: %s"
msgstr "Có lỗi khi chép %s: %s"

#: ../xlgui/widgets/dialogs.py:1465
#, python-format
msgid "File exists, overwrite %s ?"
msgstr "Tập tin đã tồn tại, ghi đè %s ?"

#: ../xlgui/widgets/dialogs.py:1516
msgid "Playlist name:"
msgstr "Tên danh sách:"

#: ../xlgui/widgets/dialogs.py:1517
msgid "Add new playlist..."
msgstr "Thêm danh sách mới..."

#: ../xlgui/widgets/dialogs.py:1526
#: ../xlgui/panel/playlists.py:755
#: ../xlgui/panel/playlists.py:838
msgid "You did not enter a name for your playlist"
msgstr "Bạn chưa nhập tên cho danh sách"

#: ../xlgui/widgets/dialogs.py:1529
#: ../xlgui/panel/playlists.py:321
#: ../xlgui/panel/playlists.py:761
#: ../xlgui/panel/playlists.py:845
msgid "The playlist name you entered is already in use."
msgstr "Tên danh sách bạn nhập đã được sử dụng."

<<<<<<< HEAD
#: ../xlgui/widgets/notebook.py:146 ../xlgui/menu.py:115
=======
#: ../xlgui/widgets/notebook.py:146
#: ../xlgui/menu.py:115
>>>>>>> 188b3494
msgid "Close Tab"
msgstr "Đóng thẻ"

#: ../xlgui/main.py:111
msgid "$title (by $artist)"
msgstr "$title ($artist)"

#: ../xlgui/main.py:466
msgid "Toggle: Stop after Selected Track"
msgstr "Chuyển đổi: Dừng sau bài đã chọn"

#: ../xlgui/main.py:569
#: ../plugins/previewdevice/__init__.py:365
msgid "Playback error encountered!"
msgstr "Gặp lỗi khi phát!"

#: ../xlgui/main.py:576
#, python-format
msgid "Buffering: %d%%..."
msgstr "Đang nạp bộ đệm: %d%%..."

#: ../xlgui/main.py:628
#: ../plugins/previewdevice/__init__.py:376
msgid "Continue Playback"
msgstr "Tiếp tục phát"

#: ../xlgui/main.py:632
#: ../xlgui/main.py:820
#: ../plugins/previewdevice/__init__.py:347
#: ../plugins/previewdevice/__init__.py:380
msgid "Pause Playback"
msgstr "Dừng"

#: ../xlgui/main.py:774
#: ../xlgui/menu.py:103
msgid "Playlist export failed!"
msgstr "Xuất danh sách thất bại!"

#: ../xlgui/main.py:832
#: ../data/ui/main.ui.h:7
#: ../plugins/previewdevice/__init__.py:358
msgid "Start Playback"
msgstr "Bắt đầu phát"

#: ../xlgui/tray.py:148
msgid "Exaile Music Player"
msgstr "Chương trình phát nhạc Exaile"

#: ../xlgui/menu.py:52
msgid "_New Playlist"
msgstr "Danh sách _mới"

#: ../xlgui/menu.py:71
msgid "Open _URL"
msgstr "Mở _URL"

#: ../xlgui/menu.py:81
msgid "Open Directories"
msgstr "Mở thư mục"

#: ../xlgui/menu.py:109
msgid "_Export Current Playlist"
msgstr "Xuất danh sách _hiện tại"

#: ../xlgui/menu.py:124
#: ../xlgui/preferences/widgets.py:70
msgid "Restart"
msgstr "Khởi động lại"

#: ../xlgui/menu.py:147
msgid "_Collection"
msgstr "_Bộ sưu tập"

#: ../xlgui/menu.py:151
msgid "_Queue"
msgstr "Danh sách _chờ"

#: ../xlgui/menu.py:158
msgid "C_overs"
msgstr "Ảnh _bìa"

#: ../xlgui/menu.py:190
msgid "_Playlist Utilities Bar"
msgstr "_Thanh tiện ích danh sách"

#: ../xlgui/menu.py:192
msgid "_Columns"
msgstr "_Cột"

#: ../xlgui/menu.py:199
msgid "C_lear playlist"
msgstr "Làm trốn_g danh sách"

#: ../xlgui/menu.py:215
msgid "_Device Manager"
msgstr "Quản lý thiết _bị"

#: ../xlgui/menu.py:218
msgid "Re_scan Collection"
msgstr "_Quét lại bộ sưu tập"

#: ../xlgui/menu.py:221
msgid "Track _Properties"
msgstr "_Thông tin bài hát"

#: ../xlgui/progress.py:79
msgid "Cancel"
msgstr "Hủy"

#: ../xlgui/properties.py:51
msgid "Original album"
msgstr "Album gốc"

#: ../xlgui/properties.py:52
msgid "Lyricist"
msgstr "Lời bài hát"

#: ../xlgui/properties.py:54
msgid "Website"
msgstr "Trang Web"

#: ../xlgui/properties.py:55
#: ../xlgui/cover.py:793
msgid "Cover"
msgstr "Ảnh bìa"

#: ../xlgui/properties.py:56
msgid "Original artist"
msgstr "Nghệ sĩ gốc"

#: ../xlgui/properties.py:57
msgid "Author"
msgstr "Tác giả"

#: ../xlgui/properties.py:58
msgid "Original date"
msgstr "Ngày gốc"

#: ../xlgui/properties.py:60
msgid "Arranger"
msgstr "Sắp xếp"

#: ../xlgui/properties.py:61
#: ../data/ui/trackproperties_dialog_cover_row.ui.h:10
msgid "Conductor"
msgstr "Chỉ đạo"

#: ../xlgui/properties.py:62
msgid "Performer"
msgstr "Người biểu diễn"

#: ../xlgui/properties.py:65
msgid "Copyright"
msgstr "Bản quyền"

#: ../xlgui/properties.py:66
#: ../plugins/lyricsviewer/__init__.py:62
#: ../plugins/lyricsviewer/lyricsviewer.ui.h:1
#: ../plugins/lyricsviewer/PLUGININFO:5
#: ../plugins/lyricsfly/PLUGININFO:5
#: ../plugins/lyricwiki/PLUGININFO:5
msgid "Lyrics"
msgstr "Lời bài hát"

#: ../xlgui/properties.py:67
#: ../plugins/jamendo/ui/jamendo_panel.ui.h:20
msgid "Track"
msgstr "Bài hát"

#: ../xlgui/properties.py:68
#: ../data/ui/preferences/plugin.ui.h:2
msgid "Version"
msgstr "Phiên bản"

#: ../xlgui/properties.py:70
msgid "ISRC"
msgstr "ISRC"

#: ../xlgui/properties.py:73
msgid "Encoded by"
msgstr "Mã hóa bởi"

#: ../xlgui/properties.py:74
msgid "Organization"
msgstr "Tổ chức"

#: ../xlgui/properties.py:83
msgid "Modified"
msgstr "Đã sửa đổi"

#: ../xlgui/properties.py:85
msgid "Times played"
msgstr "Số lần phát"

#: ../xlgui/properties.py:244
msgid "Writing of tags failed"
msgstr "Lỗi ghi thông tin"

#: ../xlgui/properties.py:245
msgid ""
"Tags could not be written to the following files:\n"
"{files}"
msgstr ""
"Không thể ghi thông tin vào các tập tin sau:\n"
"{files}"

#: ../xlgui/properties.py:270
#, python-format
msgid "Editing track %(current)d of %(total)d"
msgstr "Chỉnh sửa %(current)d trong số %(total)d bài"

#: ../xlgui/properties.py:438
msgid "Apply changes before closing?"
msgstr "Áp dụng các thay đổi trước khi đóng?"

#: ../xlgui/properties.py:439
msgid "Your changes will be lost if you do not apply them now."
msgstr "Các thay đổi sẽ bị mất nếu bạn không áp dụng ngay."

#: ../xlgui/properties.py:614
#, python-format
msgid "%s:"
msgstr "%s:"

#. TRANSLATORS: This is the 'of' between numbers in fields like
#. tracknumber, discnumber, etc. in the tagger.
#: ../xlgui/properties.py:820
msgid "of:"
msgstr "of:"

#: ../xlgui/properties.py:909
msgid "JPEG image"
msgstr "Ảnh JPEG"

#: ../xlgui/properties.py:915
msgid "PNG image"
msgstr "Ảnh PNG"

#: ../xlgui/properties.py:919
msgid "Image"
msgstr "Ảnh"

#: ../xlgui/properties.py:926
msgid "Linked image"
msgstr "Ảnh đã liên kết"

#: ../xlgui/properties.py:1036
#: ../xlgui/cover.py:1104
msgid "{width}x{height} pixels"
msgstr "{width}x{height} điểm ảnh"

#: ../xlgui/properties.py:1038
msgid "{format} ({width}x{height} pixels)"
msgstr "{format} ({width}x{height} điểm ảnh"

#: ../xlgui/properties.py:1051
msgid "Select image to set as cover"
msgstr "Chọn ảnh làm ảnh bìa"

#: ../xlgui/properties.py:1060
msgid "Supported image formats"
msgstr "Định dạng ảnh được hỗ trợ"

#: ../xlgui/properties.py:1183
msgid "Apply current value to all tracks"
msgstr "Sử dụng giá trị hiện tại cho mọi bài hát"

#: ../xlgui/cover.py:112
msgid "{outstanding} covers left to fetch"
msgstr "Đang tải {outstanding} ảnh bìa"

#: ../xlgui/cover.py:113
msgid "All covers fetched"
msgstr "Đã tải xong tất cả ảnh bìa"

#: ../xlgui/cover.py:138
msgid "Collecting albums and covers..."
msgstr ""

#: ../xlgui/cover.py:493
msgid "Show Cover"
msgstr "Hiện ảnh bìa"

#: ../xlgui/cover.py:494
msgid "Fetch Cover"
msgstr "Tải ảnh bìa"

#: ../xlgui/cover.py:495
msgid "Remove Cover"
msgstr "Loại bỏ ảnh bìa"

#: ../xlgui/cover.py:795
#, python-format
msgid "Cover for %s"
msgstr "Ảnh bìa cho %s"

#: ../xlgui/cover.py:957
#, python-format
msgid "Cover options for %(artist)s - %(album)s"
msgstr "Tùy chọn ảnh bìa cho %(artist)s - %(album)s"

#: ../xlgui/cover.py:990
msgid "Loading..."
msgstr "Đang nạp..."

#: ../xlgui/cover.py:1062
msgid "No covers found."
msgstr "Không tìm thấy ảnh bìa."

#: ../xlgui/cover.py:1063
msgid ""
"None of the enabled sources has a cover for this track, try enabling more "
"sources."
msgstr ""
"Không tìm thấy ảnh bìa trong những nguồn được bật, hãy thử bật những nguồn "
"còn lại."

#: ../xlgui/devices.py:76
msgid "Icon"
msgstr "Biểu tượng"

#: ../xlgui/devices.py:81
msgid "Device"
msgstr "Thiết bị"

#: ../xlgui/devices.py:88
msgid "Driver"
msgstr "Trình điều khiển"

#: ../xlgui/__init__.py:296
msgid "Scanning collection..."
msgstr "Đang quét bộ sưu tập..."

#: ../xlgui/__init__.py:380
#, python-format
msgid "Scanning %s..."
msgstr "Đang quét %s..."

#: ../xlgui/oldmenu.py:72
msgid "Toggle Queue"
msgstr "Chuyển đổi d.sách chờ"

#: ../xlgui/oldmenu.py:118
msgid "Queue Items"
msgstr "Đối tượng trong hàng đợi"

#: ../xlgui/oldmenu.py:121
#: ../data/ui/trackproperties_dialog.ui.h:7
msgid "Properties"
msgstr "Thuộc tính"

#: ../xlgui/oldmenu.py:185
msgid "New Station"
msgstr ""

#: ../xlgui/oldmenu.py:190
msgid "New Smart Playlist"
msgstr "Danh sách thông minh mới"

#: ../xlgui/oldmenu.py:246
msgid "Edit"
msgstr "Chỉnh sửa"

#: ../xlgui/oldmenu.py:249
msgid "Export Playlist"
msgstr "Xuất danh sách"

#: ../xlgui/oldmenu.py:251
msgid "Export Files"
msgstr "Xuất tập tin"

#: ../xlgui/oldmenu.py:254
msgid "Delete Playlist"
msgstr "Xoá danh sách"

#: ../xlgui/oldmenu.py:268
msgid "Choose directory to export files to"
msgstr "Chọn thư mục để chứa tập tin xuất ra"

<<<<<<< HEAD
#: ../xlgui/oldmenu.py:278 ../xlgui/panel/playlists.py:1178
=======
#: ../xlgui/oldmenu.py:278
#: ../xlgui/panel/playlists.py:1178
>>>>>>> 188b3494
msgid "Are you sure you want to permanently delete the selected playlist?"
msgstr "Bạn có chắc là muốn xóa vĩnh viễn danh sách đã chọn không?"

#: ../xlgui/oldmenu.py:291
msgid "Enter the new name you want for your playlist"
msgstr "Nhập tên danh sách"

#: ../xlgui/oldmenu.py:292
msgid "Rename Playlist"
msgstr "Đổi tên danh sách"

<<<<<<< HEAD
#: ../xlgui/oldmenu.py:331 ../plugins/multialarmclock/malrmclk.ui.h:2
=======
#: ../xlgui/oldmenu.py:331
#: ../plugins/multialarmclock/malrmclk.ui.h:2
>>>>>>> 188b3494
msgid "Remove"
msgstr "Gỡ bỏ"

#: ../xlgui/playlist.py:77
msgid "Drop here to create a new playlist"
msgstr "Thả vào đây để tạo d.sách mới"

#: ../xlgui/playlist.py:137
msgid "Recently Closed Tabs"
msgstr "Các thẻ đóng gần đây"

#: ../xlgui/playlist.py:214
#, python-format
msgid "Playlist %d"
msgstr "Danh sách %d"

#: ../xlgui/playlist.py:394
msgid "{playlist_name} ({track_count} tracks, closed {minutes} min ago)"
msgstr "{playlist_name} ({track_count} tracks, closed {minutes} min ago)"

#: ../xlgui/playlist.py:400
msgid "{playlist_name} ({track_count} tracks, closed {seconds} sec ago)"
msgstr ""

#: ../xlgui/collection.py:115
msgid "Add a Directory"
msgstr "Thêm một Thư mục"

#: ../xlgui/collection.py:134
msgid "Directory not added."
msgstr "Thư mục không được thêm vào."

#: ../xlgui/collection.py:135
msgid ""
"The directory is already in your collection or is a subdirectory of another "
"directory in your collection."
msgstr ""
"Thư mục đã có trong bộ sưu tập hoặc nó là thư mục con của một thư mục khác "
"trong bộ sưu tập."

#: ../xlgui/panel/device.py:137
#, python-format
msgid "Transferring to %s..."
msgstr "Đang chuyển đến %s..."

#: ../xlgui/panel/radio.py:126
#: ../xlgui/panel/radio.py:490
#: ../xlgui/panel/radio.py:566
msgid "Loading streams..."
msgstr "Đang nạp luồng dữ liệu..."

#: ../xlgui/panel/radio.py:198
msgid "Add Radio Station"
msgstr "Thêm kênh radio"

#: ../xlgui/panel/radio.py:201
#: ../plugins/audioscrobbler/asprefs_pane.ui.h:5
msgid "URL:"
msgstr "URL:"

#: ../xlgui/panel/radio.py:273
msgid "Saved Stations"
msgstr "Các Đài đã lưu"

#: ../xlgui/panel/radio.py:274
msgid "Radio Streams"
msgstr "Radio Streams"

#: ../xlgui/panel/radio.py:304
#: ../plugins/wikipedia/data/wikipanel.ui.h:4
msgid "Refresh"
msgstr "Làm mới"

#: ../xlgui/panel/radio.py:434
msgid "Enter the name you want for your new playlist"
msgstr "Nhập tên cho danh sách mới"

#: ../xlgui/panel/collection.py:179
msgid "Genre - Artist"
msgstr "Thể loại - Nghệ sĩ"

#: ../xlgui/panel/collection.py:182
msgid "Genre - Album"
msgstr "Thể loại - Album"

#: ../xlgui/panel/collection.py:185
msgid "Date - Artist"
msgstr "Ngày - Nghệ sĩ"

#: ../xlgui/panel/collection.py:188
msgid "Date - Album"
msgstr "Ngày - Album"

#: ../xlgui/panel/collection.py:191
msgid "Artist - (Date - Album)"
msgstr "Nghệ sĩ - (Ngày - Album)"

#: ../xlgui/panel/collection.py:314
msgid "Rescan Collection"
msgstr "Quét lại Bộ sưu tập"

#. TRANSLATORS: File size column in the file browser
#: ../xlgui/panel/files.py:174
msgid "Size"
msgstr "Kích thước"

#: ../xlgui/panel/files.py:441
#, python-format
msgid "%s KB"
msgstr "%s KB"

#. TRANSLATORS: Logical AND used for smart playlists
#: ../xlgui/panel/playlists.py:64
msgid "and"
msgstr "and"

#. TRANSLATORS: True if haystack is equal to needle
#: ../xlgui/panel/playlists.py:198
msgid "is"
msgstr "is"

#. TRANSLATORS: True if haystack is not equal to needle
#: ../xlgui/panel/playlists.py:200
msgid "is not"
msgstr "is not"

#. TRANSLATORS: True if the specified tag is present (uses the NullField
#. to compare to __null__)
#: ../xlgui/panel/playlists.py:203
msgid "is set"
msgstr "được đặt"

#. TRANSLATORS: True if the specified tag is not present (uses the NullField
#. to compare to __null__)
#: ../xlgui/panel/playlists.py:206
msgid "is not set"
msgstr "chưa đặt"

#. TRANSLATORS: True if haystack contains needle
#: ../xlgui/panel/playlists.py:208
msgid "contains"
msgstr "contains"

#. TRANSLATORS: True if haystack does not contain needle
#: ../xlgui/panel/playlists.py:210
msgid "does not contain"
msgstr "does not contain"

#. TRANSLATORS: True if haystack matches regular expression
#: ../xlgui/panel/playlists.py:212
msgid "regex"
msgstr ""

#. TRANSLATORS: True if haystack does not match regular expression
#: ../xlgui/panel/playlists.py:214
msgid "not regex"
msgstr ""

#. TRANSLATORS: Example: rating >= 5
#: ../xlgui/panel/playlists.py:216
msgid "at least"
msgstr "at least"

#. TRANSLATORS: Example: rating <= 3
#: ../xlgui/panel/playlists.py:218
msgid "at most"
msgstr "at most"

#. TRANSLATORS: Example: year < 1999
#: ../xlgui/panel/playlists.py:220
msgid "before"
msgstr "before"

#. TRANSLATORS: Example: year > 2002
#: ../xlgui/panel/playlists.py:222
msgid "after"
msgstr "after"

#. TRANSLATORS: Example: 1980 <= year <= 1987
#: ../xlgui/panel/playlists.py:224
msgid "between"
msgstr "between"

#: ../xlgui/panel/playlists.py:225
msgid "greater than"
msgstr "greater than"

#: ../xlgui/panel/playlists.py:226
msgid "less than"
msgstr "less than"

#. TRANSLATORS: Example: track has been added in the last 2 days
#: ../xlgui/panel/playlists.py:228
msgid "in the last"
msgstr "in the last"

#. TRANSLATORS: Example: track has not been added in the last 5 hours
#: ../xlgui/panel/playlists.py:230
msgid "not in the last"
msgstr "not in the last"

#: ../xlgui/panel/playlists.py:239
msgid "Plays"
msgstr "Phát"

#: ../xlgui/panel/playlists.py:240
msgid "Year"
msgstr "Năm"

#. TRANSLATORS: Playlist title suggestion with more
#. than two values
#: ../xlgui/panel/playlists.py:424
#: ../xlgui/panel/playlists.py:438
#: ../xlgui/panel/playlists.py:452
#, python-format
msgid "%(first)s, %(second)s and others"
msgstr "%(first)s, %(second)s and others"

#. TRANSLATORS: Playlist title suggestion with two values
#: ../xlgui/panel/playlists.py:429
#: ../xlgui/panel/playlists.py:443
#: ../xlgui/panel/playlists.py:457
#, python-format
msgid "%(first)s and %(second)s"
msgstr "%(first)s and %(second)s"

#: ../xlgui/panel/playlists.py:675
msgid "Smart Playlists"
msgstr "Các Danh sách thông minh"

#: ../xlgui/panel/playlists.py:678
msgid "Custom Playlists"
msgstr "Các Danh sách tùy chọn"

#: ../xlgui/panel/playlists.py:733
msgid "Add Smart Playlist"
msgstr "Thêm Danh sách thông minh"

#: ../xlgui/panel/playlists.py:808
msgid "Edit Smart Playlist"
msgstr "Sửa đổi Danh sách Thông minh"

#: ../xlgui/panel/playlists.py:1125
#, python-format
msgid "Exporting %s"
msgstr "Đang xuất %s"

#: ../xlgui/preferences/playback.py:35
msgid "Playback"
msgstr "Phát"

#: ../xlgui/preferences/plugin.py:40
#: ../xlgui/preferences/__init__.py:124
msgid "Plugins"
msgstr "Phần mở rộng"

#: ../xlgui/preferences/plugin.py:92
#: ../plugins/grouptagger/gt_common.py:64
#: ../plugins/grouptagger/gt_widgets.py:58
msgid "Uncategorized"
msgstr "Chưa phân loại"

#: ../xlgui/preferences/plugin.py:135
msgid "Could not load plugin info!"
msgstr "Không thể nạp thông tin phần mở rộng!"

#: ../xlgui/preferences/plugin.py:137
#, python-format
msgid "Failed plugin: %s"
msgid_plural "Failed plugins: %s"
msgstr[0] ""
msgstr[1] ""

#: ../xlgui/preferences/plugin.py:167
#: ../xlgui/preferences/plugin.py:261
msgid "Could not disable plugin!"
msgstr "Không thể tắt phần mở rộng!"

#: ../xlgui/preferences/plugin.py:177
#: ../xlgui/preferences/plugin.py:255
msgid "Could not enable plugin!"
msgstr "Không thể bật phần mở rộng!"

#: ../xlgui/preferences/plugin.py:185
msgid "Choose a Plugin"
msgstr "Chọn một Phần mở rộng"

#: ../xlgui/preferences/plugin.py:194
msgid "Plugin Archives"
msgstr "Lưu trữ Phần mở rộng"

#: ../xlgui/preferences/plugin.py:213
msgid "Plugin file installation failed!"
msgstr "Cài đặt tập tin Phần mở rộng thất bại!"

#: ../xlgui/preferences/cover.py:38
#: ../plugins/musicbrainzcovers/PLUGININFO:5
#: ../plugins/lastfmcovers/PLUGININFO:5
#: ../plugins/amazoncovers/PLUGININFO:5
msgid "Covers"
msgstr "Ảnh bìa"

#: ../xlgui/preferences/appearance.py:34
#: ../plugins/osd/osd_preferences.ui.h:9
msgid "Appearance"
msgstr "Giao diện"

#: ../xlgui/preferences/collection.py:23
#: ../data/ui/panel/device.ui.h:1
#: ../data/ui/panel/collection.ui.h:1
msgid "Collection"
msgstr "Bộ sưu tập"

#. TRANSLATORS: Grammatical articles that are ignored while sorting the
#. collection panel. For example, in French locales this could be
#. the space-separated list "l' la le les".
#. If this practice is not common in your locale, simply
#. translate this to an empty string.
#: ../xlgui/preferences/collection.py:34
msgid "the"
msgstr "the"

#: ../xlgui/preferences/collection.py:56
msgid "Reset to Defaults"
msgstr "Đặt lại về Mặc định"

#: ../xlgui/preferences/widgets.py:66
msgid "Restart Exaile?"
msgstr "Khởi động lại Exaile?"

#: ../xlgui/preferences/widgets.py:68
msgid "A restart is required for this change to take effect."
msgstr "Yêu cầu khởi động lại để thấy được sự thay đổi."

#: ../xlgui/preferences/widgets.py:619
msgid "Action"
msgstr "Hành động"

#: ../xlgui/preferences/widgets.py:627
msgid "Shortcut"
msgstr "Phím tắt"

#: ../xlgui/preferences/playlists.py:34
#: ../data/ui/panel/playlists.ui.h:1
msgid "Playlists"
msgstr "Danh sách"

#: ../data/ui/about_dialog.ui.h:1
msgid "About Exaile"
msgstr "Giới thiệu về Exaile"

#: ../data/ui/about_dialog.ui.h:2
msgid "&#xA9; 2009-2012"
<<<<<<< HEAD
msgstr "&#xA9; 2009-2012"
=======
msgstr ""
>>>>>>> 188b3494

#: ../data/ui/about_dialog.ui.h:3
msgid ""
"Copyright (C) 2008-2010 Adam Olsen <arolsen@gmail.com> \n"
"\n"
"This program is free software; you can redistribute it and/or modify\n"
"it under the terms of the GNU General Public License as published by\n"
"the Free Software Foundation; either version 2 of the License, or\n"
"(at your option) any later version.\n"
"\n"
"This program is distributed in the hope that it will be useful,\n"
"but WITHOUT ANY WARRANTY; without even the implied warranty of\n"
"MERCHANTABILITY or FITNESS FOR A PARTICULAR PURPOSE.  See the\n"
"GNU General Public License for more details.\n"
"\n"
"You should have received a copy of the GNU General Public License along\n"
"with this program; if not, write to the Free Software Foundation, Inc.,\n"
"51 Franklin Street, Fifth Floor, Boston, MA 02110-1301 USA.\n"
msgstr ""

#: ../data/ui/about_dialog.ui.h:20
msgctxt "About dialog translator credits"
msgid "Unknown translator"
msgstr "Chưa rõ người dịch"

#: ../data/ui/covermanager.ui.h:1
msgid "Cover Manager"
msgstr "Quản lí ảnh bìa"

#: ../data/ui/covermanager.ui.h:2
msgid "_Fetch Covers"
msgstr ""

#: ../data/ui/playlist.ui.h:1
msgid "Shuffle playback order"
msgstr "Đảo thứ tự phát"

#: ../data/ui/playlist.ui.h:2
msgid "Repeat playback"
msgstr "Lặp lại"

#: ../data/ui/playlist.ui.h:4
msgid "_Search:"
msgstr "_Tìm kiếm:"

#: ../data/ui/coverchooser.ui.h:1
msgid "Cover Finder"
msgstr "Bộ tìm ảnh bìa"

#: ../data/ui/coverchooser.ui.h:2
msgid "The origin of this cover"
msgstr "Bản gốc của ảnh bìa này"

#: ../data/ui/coverchooser.ui.h:3
msgid "_Set as Cover"
msgstr "Thiết đặt ảnh _bìa"

#: ../data/ui/main.ui.h:1
msgid "_File"
msgstr "_Tập tin"

#: ../data/ui/main.ui.h:2
msgid "_Edit"
msgstr "Chỉnh _sửa"

#: ../data/ui/main.ui.h:3
msgid "_View"
msgstr "_Hiển thị"

#: ../data/ui/main.ui.h:4
msgid "_Tools"
msgstr "_Công cụ"

#: ../data/ui/main.ui.h:5
msgid "_Help"
msgstr "Trợ _giúp"

#: ../data/ui/main.ui.h:6
msgid "Previous Track"
msgstr "Track trước"

#: ../data/ui/main.ui.h:8
msgid ""
"Stop Playback\n"
"\n"
"Right Click for Stop After Track Feature"
msgstr ""
"Dừng phát\n"
"\n"
"Bấm chuột phải để dừng lại sau Track"

#: ../data/ui/main.ui.h:11
msgid "Next Track"
msgstr "Track tiếp theo"

#: ../data/ui/main.ui.h:12
msgid "0:00 / 0:00"
msgstr "0:00 / 0:00"

#: ../data/ui/trackproperties_dialog.ui.h:1
msgid "Track Properties"
msgstr "Thông tin của Track"

#: ../data/ui/trackproperties_dialog.ui.h:2
msgid "A_dd tag"
msgstr "_Thêm thẻ"

#: ../data/ui/trackproperties_dialog.ui.h:3
msgid "_Remove tag"
msgstr "_Gỡ bỏ thẻ"

#: ../data/ui/trackproperties_dialog.ui.h:4
msgid "ab &#x2192; A_b"
msgstr "ab &#x2192; A_b"

#: ../data/ui/trackproperties_dialog.ui.h:5
msgid "Uppercase first letter of all tags"
msgstr "Viết hoa chữ cái đầu của tất cả các thẻ"

#: ../data/ui/trackproperties_dialog.ui.h:8
msgid "_Previous"
msgstr "_Lùi"

#: ../data/ui/trackproperties_dialog.ui.h:9
msgid "_Next"
msgstr "_Tiếp theo"

#: ../data/ui/trackproperties_dialog_cover_row.ui.h:1
msgid "Other"
msgstr "Khác"

#: ../data/ui/trackproperties_dialog_cover_row.ui.h:2
msgid "32x32 pixels 'file icon' (PNG only)"
msgstr ""

#: ../data/ui/trackproperties_dialog_cover_row.ui.h:3
msgid "Other file icon"
msgstr ""

#: ../data/ui/trackproperties_dialog_cover_row.ui.h:4
msgid "Cover (front)"
msgstr ""

#: ../data/ui/trackproperties_dialog_cover_row.ui.h:5
msgid "Cover (back)"
msgstr ""

#: ../data/ui/trackproperties_dialog_cover_row.ui.h:6
msgid "Leaflet page"
msgstr ""

#: ../data/ui/trackproperties_dialog_cover_row.ui.h:7
msgid "Media (e.g. label side of CD)"
msgstr ""

#: ../data/ui/trackproperties_dialog_cover_row.ui.h:8
msgid "Lead artist/lead performer/soloist"
msgstr ""

#: ../data/ui/trackproperties_dialog_cover_row.ui.h:9
msgid "Artist/performer"
msgstr ""

#: ../data/ui/trackproperties_dialog_cover_row.ui.h:11
msgid "Band/Orchestra"
msgstr ""

#: ../data/ui/trackproperties_dialog_cover_row.ui.h:13
msgid "Lyricist/text writer"
msgstr ""

#: ../data/ui/trackproperties_dialog_cover_row.ui.h:14
msgid "Recording Location"
msgstr ""

#: ../data/ui/trackproperties_dialog_cover_row.ui.h:15
msgid "During recording"
msgstr ""

#: ../data/ui/trackproperties_dialog_cover_row.ui.h:16
msgid "During performance"
msgstr ""

#: ../data/ui/trackproperties_dialog_cover_row.ui.h:17
msgid "Movie/video screen capture"
msgstr ""

#: ../data/ui/trackproperties_dialog_cover_row.ui.h:18
msgid "A bright coloured fish"
msgstr ""

#: ../data/ui/trackproperties_dialog_cover_row.ui.h:19
msgid "Illustration"
msgstr ""

#: ../data/ui/trackproperties_dialog_cover_row.ui.h:20
msgid "Band/artist logotype"
msgstr ""

#: ../data/ui/trackproperties_dialog_cover_row.ui.h:21
msgid "Publisher/Studio logotype"
msgstr ""

#: ../data/ui/trackproperties_dialog_cover_row.ui.h:22
msgid "Click or drag files here to change the cover image"
msgstr ""

#: ../data/ui/trackproperties_dialog_cover_row.ui.h:23
msgid "Type:"
msgstr "Kiểu:"

#: ../data/ui/trackproperties_dialog_cover_row.ui.h:24
#: ../data/ui/preferences/plugin.ui.h:8
msgid "Description:"
msgstr "Mô tả:"

#: ../data/ui/collection_manager.ui.h:1
msgid "Collection Manager"
msgstr "Quản lý Bộ sưu tập"

#: ../data/ui/collection_manager.ui.h:3
msgid "Monitored"
msgstr "Theo dõi"

#: ../data/ui/panel/flatplaylist.ui.h:1
#: ../data/ui/panel/radio.ui.h:1
msgid "Radio"
msgstr "Radio"

#: ../data/ui/panel/flatplaylist.ui.h:2
msgid "Append All Tracks to Playlist"
msgstr "Nối tất cả Track vào Danh sách"

#: ../data/ui/panel/flatplaylist.ui.h:3
msgid "Import CD"
msgstr "Nhập đĩa CD"

#: ../data/ui/panel/radio.ui.h:2
msgid "Add Station"
msgstr "Thêm kênh radio"

#: ../data/ui/panel/files.ui.h:1
msgid "Files"
msgstr "Tập tin"

#: ../data/ui/panel/files.ui.h:2
msgid "Previous visited directory"
msgstr "Thư mục đã xem trước"

#: ../data/ui/panel/files.ui.h:3
msgid "Next visited directory"
msgstr "Thư mục đã xem kế đến"

#: ../data/ui/panel/files.ui.h:4
msgid "Up one directory"
msgstr "Chuyển lên thư mục cha"

#: ../data/ui/panel/files.ui.h:5
msgid "Refresh directory listing"
msgstr "Làm mới danh sách thư mục"

#: ../data/ui/panel/files.ui.h:6
msgid "Home directory"
msgstr "Thư mục Home"

#: ../data/ui/panel/files.ui.h:7
#: ../data/ui/panel/collection.ui.h:6
msgid "Search: "
msgstr "Tìm kiếm: "

#: ../data/ui/panel/files.ui.h:8
#: ../data/ui/panel/collection.ui.h:7
msgid "Clear search field"
msgstr "Làm trống khung tìm kiếm"

#: ../data/ui/panel/collection.ui.h:2
msgid "<b>Collection is empty.</b>"
msgstr "<b>Bộ sưu tập rỗng.</b>"

#: ../data/ui/panel/collection.ui.h:3
msgid "Add Music"
msgstr "Thêm Nhạc"

#: ../data/ui/panel/collection.ui.h:4
msgid ""
"Refresh collection view\n"
"(Hold Shift key to rescan the collection)"
msgstr ""
"Làm mới bộ sưu tập\n"
"(Nhấn giữ phím Shift để quét lại bộ sưu tập)"

#: ../data/ui/preferences/cover.ui.h:1
msgid "Use covers embedded in tags"
msgstr "Sử dụng ảnh bìa nhúng trong các thẻ"

#: ../data/ui/preferences/cover.ui.h:2
msgid "Use covers from local files"
msgstr "Sử dụng ảnh bìa từ các tập tin lân cận"

#: ../data/ui/preferences/cover.ui.h:3
msgid ""
"This option will search for cover image files in \n"
"the same folder as the music file."
msgstr ""
"Tùy chọn này sẽ tìm kiếm tập tin ảnh bìa trong \n"
"thư mục chứa tập tin nhạc."

#: ../data/ui/preferences/cover.ui.h:5
msgid "Preferred file names:"
msgstr ""

#: ../data/ui/preferences/cover.ui.h:6
msgid "A comma-separated list of file names without file extensions"
msgstr ""

#: ../data/ui/preferences/cover.ui.h:7
msgid "Fetch covers automatically on playback start"
msgstr "Tự động tải ảnh bìa khi bắt đầu phát nhạc"

#: ../data/ui/preferences/cover.ui.h:8
msgid "Cover Search Order:"
msgstr "Sắp xếp tìm kiếm ảnh bìa:"

#: ../data/ui/preferences/cover.ui.h:9
msgid "(drag to reorder)"
msgstr "(nhấn và kéo chuột đế sắp xếp lại)"

#: ../data/ui/preferences/playlists.ui.h:1
#: ../data/ui/preferences/general.ui.h:1
msgid "Open last playlists on startup"
msgstr "Khi khởi động sẽ mở lại danh sách lần trước"

#: ../data/ui/preferences/playlists.ui.h:2
msgid "Prompt for saving custom playlists on close"
msgstr "Nhắc để lưu tùy chỉnh các danh sách khi đóng"

#: ../data/ui/preferences/playlists.ui.h:3
msgid "Replace content on side pane double click"
msgstr ""

#: ../data/ui/preferences/playlists.ui.h:4
msgid ""
"Instead of appending, tracks added via double click in the panes will "
"replace the content of the current playlist."
msgstr ""
"Thay vì nối vào, các track được thêm vào bằng cách click chuột sẽ thay thế "
"nội dung của danh sách hiện tại."

#: ../data/ui/preferences/playlists.ui.h:5
msgid "Appending/Replacing via menu item triggers playback"
msgstr ""

#: ../data/ui/preferences/playlists.ui.h:6
msgid ""
"When using a menu item to add/replace tracks on the playlist, start playback "
"if there is track currently playing. This option was the default behavior "
"before Exaile 0.3.3"
msgstr ""

#: ../data/ui/preferences/playlists.ui.h:7
msgid "Queue tracks by default instead of playing them"
msgstr ""

#: ../data/ui/preferences/playlists.ui.h:8
msgid ""
"When you double click or press enter to play a track in a playlist, queue "
"the track instead of playing it"
msgstr ""

#: ../data/ui/preferences/playback.ui.h:1
#: ../plugins/previewdevice/previewprefs.ui.h:1
msgid "Playback engine: "
msgstr ""

#: ../data/ui/preferences/playback.ui.h:2
#: ../plugins/previewdevice/previewprefs.ui.h:2
msgid "Use fade transitions on user actions"
msgstr ""

#: ../data/ui/preferences/playback.ui.h:3
#: ../plugins/previewdevice/previewprefs.ui.h:3
msgid "Fade duration (ms):"
msgstr "Thời gian làm mờ (ms):"

#: ../data/ui/preferences/playback.ui.h:4
#: ../plugins/previewdevice/previewprefs.ui.h:4
msgid "Use crossfading (EXPERIMENTAL)"
msgstr ""

#: ../data/ui/preferences/playback.ui.h:5
#: ../plugins/previewdevice/previewprefs.ui.h:5
msgid "Crossfade duration (ms):"
msgstr "Thời gian làm mờ (ms):"

#: ../data/ui/preferences/playback.ui.h:6
#: ../plugins/previewdevice/previewprefs.ui.h:6
msgid "Audio Sink:  "
msgstr ""

#: ../data/ui/preferences/playback.ui.h:7
#: ../plugins/previewdevice/previewprefs.ui.h:7
msgid "Device:  "
msgstr "Thiết bị:  "

#: ../data/ui/preferences/playback.ui.h:8
#: ../plugins/previewdevice/previewprefs.ui.h:8
msgid "Custom sink pipeline:"
msgstr ""

#: ../data/ui/preferences/playback.ui.h:9
msgid "Resume playback on start"
msgstr "Phát nhạc khi khởi động"

#: ../data/ui/preferences/playback.ui.h:10
msgid "Resume playback in paused state"
msgstr "Trở lại vị trí đang phát trước kia"

#: ../data/ui/preferences/playback.ui.h:11
msgid "Adding an item to an empty queue begins playback"
msgstr ""

#: ../data/ui/preferences/playback.ui.h:12
msgid "Remove track from queue upon playback"
msgstr ""

#: ../data/ui/preferences/playback.ui.h:13
msgid "Automatically advance to the next track"
msgstr ""

#: ../data/ui/preferences/playback.ui.h:14
#: ../plugins/previewdevice/previewprefs.ui.h:9
msgid "Normal"
msgstr "Bình thường"

#: ../data/ui/preferences/playback.ui.h:15
#: ../plugins/previewdevice/previewprefs.ui.h:10
msgid "Unified (unstable)"
msgstr ""

#: ../data/ui/preferences/plugin.ui.h:1
msgid "Plugin"
msgstr "Phần mở rộng"

#: ../data/ui/preferences/plugin.ui.h:3
#: ../plugins/equalizer/equalizer.ui.h:2
msgid "Enabled"
msgstr "Đã bật"

#: ../data/ui/preferences/plugin.ui.h:4
msgid "No Plugin Selected"
msgstr "Không có phần mở rộng nào được chọn"

#: ../data/ui/preferences/plugin.ui.h:5
msgid "Installed Plugins"
msgstr "Các phần mở rộng đã cài"

#: ../data/ui/preferences/plugin.ui.h:6
msgid "Authors:"
msgstr "Tác giả:"

#: ../data/ui/preferences/plugin.ui.h:7
msgid "Version:"
msgstr "Phiên bản:"

#: ../data/ui/preferences/plugin.ui.h:9
msgid "Install"
msgstr "Cài đặt"

#: ../data/ui/preferences/plugin.ui.h:10
msgid "<b>No Plugin Selected</b>"
msgstr "<b>Không Phần mở rộng nào được chọn</b>"

#: ../data/ui/preferences/plugin.ui.h:11
msgid "Available Plugins"
msgstr "Các Phần mở rộng có sẵn"

#: ../data/ui/preferences/plugin.ui.h:12
msgid "Install Updates"
msgstr "Cài bản cập nhật"

#: ../data/ui/preferences/plugin.ui.h:13
msgid "Updates"
msgstr "Cập nhật"

#: ../data/ui/preferences/plugin.ui.h:14
msgid "Install Plugin File"
msgstr "Cài đặt tập tin Phần mở rộng"

#: ../data/ui/preferences/appearance.ui.h:1
msgid "Show info area"
msgstr ""

#: ../data/ui/preferences/appearance.ui.h:2
msgid "The info area contains the cover art and track information"
msgstr "Nguồn thông tin chứa ảnh bìa và thông tin track"

#: ../data/ui/preferences/appearance.ui.h:3
msgid "Show cover art in info area"
msgstr ""

#: ../data/ui/preferences/appearance.ui.h:4
msgid "Always show tab bar"
msgstr "Luôn hiện thanh tab"

#: ../data/ui/preferences/appearance.ui.h:5
msgid "Tab placement:"
msgstr "Vị trí tab:"

#: ../data/ui/preferences/appearance.ui.h:6
msgid "Playlist font:"
msgstr ""

#: ../data/ui/preferences/appearance.ui.h:7
#: ../plugins/lyricsviewer/lyricsviewer_prefs.ui.h:2
#: ../plugins/grouptagger/gt_prefs.ui.h:2
msgid "Reset to the system font"
msgstr ""

#: ../data/ui/preferences/appearance.ui.h:8
msgid "Display track counts in collection"
msgstr "Hiện số track trong bộ sưu tập"

#: ../data/ui/preferences/appearance.ui.h:10
#: ../plugins/minimode/minimode_preferences.ui.h:7
msgid "Use alpha transparency:"
msgstr "Sử dụng độ trong suốt:"

#: ../data/ui/preferences/appearance.ui.h:11
msgid ""
"Warning: this option can cause display errors if used with a window manager "
"without compositing support."
msgstr ""
"Cảnh báo: tùy chọn này có thể hiển thị lỗi nếu sử dụng với trình quản lý cửa "
"sổ không hỗ trợ compositing."

#: ../data/ui/preferences/appearance.ui.h:12
msgid "Show tray icon"
msgstr "Hiện biểu tượng dưới khay hệ thống"

#: ../data/ui/preferences/appearance.ui.h:13
msgid "Minimize to tray"
msgstr "Thu nhỏ xuống khay hệ thống"

#: ../data/ui/preferences/appearance.ui.h:14
msgid "Close to tray"
msgstr "Đóng xuống khay hệ thống"

#: ../data/ui/preferences/appearance.ui.h:16
msgid "Jump to current song on track change"
msgstr "Nhảy tới bài hát hiện tại"

#: ../data/ui/preferences/appearance.ui.h:17
msgid "Show splash screen on startup"
msgstr "Hiện màn hình chào khi khởi động"

#: ../data/ui/preferences/appearance.ui.h:18
msgid "Left"
msgstr "Trái"

#: ../data/ui/preferences/appearance.ui.h:19
msgid "Right"
msgstr "Phải"

#: ../data/ui/preferences/appearance.ui.h:20
msgid "Top"
msgstr "Trên"

#: ../data/ui/preferences/appearance.ui.h:21
msgid "Bottom"
msgstr "Bên dưới"

#: ../data/ui/preferences/preferences_dialog.ui.h:1
msgid "Preferences"
msgstr "Ưu tiên"

#: ../data/ui/preferences/collection.ui.h:1
msgid ""
"Words to strip from the beginning of artist tags when sorting (space "
"separated):"
msgstr ""

#: ../data/ui/preferences/collection.ui.h:2
msgid "(Right click to reset to defaults)"
msgstr "(Nhấn chuột phải để thiết đặt về mặc định)"

#: ../data/ui/preferences/collection.ui.h:3
msgid "Use file based compilation detection"
msgstr ""

#: ../data/ui/device_manager.ui.h:1
msgid "Device Manager"
msgstr "Trình quản lý thiết bị"

#: ../data/ui/device_manager.ui.h:2
msgid "Add Device"
msgstr "Thêm Thiết bị"

#: ../data/ui/device_manager.ui.h:3
msgid "Type of device:"
msgstr "Loại thiết bị:"

#: ../data/ui/device_manager.ui.h:4
msgid "Detected devices:"
msgstr "Nhận diện các thiết bị:"

#: ../data/ui/device_manager.ui.h:5
msgid "Custom: "
msgstr "Tùy chỉnh: "

#: ../data/ui/queue_dialog.ui.h:1
msgid "Queue Manager"
msgstr "Trình quản lý danh sách chờ"

#: ../plugins/moodbar/__init__.py:163
msgid "Searching for mood..."
msgstr ""

#: ../plugins/moodbar/__init__.py:167
msgid "Mood found."
msgstr ""

#: ../plugins/moodbar/__init__.py:199
msgid "Could not read moodbar."
msgstr ""

#: ../plugins/moodbar/__init__.py:538
msgid "Moodbar executable is not available."
msgstr ""

#: ../plugins/moodbar/moodbarprefs.py:23
#: ../plugins/moodbar/PLUGININFO:3
msgid "Moodbar"
msgstr ""

#: ../plugins/streamripper/__init__.py:72
msgid "Error executing streamripper"
msgstr "Lỗi khi thực thi streamripper"

#: ../plugins/streamripper/srprefs.py:22
#: ../plugins/streamripper/PLUGININFO:3
msgid "Streamripper"
msgstr "Streamripper"

#: ../plugins/lastfmlove/lastfmlove_preferences.py:31
#: ../plugins/lastfmlove/PLUGININFO:3
msgid "Last.fm Loved Tracks"
msgstr ""

#: ../plugins/lastfmlove/lastfmlove_preferences.py:58
msgid "The API key is invalid."
msgstr "Khoá API không hợp lệ."

#: ../plugins/lastfmlove/lastfmlove_preferences.py:80
#: ../plugins/audioscrobbler/asprefs.py:110
msgid "Please make sure the entered data is correct."
msgstr "Hãy chắc rằng dữ liệu nhập vào đúng."

#: ../plugins/lastfmlove/lastfmlove_preferences.py:93
msgid "Could not start web browser"
msgstr "Không thể khởi động trình duyệt web"

#: ../plugins/lastfmlove/lastfmlove_preferences.py:94
msgid ""
"Please copy the following URL and open it with your web browser:\n"
"<b><a href=\"{url}\">{url}</a></b>"
msgstr ""
"Chép địa chỉ URL sau và dán vào trình duyệt web:\n"
"<b><a href=\"{url}\">{url}</a></b>"

#: ../plugins/lastfmlove/__init__.py:122
msgid "Loved"
msgstr ""

#: ../plugins/lastfmlove/__init__.py:123
msgid "Last.fm Loved"
msgstr ""

#: ../plugins/lastfmlove/__init__.py:186
msgid "Love This Track"
msgstr ""

#: ../plugins/lastfmlove/__init__.py:208
msgid "Unlove This Track"
msgstr ""

#: ../plugins/alarmclock/acprefs.py:22
#: ../plugins/alarmclock/PLUGININFO:3
msgid "Alarm Clock"
msgstr "Alarm Clock"

#: ../plugins/mainmenubutton/__init__.py:31
msgid "This plugin needs at least PyGTK 2.22 and GTK 2.20."
msgstr "Phần mở rộng này cần PyGTK 2.22 và GTK 2.20 trở lên."

#: ../plugins/mainmenubutton/__init__.py:68
msgid "Main Menu"
msgstr "Trình đơn chính"

#: ../plugins/shoutcast/__init__.py:107
#: ../plugins/shoutcast/__init__.py:164
#: ../plugins/shoutcast/__init__.py:211
#: ../plugins/shoutcast/__init__.py:227
msgid "Contacting Shoutcast server..."
msgstr "Đang liên lạc với máy chủ Shoutcast..."

#: ../plugins/shoutcast/__init__.py:120
#: ../plugins/shoutcast/__init__.py:124
#: ../plugins/shoutcast/__init__.py:177
#: ../plugins/shoutcast/__init__.py:181
#: ../plugins/shoutcast/__init__.py:242
#: ../plugins/shoutcast/__init__.py:247
msgid "Error connecting to Shoutcast server."
msgstr "Lỗi khi kết nối đến máy chủ Shoutcast."

#: ../plugins/shoutcast/__init__.py:267
msgid "Enter the search keywords"
msgstr "Nhập từ khóa tìm kiếm"

#: ../plugins/shoutcast/__init__.py:268
msgid "Shoutcast Search"
msgstr "Tìm kiếm Shoutcast"

#: ../plugins/shoutcast/__init__.py:291
msgid "Search Results"
msgstr "Kết quả tìm kiếm"

#: ../plugins/shoutcast/__init__.py:324
msgid "Search"
msgstr "Tìm kiếm"

#: ../plugins/lyricsviewer/__init__.py:278
msgid "No lyrics found."
msgstr "Không tìm thấy lời bài hát."

#: ../plugins/lyricsviewer/__init__.py:303
msgid "Go to: "
msgstr "Đến: "

#: ../plugins/lyricsviewer/__init__.py:364
msgid "Any"
msgstr "Bất kỳ"

#: ../plugins/lyricsviewer/lyricsviewerprefs.py:21
#: ../plugins/lyricsviewer/PLUGININFO:3
msgid "Lyrics Viewer"
msgstr "Lyrics Viewer"

#: ../plugins/audioscrobbler/asprefs.py:32
#: ../plugins/audioscrobbler/PLUGININFO:3
msgid "AudioScrobbler"
msgstr "AudioScrobbler"

#: ../plugins/audioscrobbler/asprefs.py:103
msgid "Verification successful"
msgstr "Xác nhận thành công"

#: ../plugins/audioscrobbler/asprefs.py:109
msgid "Verification failed"
msgstr "Xác nhận thất bại"

#: ../plugins/audioscrobbler/__init__.py:121
msgid "Enable audioscrobbling"
msgstr "Bật truyền tải thông tin âm thanh"

#: ../plugins/equalizer/__init__.py:127
#: ../plugins/equalizer/equalizer.ui.h:1
#: ../plugins/equalizer/PLUGININFO:3
msgid "Equalizer"
msgstr "Bộ cân chỉnh âm"

#: ../plugins/shutdown/__init__.py:38
#: ../plugins/shutdown/PLUGININFO:3
msgid "Shutdown after Playback"
msgstr "Shutdown after Playback"

#: ../plugins/shutdown/__init__.py:59
msgid "Shutdown scheduled"
msgstr "Lịch tắt máy"

#: ../plugins/shutdown/__init__.py:60
msgid "Computer will be shutdown at the end of playback."
msgstr "Máy sẽ tắt khi phát xong."

#: ../plugins/shutdown/__init__.py:86
msgid "Imminent Shutdown"
msgstr ""

#: ../plugins/shutdown/__init__.py:109
#, python-format
msgid "The computer will be shut down in %d seconds."
msgstr "Máy sẽ tắt sau %d giây."

#: ../plugins/shutdown/__init__.py:130
msgid "Shutdown failed"
msgstr "Không thể tắt máy"

#: ../plugins/shutdown/__init__.py:131
msgid "Computer could not be shutdown using D-Bus."
msgstr "Máy không thể tắt vì D-Bus."

#: ../plugins/previewdevice/previewprefs.py:38
#: ../plugins/previewdevice/PLUGININFO:3
msgid "Preview Device"
msgstr ""

#: ../plugins/previewdevice/__init__.py:157
msgid "Preview Player"
msgstr ""

#: ../plugins/previewdevice/__init__.py:163
msgid "Preview"
msgstr "Xem trước"

#: ../plugins/notifyosd/notifyosdprefs.py:22
#: ../plugins/notifyosd/PLUGININFO:3
msgid "Notify-osd notifications"
msgstr "Notify-osd notifications"

#: ../plugins/notifyosd/notifyosdprefs.py:51
#: ../plugins/notify/notifyprefs.py:53
#, python-format
msgid "%(title)s"
msgstr "%(title)s"

#: ../plugins/notifyosd/notifyosdprefs.py:55
#: ../plugins/notify/notifyprefs.py:43
#, python-format
msgid "by %(artist)s"
msgstr "by %(artist)s"

#: ../plugins/notifyosd/notifyosdprefs.py:59
#: ../plugins/notify/notifyprefs.py:48
#, python-format
msgid "from %(album)s"
msgstr "from %(album)s"

#: ../plugins/ipconsole/__init__.py:86
msgid "IPython Console - Exaile"
msgstr "IPython Console - Exaile"

#: ../plugins/ipconsole/__init__.py:154
msgid "Show IPython Console"
msgstr "Hiện IPython Console"

#: ../plugins/ipconsole/ipconsoleprefs.py:22
#: ../plugins/ipconsole/PLUGININFO:3
msgid "IPython Console"
msgstr "IPython Console"

#: ../plugins/notify/notifyprefs.py:22
#: ../plugins/notify/PLUGININFO:3
msgid "Notify"
msgstr "Notify"

#: ../plugins/notify/notifyprefs.py:38
#, python-format
msgid ""
"by %(artist)s\n"
"from <i>%(album)s</i>"
msgstr ""
"by %(artist)s\n"
"from <i>%(album)s</i>"

#: ../plugins/cd/_cdguipanel.py:96
msgid "Importing CD..."
msgstr "Nhập đĩa CD..."

#: ../plugins/cd/__init__.py:122
#: ../plugins/cd/__init__.py:200
msgid "Audio Disc"
msgstr "Đĩa nhạc"

#: ../plugins/cd/cdprefs.py:37
msgid "CD"
msgstr "CD"

#: ../plugins/cd/cdprefs.py:105
#: ../plugins/minimode/minimode_preferences.py:92
msgid "Track number"
msgstr "Số track"

#: ../plugins/cd/cdprefs.py:111
#: ../plugins/minimode/minimode_preferences.py:98
msgid "Disc number"
msgstr "Số của đĩa"

#: ../plugins/cd/cdprefs.py:118
#: ../plugins/minimode/minimode_preferences.py:105
msgid "Play count"
msgstr "Số lần phát"

#: ../plugins/wikipedia/plugin.py:305
msgid "Artist: "
msgstr "Nghệ sĩ: "

#: ../plugins/wikipedia/plugin.py:314
#, python-format
msgid ""
"Did you know...\n"
"\n"
"%s"
msgstr ""
"Bạn có biết...\n"
"\n"
"%s"

#: ../plugins/wikipedia/__init__.py:134
#: ../plugins/wikipedia/config.py:3
#: ../plugins/wikipedia/preferences.py:21
#: ../plugins/wikipedia/data/wikipanel.ui.h:1
#: ../plugins/wikipedia/PLUGININFO:3
msgid "Wikipedia"
msgstr "Wikipedia"

#: ../plugins/wikipedia/config.py:6
msgid "Displays Wikipedia page about the current performer."
msgstr ""

#: ../plugins/abrepeat/__init__.py:49
msgid "Repeat Segment"
msgstr "Lặp lại đoạn"

#: ../plugins/abrepeat/__init__.py:57
msgid "Repeat Beginning"
msgstr "Bắt đầu lặp lại"

#: ../plugins/abrepeat/__init__.py:61
msgid "Repeat End"
msgstr "Kết thúc lặp lại"

#: ../plugins/minimode/__init__.py:103
#: ../plugins/minimode/__init__.py:110
#: ../plugins/minimode/minimode_preferences.py:30
#: ../plugins/minimode/PLUGININFO:3
msgid "Mini Mode"
msgstr "Mini Mode"

#. TRANSLATORS: Mini mode track selector title preset
#: ../plugins/minimode/minimode_preferences.py:111
#: ../plugins/minimode/minimode_preferences.py:117
#: ../plugins/minimode/controls.py:693
#: ../plugins/minimode/controls.py:956
msgid "$tracknumber - $title"
msgstr "$tracknumber - $title"

#. TRANSLATORS: Mini mode track selector title preset
#: ../plugins/minimode/minimode_preferences.py:113
msgid "$title by $artist"
msgstr "$title by $artist"

#. TRANSLATORS: Mini mode track selector title preset
#: ../plugins/minimode/minimode_preferences.py:115
msgid "$title ($__length)"
msgstr "$title ($__length)"

#: ../plugins/minimode/controls.py:221
msgid "Previous"
msgstr "Trước"

#: ../plugins/minimode/controls.py:222
msgid "Go to the previous track"
msgstr "Đến track trước"

#: ../plugins/minimode/controls.py:228
msgid "Previous track"
msgstr "Track trước"

#: ../plugins/minimode/controls.py:241
msgid "Next"
msgstr "Tiếp theo"

#: ../plugins/minimode/controls.py:242
msgid "Go to the next track"
msgstr "Đến track tiếp theo"

#: ../plugins/minimode/controls.py:248
msgid "Next track"
msgstr "Track tiếp theo"

#: ../plugins/minimode/controls.py:262
msgid "Play/Pause"
msgstr "Phát/Tạm dừng"

#: ../plugins/minimode/controls.py:263
msgid "Start, pause or resume the playback"
msgstr "Bắt đầu, tạm dừng hoặc phát trở lại"

#: ../plugins/minimode/controls.py:283
msgid "Start playback"
msgstr "Bắt đầu phát"

#: ../plugins/minimode/controls.py:287
msgid "Continue playback"
msgstr "Tiếp tục phát"

#: ../plugins/minimode/controls.py:290
msgid "Pause playback"
msgstr "Tạm dừng phát"

#: ../plugins/minimode/controls.py:328
msgid "Stop"
msgstr "Dừng"

#: ../plugins/minimode/controls.py:329
msgid "Stop the playback"
msgstr "Dừng phát"

#: ../plugins/minimode/controls.py:363
msgid "Continue playback after current track"
msgstr "Tiếp tục phát sau track hiện tại"

#: ../plugins/minimode/controls.py:427
msgid "Volume"
msgstr "Âm lượng"

#: ../plugins/minimode/controls.py:428
msgid "Change the volume"
msgstr "Thay đổi âm lượng"

#: ../plugins/minimode/controls.py:489
msgid "Restore"
msgstr "Khôi phục"

#: ../plugins/minimode/controls.py:490
msgid "Restore the main window"
msgstr "Khôi phục cửa sổ chính"

#: ../plugins/minimode/controls.py:498
msgid "Restore main window"
msgstr "Khôi phục cửa sổ chính"

#: ../plugins/minimode/controls.py:528
msgid "Select rating of the current track"
msgstr "Chọn đánh giá của track hiện tại"

#: ../plugins/minimode/controls.py:545
msgid "Track selector"
msgstr "Chọn track"

#: ../plugins/minimode/controls.py:546
msgid "Simple track list selector"
msgstr "Chọn danh sách track đơn  giản"

#: ../plugins/minimode/controls.py:698
msgid "Playlist button"
msgstr "Nút danh sách"

#: ../plugins/minimode/controls.py:699
msgid "Access the current playlist"
msgstr "Truy cập danh sách hiện tại"

#: ../plugins/minimode/controls.py:996
msgid "$title ($current_time / $total_time)"
msgstr "$title ($current_time / $total_time)"

#: ../plugins/minimode/controls.py:1018
msgid "Progress button"
msgstr "Nút tiến trình"

#: ../plugins/minimode/controls.py:1019
msgid "Playback progress and access to the current playlist"
msgstr "Tiến độ phát và truy cập đến danh sách hiện tại"

#: ../plugins/minimode/controls.py:1090
msgid "Progress bar"
msgstr "Thanh tiến độ"

#: ../plugins/minimode/controls.py:1091
msgid "Playback progress and seeking"
msgstr "Tiến độ và thời gian phát"

<<<<<<< HEAD
#: ../plugins/grouptagger/gt_prefs.py:21 ../plugins/grouptagger/__init__.py:97
=======
#: ../plugins/grouptagger/gt_prefs.py:21
#: ../plugins/grouptagger/__init__.py:97
>>>>>>> 188b3494
#: ../plugins/grouptagger/__init__.py:114
msgid "GroupTagger"
msgstr ""

#: ../plugins/grouptagger/__init__.py:108
#: ../plugins/grouptagger/gt_widgets.py:686
msgid "Get all tags from collection"
msgstr ""

#: ../plugins/grouptagger/__init__.py:119
msgid "Show tracks with all tags"
msgstr ""

#: ../plugins/grouptagger/__init__.py:123
msgid "Show tracks with tags (custom)"
msgstr ""

#: ../plugins/grouptagger/gt_widgets.py:70
msgid "Show tracks with selected"
msgstr ""

#: ../plugins/grouptagger/gt_widgets.py:72
#, python-format
msgid "Show tracks tagged with \"%s\""
msgstr ""

#: ../plugins/grouptagger/gt_widgets.py:74
msgid "Show tracks with all selected"
msgstr ""

#: ../plugins/grouptagger/gt_widgets.py:132
#: ../plugins/grouptagger/gt_widgets.py:650
#: ../plugins/grouptagger/gt_widgets.py:751
msgid "Group"
msgstr "Nhóm"

#: ../plugins/grouptagger/gt_widgets.py:147
msgid "Add new group"
msgstr "Thêm nhóm mới"

#: ../plugins/grouptagger/gt_widgets.py:151
msgid "Delete group"
msgstr "Xóa nhóm"

#: ../plugins/grouptagger/gt_widgets.py:158
msgid "Add new category"
msgstr ""

#: ../plugins/grouptagger/gt_widgets.py:162
msgid "Remove category"
msgstr ""

#: ../plugins/grouptagger/gt_widgets.py:172
msgid "Show tracks with selected (custom)"
msgstr ""

#: ../plugins/grouptagger/gt_widgets.py:251
msgid "New tag value?"
msgstr ""

#: ../plugins/grouptagger/gt_widgets.py:251
msgid "Enter new tag value"
msgstr ""

#: ../plugins/grouptagger/gt_widgets.py:281
msgid "New Category?"
msgstr ""

#: ../plugins/grouptagger/gt_widgets.py:281
msgid "Enter new group category name"
msgstr ""

#: ../plugins/grouptagger/gt_widgets.py:510
msgid "Add Group"
msgstr "Thêm nhóm"

#: ../plugins/grouptagger/gt_widgets.py:707
msgid "Add selected to choices"
msgstr ""

#: ../plugins/grouptagger/gt_widgets.py:733
msgid "Show tracks with groups"
msgstr ""

#: ../plugins/grouptagger/gt_widgets.py:744
msgid "Must have this tag [AND]"
msgstr ""

#: ../plugins/grouptagger/gt_widgets.py:744
msgid "May have this tag [OR]"
msgstr ""

#: ../plugins/grouptagger/gt_widgets.py:744
msgid "Must not have this tag [NOT]"
msgstr ""

#: ../plugins/grouptagger/gt_widgets.py:744
msgid "Ignored"
msgstr "Đã bỏ qua"

#: ../plugins/grouptagger/gt_widgets.py:752
msgid "Selected Tracks"
msgstr ""

#: ../plugins/replaygain/replaygainprefs.py:32
#: ../plugins/replaygain/PLUGININFO:3
msgid "ReplayGain"
msgstr "ReplayGain"

#: ../plugins/droptrayicon/__init__.py:281
#: ../plugins/droptrayicon/drop_target_window.ui.h:1
msgid "Drop to Choose"
msgstr ""

#: ../plugins/droptrayicon/__init__.py:284
msgid "Append and Play"
msgstr "Nối vào và phát"

#: ../plugins/droptrayicon/__init__.py:286
msgid "Append"
msgstr "Nối thêm vào"

#: ../plugins/history/history_preferences.py:35
#: ../plugins/history/__init__.py:209
#: ../plugins/history/__init__.py:251
#: ../plugins/daapclient/__init__.py:292
msgid "History"
msgstr "Nhật ký"

#: ../plugins/history/__init__.py:108
msgid "Playback history"
msgstr "Nhật ký phát nhạc"

#: ../plugins/history/__init__.py:140
msgid "Erase stored history?"
msgstr "Xoá nhật ký đã lưu?"

#: ../plugins/history/__init__.py:234
msgid "Save History"
msgstr "Lưu nhật ký"

#: ../plugins/history/__init__.py:236
msgid "Clear History"
msgstr ""

#: ../plugins/jamendo/__init__.py:87
#: ../plugins/jamendo/ui/jamendo_panel.ui.h:5
msgid "Ready"
msgstr "Sẵn sàng"

#: ../plugins/jamendo/__init__.py:88
msgid "Searching Jamendo catalogue..."
msgstr "Đang tìm mục lục Jamendo..."

#: ../plugins/jamendo/__init__.py:89
msgid "Retrieving song data..."
msgstr "Đang lấy dữ liệu bài hát..."

#: ../plugins/osd/osd_preferences.py:29
#: ../plugins/osd/PLUGININFO:3
msgid "On Screen Display"
msgstr "Hiển thị trên màn hình"

#: ../plugins/osd/osd_preferences.py:88
msgid ""
"<span font_desc=\"Sans 11\" foreground=\"#fff\">$title</span>\n"
"by $artist\n"
"from $album"
msgstr ""

#: ../plugins/osd/__init__.py:379
msgid ""
"<span font_desc=\"Sans 11\" foreground=\"#fff\"><b>$title</b></span>\n"
"by $artist\n"
"from $album"
msgstr ""

#: ../plugins/amazoncovers/amazonprefs.py:22
#: ../plugins/amazoncovers/PLUGININFO:3
msgid "Amazon Covers"
msgstr "Amazon Covers"

#: ../plugins/podcasts/__init__.py:55
#: ../plugins/podcasts/PLUGININFO:3
msgid "Podcasts"
msgstr "Podcasts"

#: ../plugins/podcasts/__init__.py:72
msgid "Podcast"
msgstr "Podcast"

#: ../plugins/podcasts/__init__.py:81
msgid "Refresh Podcast"
msgstr "Làm mới Podcast"

#: ../plugins/podcasts/__init__.py:82
msgid "Delete"
msgstr "Xóa"

#: ../plugins/podcasts/__init__.py:120
msgid "Enter the URL of the podcast to add"
msgstr "Nhập URL của podcast để thêm vào"

#: ../plugins/podcasts/__init__.py:121
msgid "Open Podcast"
msgstr "Mở Podcast"

#: ../plugins/podcasts/__init__.py:154
#, python-format
msgid "Loading %s..."
msgstr "Đang nạp %s..."

#: ../plugins/podcasts/__init__.py:182
msgid "Error loading podcast."
msgstr "Lỗi khi nạp podcast."

#: ../plugins/podcasts/__init__.py:198
msgid "Loading Podcasts..."
msgstr "Đang nạp các Podcast..."

#: ../plugins/podcasts/__init__.py:229
msgid "Could not save podcast file"
msgstr "Không thể lưu tập tin podcast"

#: ../plugins/desktopcover/desktopcover_preferences.py:21
#: ../plugins/desktopcover/PLUGININFO:3
msgid "Desktop Cover"
msgstr "Desktop Cover"

#: ../plugins/multialarmclock/macprefs.py:23
#: ../plugins/multialarmclock/PLUGININFO:3
msgid "Multi-Alarm Clock"
msgstr "Multi-Alarm Clock"

#: ../plugins/contextinfo/__init__.py:1147
#: ../plugins/contextinfo/context.ui.h:1
msgid "Context"
msgstr "Ngữ cảnh"

#: ../plugins/contextinfo/contextprefs.py:22
msgid "Contextinfo"
msgstr ""

#: ../plugins/bookmarks/__init__.py:104
msgid "Bookmark This Track"
msgstr "Đánh dấu Track này"

#: ../plugins/bookmarks/__init__.py:106
msgid "Delete Bookmark"
msgstr "Xóa đánh dấu"

#: ../plugins/bookmarks/__init__.py:108
msgid "Clear Bookmarks"
msgstr "Xóa các đánh dấu"

#: ../plugins/bookmarks/__init__.py:305
#: ../plugins/bookmarks/bookmarksprefs.py:22
#: ../plugins/bookmarks/PLUGININFO:3
msgid "Bookmarks"
msgstr "Bookmarks"

#: ../plugins/screensaverpause/prefs.py:5
#: ../plugins/screensaverpause/PLUGININFO:3
msgid "Pause on Screensaver"
msgstr "Pause on Screensaver"

#: ../plugins/daapserver/daapserverprefs.py:6
#: ../plugins/daapserver/PLUGININFO:3
msgid "DAAP Server"
msgstr "DAAP Server"

#: ../plugins/bpm/__init__.py:80
msgid "BPM Counter"
msgstr ""

#: ../plugins/bpm/__init__.py:240
#, python-format
msgid "Set BPM of %d on %s?"
msgstr ""

#: ../plugins/daapclient/daapclientprefs.py:5
#: ../plugins/daapclient/PLUGININFO:3
msgid "DAAP Client"
msgstr "DAAP Client"

#: ../plugins/daapclient/__init__.py:298
msgid "Manually..."
msgstr "Thủ công..."

#: ../plugins/daapclient/__init__.py:350
msgid "Enter IP address and port for share"
msgstr "Nhập địa chỉ IP và cổng để chia sẻ"

#: ../plugins/daapclient/__init__.py:351
msgid "Enter IP address and port."
msgstr "Nhập địa chỉ IP và cổng."

#: ../plugins/daapclient/__init__.py:556
msgid ""
"This server does not support multiple connections.\n"
"You must stop playback before downloading songs."
msgstr ""
"Máy chủ này không hỗ trợ đa kết nối.\n"
"Bạn phải dừng phát trước khi tải các bài hát."

#: ../plugins/daapclient/__init__.py:646
msgid "Refresh Server List"
msgstr "Làm mới danh sách máy chủ"

#: ../plugins/daapclient/__init__.py:649
msgid "Disconnect from Server"
msgstr "Ngắt kết nối với máy chủ"

#: ../plugins/daapclient/__init__.py:668
msgid "Select a Location for Saving"
msgstr "Chọn nơi để lưu lại"

#: ../plugins/daapclient/__init__.py:714
msgid "Connect to DAAP..."
msgstr "Kết nối đến DAAP..."

#: ../plugins/moodbar/moodbarprefs_pane.ui.h:1
msgid "Darken played section instead of using cursor"
msgstr ""

#: ../plugins/moodbar/moodbarprefs_pane.ui.h:2
msgid "Darkness level:"
msgstr ""

#: ../plugins/moodbar/moodbarprefs_pane.ui.h:3
msgid "Use waveform style"
msgstr ""

#: ../plugins/moodbar/moodbarprefs_pane.ui.h:4
msgid "Show only waveform, not mood"
msgstr ""

#: ../plugins/moodbar/moodbarprefs_pane.ui.h:5
msgid "Use color theme "
msgstr "Sử dụng màu sắc chủ đề "

#: ../plugins/moodbar/moodbarprefs_pane.ui.h:6
msgid "Base color:"
msgstr "Màu cơ bản:"

#: ../plugins/moodbar/moodbarprefs_pane.ui.h:7
msgid "Base color"
msgstr "Màu cơ bản"

#: ../plugins/streamripper/streamripper.ui.h:1
msgid "Save location:"
msgstr "Vị trí lưu:"

#: ../plugins/streamripper/streamripper.ui.h:2
msgid "Relay port:"
msgstr ""

#: ../plugins/streamripper/streamripper.ui.h:3
msgid "Rip to single file"
msgstr ""

#: ../plugins/streamripper/streamripper.ui.h:4
msgid "Delete incomplete files"
msgstr "Xóa các tập tin không đầy đủ"

#: ../plugins/lastfmlove/lastfmlove_preferences.ui.h:1
#: ../plugins/amazoncovers/amazonprefs_pane.ui.h:1
msgid "API key:"
msgstr "Khóa API:"

#: ../plugins/lastfmlove/lastfmlove_preferences.ui.h:2
#: ../plugins/amazoncovers/amazonprefs_pane.ui.h:2
msgid "Secret:"
msgstr ""

#: ../plugins/lastfmlove/lastfmlove_preferences.ui.h:3
msgid "Request Access Permission"
msgstr ""

#: ../plugins/lastfmlove/lastfmlove_preferences.ui.h:5
msgid ""
"Go to <b><a href=\"http://www.last.fm/api/account\">Your API Account</a></b> "
"page to get an <b>API key</b> and <b>secret</b> and enter them here. After "
"you have entered these, <b>request access permission</b> and confirm to "
"complete the setup."
msgstr ""

#: ../plugins/alarmclock/acprefs_pane.ui.h:1
msgid "<b>Alarm time</b>"
msgstr "<b>Thời gian cảnh báo</b>"

#: ../plugins/alarmclock/acprefs_pane.ui.h:2
msgid "Monday"
msgstr "Thứ hai"

#: ../plugins/alarmclock/acprefs_pane.ui.h:3
msgid "Tuesday"
msgstr "Thứ ba"

#: ../plugins/alarmclock/acprefs_pane.ui.h:4
msgid "Wednesday"
msgstr "Thứ tư"

#: ../plugins/alarmclock/acprefs_pane.ui.h:5
msgid "Thursday"
msgstr "Thứ năm"

#: ../plugins/alarmclock/acprefs_pane.ui.h:6
msgid "Friday"
msgstr "Thứ sáu"

#: ../plugins/alarmclock/acprefs_pane.ui.h:7
msgid "Saturday"
msgstr "Thứ bảy"

#: ../plugins/alarmclock/acprefs_pane.ui.h:8
msgid "Sunday"
msgstr "Chủ nhật"

#: ../plugins/alarmclock/acprefs_pane.ui.h:9
msgid "<b>Alarm Days</b>"
msgstr "<b>Ngày cảnh báo</b>"

#: ../plugins/alarmclock/acprefs_pane.ui.h:10
msgid "Use Fading"
msgstr ""

#: ../plugins/alarmclock/acprefs_pane.ui.h:11
msgid "Minimum volume:"
msgstr "Âm lượng cực tiểu:"

#: ../plugins/alarmclock/acprefs_pane.ui.h:12
msgid "Maximum volume:"
msgstr "Âm lượng cực đại:"

#: ../plugins/alarmclock/acprefs_pane.ui.h:13
msgid "Increment:"
msgstr "Tăng:"

#: ../plugins/alarmclock/acprefs_pane.ui.h:14
msgid "Time per increment:"
msgstr ""

#: ../plugins/awn/awn_prefs_pane.ui.h:1
msgid "Display overlay:"
msgstr "Hiện che phủ:"

#: ../plugins/awn/awn_prefs_pane.ui.h:2
msgid "Display covers"
msgstr "Hiện ảnh bìa"

#: ../plugins/awn/awn_prefs_pane.ui.h:3
msgid "Circle display"
msgstr "Hiện vòng tròn"

#: ../plugins/awn/awn_prefs_pane.ui.h:4
msgid "Text percentage"
msgstr ""

#: ../plugins/awn/awn_prefs_pane.ui.h:5
msgid "None"
msgstr "Không"

#: ../plugins/lyricsviewer/lyricsviewer_prefs.ui.h:1
msgid "Lyrics font:"
msgstr ""

#: ../plugins/lyricsviewer/lyricsviewer.ui.h:2
msgid "Refresh Lyrics"
msgstr "Làm mới lời bài hát"

#: ../plugins/audioscrobbler/asprefs_pane.ui.h:1
msgid "Submit tracks using Audioscrobbler"
msgstr "Gửi track sử dụng Audioscrobbler"

#: ../plugins/audioscrobbler/asprefs_pane.ui.h:2
msgid "Show menuitem to toggle submission"
msgstr ""

#: ../plugins/audioscrobbler/asprefs_pane.ui.h:3
#: ../plugins/contextinfo/context_pane.ui.h:2
msgid "Password:"
msgstr "Mật khẩu"

#: ../plugins/audioscrobbler/asprefs_pane.ui.h:4
#: ../plugins/contextinfo/context_pane.ui.h:3
msgid "Username:"
msgstr "Tên người dùng:"

#: ../plugins/audioscrobbler/asprefs_pane.ui.h:6
msgid "Verify Login Data"
msgstr ""

#: ../plugins/equalizer/equalizer.ui.h:3
msgid "pre"
msgstr "pre"

#: ../plugins/equalizer/equalizer.ui.h:4
msgid "+12 dB"
msgstr "+12 dB"

#: ../plugins/equalizer/equalizer.ui.h:5
msgid "0"
msgstr "0"

#: ../plugins/equalizer/equalizer.ui.h:6
msgid "-24 dB"
msgstr "-24 dB"

#: ../plugins/equalizer/equalizer.ui.h:7
msgid "29"
msgstr "29"

#: ../plugins/equalizer/equalizer.ui.h:8
msgid "59"
msgstr "59"

#: ../plugins/equalizer/equalizer.ui.h:9
msgid "119"
msgstr "119"

#: ../plugins/equalizer/equalizer.ui.h:10
msgid "237"
msgstr "237"

#: ../plugins/equalizer/equalizer.ui.h:11
msgid "474"
msgstr "474"

#: ../plugins/equalizer/equalizer.ui.h:12
msgid "947"
msgstr "947"

#: ../plugins/equalizer/equalizer.ui.h:13
msgid "1.9K"
msgstr "1.9K"

#: ../plugins/equalizer/equalizer.ui.h:14
msgid "3.8K"
msgstr "3.8K"

#: ../plugins/equalizer/equalizer.ui.h:15
msgid "7.5K"
msgstr "7.5K"

#: ../plugins/equalizer/equalizer.ui.h:16
msgid "15K"
msgstr "15K"

#: ../plugins/notifyosd/notifyosdprefs_pane.ui.h:1
msgid "On track change"
msgstr "Khi đổi track"

#: ../plugins/notifyosd/notifyosdprefs_pane.ui.h:2
msgid "On playback start, pause or stop"
msgstr "Khi bắt đầu phát, tạm ngưng hay dừng lại"

#: ../plugins/notifyosd/notifyosdprefs_pane.ui.h:3
msgid "On tag change"
msgstr ""

#: ../plugins/notifyosd/notifyosdprefs_pane.ui.h:4
msgid "On tray icon hover"
msgstr ""

#: ../plugins/notifyosd/notifyosdprefs_pane.ui.h:5
msgid "When main window is focused"
msgstr "Khi cửa sổ chính được tập trung"

#: ../plugins/notifyosd/notifyosdprefs_pane.ui.h:6
msgid "<b>Display</b>"
msgstr "<b>Hiển thị</b>"

#: ../plugins/notifyosd/notifyosdprefs_pane.ui.h:7
msgid "Use album covers as icons"
msgstr "Sử dụng ảnh bìa album làm biểu tượng"

#: ../plugins/notifyosd/notifyosdprefs_pane.ui.h:8
msgid "Use media icons for pause, stop and resume"
msgstr ""

#: ../plugins/notifyosd/notifyosdprefs_pane.ui.h:9
msgid "<b>Icons</b>"
msgstr "<b>Biểu tượng</b>"

#: ../plugins/notifyosd/notifyosdprefs_pane.ui.h:10
msgid "Artist line:"
msgstr "Dòng Nghệ sĩ:"

#: ../plugins/notifyosd/notifyosdprefs_pane.ui.h:12
#, python-format
msgid ""
"<i>The tags \"%(title)s\", \"%(artist)s\", and \"%(album)s\" will be "
"replaced by their respective values. The title will be replaced by \"Unknown"
"\" if it is empty.</i>"
msgstr ""
"<i>Các thẻ \"%(title)s\", \"%(artist)s\", and \"%(album)s\" sẽ được thay thế "
"bởi các giá trị tương ứng. Tựa đề sẽ được thay thế bởi \"Chưa xác định\" nếu "
"nó trống.</i>"

#: ../plugins/notifyosd/notifyosdprefs_pane.ui.h:13
#: ../plugins/notify/notifyprefs_pane.ui.h:2
msgid "Summary:"
msgstr "Tóm tắt:"

#: ../plugins/notifyosd/notifyosdprefs_pane.ui.h:14
msgid "Album line:"
msgstr "Dòng Album:"

#: ../plugins/notifyosd/notifyosdprefs_pane.ui.h:15
msgid "<b>Content</b>"
msgstr "<b>Nội dung</b>"

#: ../plugins/ipconsole/ipconsole_prefs.ui.h:1
msgid "Linux"
msgstr "Linux"

#: ../plugins/ipconsole/ipconsole_prefs.ui.h:2
msgid "LightBG"
msgstr ""

#: ../plugins/ipconsole/ipconsole_prefs.ui.h:3
msgid "NoColor"
msgstr ""

#: ../plugins/ipconsole/ipconsole_prefs.ui.h:4
msgid "Terminal opacity:"
msgstr ""

#: ../plugins/ipconsole/ipconsole_prefs.ui.h:5
msgid "Font:"
msgstr "Phông chữ :"

#: ../plugins/ipconsole/ipconsole_prefs.ui.h:6
msgid "Text Color:"
msgstr "Màu chữ:"

#: ../plugins/ipconsole/ipconsole_prefs.ui.h:7
msgid "Background Color:"
msgstr "Màu nền:"

#: ../plugins/ipconsole/ipconsole_prefs.ui.h:8
msgid "IPython Color Theme:"
msgstr ""

#: ../plugins/notify/notifyprefs_pane.ui.h:1
msgid "Resize displayed covers"
msgstr ""

#: ../plugins/notify/notifyprefs_pane.ui.h:3
msgid "Only artist:"
msgstr "Chỉ nghệ sĩ:"

#: ../plugins/notify/notifyprefs_pane.ui.h:4
msgid "Only album:"
msgstr "Chỉ album:"

#: ../plugins/notify/notifyprefs_pane.ui.h:6
#, python-format
msgid ""
"<i>Message that should be displayed in the body of the notification. In each "
"case, \"%(title)s\", \"%(artist)s\", and \"%(album)s\" will be replaced by "
"their respective values. If the tag is not known, \"Unknown\" will be filled "
"in its place.</i>"
msgstr ""

#: ../plugins/notify/notifyprefs_pane.ui.h:7
msgid "Both artist and album:"
msgstr "Cả nghệ sĩ và album:"

#: ../plugins/notify/notifyprefs_pane.ui.h:8
msgid "<b>Body Message</b>"
msgstr "<b>Phần tin nhắn</b>"

#: ../plugins/cd/cdprefs_pane.ui.h:1
msgid "Ogg Vorbis"
msgstr "Ogg Vorbis"

#: ../plugins/cd/cdprefs_pane.ui.h:2
msgid "FLAC"
msgstr "FLAC"

#: ../plugins/cd/cdprefs_pane.ui.h:3
msgid "AAC"
msgstr "AAC"

#: ../plugins/cd/cdprefs_pane.ui.h:4
msgid "MP3 (VBR)"
msgstr "MP3 (VBR)"

#: ../plugins/cd/cdprefs_pane.ui.h:5
msgid "MP3 (CBR)"
msgstr "MP3 (CBR)"

#: ../plugins/cd/cdprefs_pane.ui.h:6
msgid "WavPack"
msgstr "WavPack"

#: ../plugins/cd/cdprefs_pane.ui.h:7
msgid "Import format: "
msgstr "Định dạng nhập: "

#: ../plugins/cd/cdprefs_pane.ui.h:8
msgid "Import quality: "
msgstr "Chất lượng nhập: "

#: ../plugins/cd/cdprefs_pane.ui.h:9
msgid "Import path: "
msgstr "Đường dẫn nhập: "

#: ../plugins/cd/cdprefs_pane.ui.h:10
#: ../plugins/minimode/minimode_preferences.ui.h:3
msgid ""
"Every tag can be used with <b>$tag</b> or <b>${tag}</b>. Internal tags like "
"<b>$__length</b> need to be specified with two leading underscores."
msgstr ""

#: ../plugins/wikipedia/data/preferences.ui.h:1
msgid "Shortcode of the Wikipedia language version (en, de, fr, ...)"
msgstr ""

#: ../plugins/wikipedia/data/preferences.ui.h:2
msgid "Language:"
msgstr "Ngôn ngữ:"

#: ../plugins/wikipedia/data/wikipanel.ui.h:2
msgid "Home"
msgstr ""

#: ../plugins/wikipedia/data/wikipanel.ui.h:3
msgid "Back"
msgstr "Quay lại"

#: ../plugins/wikipedia/data/wikipanel.ui.h:5
msgid "Forward"
msgstr "Tiến"

#: ../plugins/minimode/minimode_preferences.ui.h:1
msgid ""
"The order of controls can be changed by simply dragging them up or down. (Or "
"press Alt+Up/Down.)"
msgstr ""

#: ../plugins/minimode/minimode_preferences.ui.h:2
msgid "Controls"
msgstr "Điều khiển"

#: ../plugins/minimode/minimode_preferences.ui.h:4
msgid "Track Title Format"
msgstr ""

#: ../plugins/minimode/minimode_preferences.ui.h:5
msgid "Always on top"
msgstr "Luôn ở trên"

#: ../plugins/minimode/minimode_preferences.ui.h:6
msgid "Show in tasklist"
msgstr ""

#: ../plugins/minimode/minimode_preferences.ui.h:8
msgid "Display window decorations:"
msgstr "Hiện các trang trí cửa sổ:"

#: ../plugins/minimode/minimode_preferences.ui.h:9
msgid "Show on all desktops"
msgstr ""

#: ../plugins/minimode/minimode_preferences.ui.h:10
msgid "Show button in main window"
msgstr "Hiện nút trong cửa sổ chính"

#: ../plugins/minimode/minimode_preferences.ui.h:13
msgid "Full"
msgstr "Đầy"

#: ../plugins/minimode/minimode_preferences.ui.h:15
msgid "Simple"
msgstr "Đơn giản"

#: ../plugins/grouptagger/gt_prefs.ui.h:1
msgid "Group/categories font:"
msgstr ""

#: ../plugins/replaygain/replaygainprefs_pane.ui.h:2
msgid "Prefer per-album correction"
msgstr ""

#: ../plugins/replaygain/replaygainprefs_pane.ui.h:3
msgid "Prefer ReplayGain's per-album correction over per-track correction."
msgstr ""

#: ../plugins/replaygain/replaygainprefs_pane.ui.h:5
msgid "Use clipping protection"
msgstr ""

#: ../plugins/replaygain/replaygainprefs_pane.ui.h:6
msgid "Protect against noise caused by over-amplification"
msgstr ""

#: ../plugins/replaygain/replaygainprefs_pane.ui.h:7
msgid "Additional amplification to apply to all files"
msgstr ""

#: ../plugins/replaygain/replaygainprefs_pane.ui.h:9
msgid "Additional amplification (dB):"
msgstr ""

#: ../plugins/replaygain/replaygainprefs_pane.ui.h:10
msgid "Fallback correction for files that lack ReplayGain information"
msgstr ""

#: ../plugins/replaygain/replaygainprefs_pane.ui.h:12
msgid "Fallback correction level (dB):"
msgstr ""

#: ../plugins/history/history_preferences.ui.h:1
msgid "Persist history after player exits"
msgstr ""

#: ../plugins/history/history_preferences.ui.h:2
msgid "History length:"
msgstr ""

#: ../plugins/jamendo/ui/jamendo_panel.ui.h:1
msgid "Order by:"
msgstr "Sắp xếp theo:"

#: ../plugins/jamendo/ui/jamendo_panel.ui.h:2
msgid "Order direction:"
msgstr "Hướng sắp xếp:"

#: ../plugins/jamendo/ui/jamendo_panel.ui.h:3
msgid "Results:"
msgstr "Kết quả:"

#: ../plugins/jamendo/ui/jamendo_panel.ui.h:4
msgid "Advanced"
msgstr "Nâng cao"

#: ../plugins/jamendo/ui/jamendo_panel.ui.h:6
msgid "Descending"
msgstr "Giảm dần"

#: ../plugins/jamendo/ui/jamendo_panel.ui.h:7
msgid "Ascending"
msgstr "Tăng dần"

#: ../plugins/jamendo/ui/jamendo_panel.ui.h:8
msgid "Release date"
msgstr "Ngày phát hành"

#: ../plugins/jamendo/ui/jamendo_panel.ui.h:10
msgid "Rating this week"
msgstr "Đánh giá tuần này"

#: ../plugins/jamendo/ui/jamendo_panel.ui.h:11
msgid "Rating this month"
msgstr "Đánh giá tháng này"

#: ../plugins/jamendo/ui/jamendo_panel.ui.h:12
msgid "Number of playlist additions"
msgstr "Số lần thêm vào danh sách"

#: ../plugins/jamendo/ui/jamendo_panel.ui.h:13
msgid "Number of downloads"
msgstr "Số lần tải về"

#: ../plugins/jamendo/ui/jamendo_panel.ui.h:14
msgid "Number of listens"
msgstr "Số lần nghe"

#: ../plugins/jamendo/ui/jamendo_panel.ui.h:15
msgid "Starred"
msgstr "Đã bắt đầu"

#: ../plugins/jamendo/ui/jamendo_panel.ui.h:16
msgid "Date of starring"
msgstr "Ngày bắt đầu"

#: ../plugins/jamendo/ui/jamendo_panel.ui.h:19
msgid "Genre/Tags"
msgstr "Thể loại/Thẻ"

#: ../plugins/osd/osd_preferences.ui.h:1
msgid ""
"Every tag can be used with <b>$tag</b> or <b>${tag}</b>. Internal tags like "
"<b>$__length</b> need to be specified with two leading underscores.\n"
"<a href=\"http://developer.gnome.org/pango/stable/PangoMarkupFormat.html"
"\">Pango Text Attribute Markup</a> is supported."
msgstr ""

#: ../plugins/osd/osd_preferences.ui.h:3
msgid "Display Format"
msgstr "Định dạng hiển thị"

#: ../plugins/osd/osd_preferences.ui.h:4
msgid "Display duration:"
msgstr "Thời gian hiển thị:"

#: ../plugins/osd/osd_preferences.ui.h:5
msgid "Background:"
msgstr "Nền:"

#: ../plugins/osd/osd_preferences.ui.h:6
msgid "Show progress bar"
msgstr ""

#: ../plugins/osd/osd_preferences.ui.h:8
msgid "Border radius:"
msgstr ""

#: ../plugins/amazoncovers/amazonprefs_pane.ui.h:3
msgid ""
"<i>To sign up for an Amazon AWS account and get \n"
"this information visit <a href=\"http://aws.amazon.com/\">http://aws.amazon."
"com/</a></i>"
msgstr ""
"<i>Để đăng kí một tài khoản Amazon AWS và lấy \n"
"thông tin này vui lòng xem trang <a href=\"http://aws.amazon.com/\">http://"
"aws.amazon.com/</a></i>"

#: ../plugins/podcasts/podcasts.ui.h:1
msgid "Add Podcast"
msgstr "Thêm Podcast"

#: ../plugins/desktopcover/desktopcover_preferences.ui.h:1
msgid "Anchor:"
msgstr "Neo:"

#: ../plugins/desktopcover/desktopcover_preferences.ui.h:2
msgid "X offset:"
msgstr ""

#: ../plugins/desktopcover/desktopcover_preferences.ui.h:3
msgid "pixels"
msgstr "pixel"

#: ../plugins/desktopcover/desktopcover_preferences.ui.h:4
msgid "Y offset:"
msgstr ""

#: ../plugins/desktopcover/desktopcover_preferences.ui.h:5
msgid "Override cover size"
msgstr ""

#: ../plugins/desktopcover/desktopcover_preferences.ui.h:6
msgid "Size:"
msgstr "Kích thước:"

#: ../plugins/desktopcover/desktopcover_preferences.ui.h:7
msgid "Use fading"
msgstr ""

#: ../plugins/desktopcover/desktopcover_preferences.ui.h:8
msgid "Fading duration:"
msgstr ""

#: ../plugins/desktopcover/desktopcover_preferences.ui.h:9
msgid "ms"
msgstr "ms"

#: ../plugins/desktopcover/desktopcover_preferences.ui.h:10
msgid "Top left"
msgstr "Góc trên bên trái"

#: ../plugins/desktopcover/desktopcover_preferences.ui.h:11
msgid "Top right"
msgstr "Góc trên bên phải"

#: ../plugins/desktopcover/desktopcover_preferences.ui.h:12
msgid "Bottom left"
msgstr "Góc dưới bên trái"

#: ../plugins/desktopcover/desktopcover_preferences.ui.h:13
msgid "Bottom right"
msgstr "Góc dưới bên phải"

#: ../plugins/multialarmclock/malrmclk.ui.h:1
msgid "Add"
msgstr "Thêm"

#: ../plugins/multialarmclock/malrmclk.ui.h:3
msgid "<b>Alarms</b>"
msgstr ""

#: ../plugins/multialarmclock/malrmclk.ui.h:4
msgid "Enable volume fade-in"
msgstr ""

#: ../plugins/multialarmclock/malrmclk.ui.h:5
msgid "Fade start volume:"
msgstr ""

#: ../plugins/multialarmclock/malrmclk.ui.h:6
msgid "Fade stop volume:"
msgstr ""

#: ../plugins/multialarmclock/malrmclk.ui.h:7
msgid "Fade Increment:"
msgstr ""

#: ../plugins/multialarmclock/malrmclk.ui.h:8
msgid "Fade Time (s):"
msgstr ""

#: ../plugins/multialarmclock/malrmclk.ui.h:9
msgid "Restart playlist"
msgstr "Bắt đầu lại danh sách"

#: ../plugins/multialarmclock/malrmclk.ui.h:10
msgid "<b>Playback</b>"
msgstr "<b>Phát nhạc</b>"

#: ../plugins/contextinfo/context_pane.ui.h:1
msgid "Please enter your Last.fm authentication:"
msgstr "Vui lòng nhập xác thực Last.fm:"

#: ../plugins/contextinfo/context_pane.ui.h:4
msgid "Sign up for Last.fm"
msgstr "Đăng kí Last.fm"

#: ../plugins/bookmarks/bookmarks_pane.ui.h:1
msgid "Use covers in the bookmarks menu (takes effect on next start)"
msgstr ""
"Sử dụng ảnh bìa trong trình đơn đánh dấu (có hiệu lực vào lần khởi động sau)"

#: ../plugins/screensaverpause/prefs.ui.h:1
msgid "Unpause when screensaver ends"
msgstr ""

#: ../plugins/daapserver/daapserver_prefs.ui.h:1
msgid "Server name:"
msgstr "Tên máy chủ:"

#: ../plugins/daapserver/daapserver_prefs.ui.h:2
msgid "Server host:"
msgstr ""

#: ../plugins/daapserver/daapserver_prefs.ui.h:3
msgid "Port:"
msgstr "Cổng:"

#: ../plugins/daapserver/daapserver_prefs.ui.h:4
msgid "Server enabled"
msgstr "Đã cho phép máy chủ"

#: ../plugins/daapclient/daapclient_prefs.ui.h:1
msgid "Show ipv6 servers (Experimental)"
msgstr ""

#: ../plugins/daapclient/daapclient_prefs.ui.h:2
msgid "Remember recent DAAP servers"
msgstr ""

#: ../plugins/currentsong/PLUGININFO:3
msgid "Current Song"
msgstr "Current Song"

#: ../plugins/currentsong/PLUGININFO:4
msgid ""
"Sets the currently playing status in Pidgin. Check the Pidgin FAQ to find "
"out the suppported services."
msgstr ""
"Thiết đặt trạng thái đang phát trong Pidgin. Kiểm tra FAQ của Pidgin để tìm "
"các dịch vụ được hỗ trợ."

#: ../plugins/currentsong/PLUGININFO:5
#: ../plugins/audioscrobbler/PLUGININFO:5
#: ../plugins/notifyosd/PLUGININFO:5
#: ../plugins/notify/PLUGININFO:5
#: ../plugins/osd/PLUGININFO:5
msgid "Notifications"
msgstr "Thông báo"

#: ../plugins/moodbar/PLUGININFO:4
msgid ""
"Replaces the standard progress bar with a moodbar.\n"
"Depends: moodbar"
msgstr ""

#: ../plugins/moodbar/PLUGININFO:5
#: ../plugins/mainmenubutton/PLUGININFO:5
#: ../plugins/awn/PLUGININFO:5
#: ../plugins/minimode/PLUGININFO:5
#: ../plugins/droptrayicon/PLUGININFO:5
#: ../plugins/desktopcover/PLUGININFO:5
msgid "GUI"
msgstr "Giao diện đồ hoạ"

#: ../plugins/gnomemmkeys/PLUGININFO:3
msgid "GNOME Multimedia Keys"
msgstr ""

#: ../plugins/gnomemmkeys/PLUGININFO:4
msgid ""
"Adds support for controlling Exaile via GNOME's multimedia key system. "
"Compatible with GNOME >= 2.20.x"
msgstr ""

#: ../plugins/gnomemmkeys/PLUGININFO:5
#: ../plugins/xkeys/PLUGININFO:5
#: ../plugins/winmmkeys/PLUGININFO:5
msgid "Hotkeys"
msgstr "Phím tắt"

#: ../plugins/streamripper/PLUGININFO:4
msgid ""
"Allows you to record streams with streamripper.\n"
"Depends: streamripper"
msgstr ""
"Cho phép bạn ghi lại luồng dữ liệu với streamripper.\n"
"Phụ thuộc: streamripper"

#: ../plugins/streamripper/PLUGININFO:5
#: ../plugins/previewdevice/PLUGININFO:5
msgid "Output"
msgstr "Đầu ra"

#: ../plugins/musicbrainzcovers/PLUGININFO:3
msgid "MusicBrainz Covers"
msgstr ""

#: ../plugins/musicbrainzcovers/PLUGININFO:4
msgid "Integrates MusicBrainz for cover search"
msgstr ""

#: ../plugins/lastfmlove/PLUGININFO:4
msgid ""
"Shows which tracks have been loved and allows for loving tracks.\n"
"\n"
"Make sure to enter a valid API key and secret in the plugin preferences.\n"
"\n"
"Depends on the plugin \"AudioScrobbler\" for username and password."
msgstr ""

#: ../plugins/lastfmlove/PLUGININFO:5
#: ../plugins/exfalso/PLUGININFO:5
#: ../plugins/grouptagger/PLUGININFO:5
msgid "Tagging"
msgstr ""

#: ../plugins/alarmclock/PLUGININFO:4
msgid ""
"Plays music at a specific time.\n"
"\n"
"Note that when the specified time arrives, Exaile will just act like you "
"pressed the play button, so be sure you have the music you want to hear in "
"your playlist"
msgstr ""
"Phát nhạc vào thời gian xác định.\n"
"\n"
"Chú ý rằng khi thời gian xác định đến, Exaile sẽ chỉ nhấn nút phát nhạc thay "
"bạn, bởi vậy bạn phải bảo đảm các bài hát bạn muốn nghe có sẵn trong danh "
"sách"

#: ../plugins/alarmclock/PLUGININFO:5
#: ../plugins/inhibitsuspend/PLUGININFO:5
#: ../plugins/shutdown/PLUGININFO:5
#: ../plugins/mpris/PLUGININFO:5
#: ../plugins/history/PLUGININFO:5
#: ../plugins/multialarmclock/PLUGININFO:5
#: ../plugins/bookmarks/PLUGININFO:5
#: ../plugins/screensaverpause/PLUGININFO:5
#: ../plugins/bpm/PLUGININFO:5
msgid "Utility"
msgstr "Tiện ích"

#: ../plugins/mainmenubutton/PLUGININFO:3
msgid "Main Menu Button"
msgstr ""

#: ../plugins/mainmenubutton/PLUGININFO:4
msgid ""
"Moves the main menu into a button on top of the panels.\n"
"Depends: PyGTK >= 2.22, GTK >= 2.20"
msgstr ""

#: ../plugins/lastfmcovers/PLUGININFO:3
msgid "Last.fm Covers"
msgstr "Last.fm Covers"

#: ../plugins/lastfmcovers/PLUGININFO:4
msgid "Searches Last.fm for covers"
msgstr "Tìm kiếm ảnh bìa cho Last.fm"

#: ../plugins/awn/PLUGININFO:4
msgid "Sets the cover and adds some menu items to AWN for Exaile"
msgstr "Hiện ảnh bìa và thêm một số trình đơn vào AWN cho Exaile"

#: ../plugins/shoutcast/PLUGININFO:3
msgid "Shoutcast Radio"
msgstr "Shoutcast Radio"

#: ../plugins/shoutcast/PLUGININFO:4
msgid "Shoutcast Radio list"
msgstr "Danh sách Shoutcast Radio"

#: ../plugins/shoutcast/PLUGININFO:5
#: ../plugins/librivox/PLUGININFO:5
#: ../plugins/jamendo/PLUGININFO:5
#: ../plugins/podcasts/PLUGININFO:5
#: ../plugins/daapserver/PLUGININFO:5
#: ../plugins/daapclient/PLUGININFO:5
msgid "Media Sources"
msgstr ""

#: ../plugins/exfalso/PLUGININFO:3
msgid "Ex Falso tag editor"
msgstr "Ex Falso tag editor"

#: ../plugins/exfalso/PLUGININFO:4
msgid ""
"Integrates the Ex Falso tag editor with Exaile.\n"
"Depends: Ex Falso."
msgstr ""
"Tích hợp trình chỉnh sửa thẻ Ex Falso vào Exaile.\n"
"Phụ thuộc: Ex Falso."

#: ../plugins/lyricsviewer/PLUGININFO:4
msgid "Adds a side tab displaying lyrics for the currently playing track."
msgstr "Thêm một thanh bên hiển thị lời của bài hát đang phát."

#: ../plugins/audioscrobbler/PLUGININFO:4
msgid ""
"Submits listening information to Last.fm and similar services supporting "
"AudioScrobbler"
msgstr ""
"Gửi thông tin đang nghe đến Last.fm và các dịch vụ tương tự hỗ trợ "
"AudioScrobbler"

#: ../plugins/xkeys/PLUGININFO:3
msgid "XKeys"
msgstr "XKeys"

#: ../plugins/xkeys/PLUGININFO:4
msgid "Global hotkeys using xlib (mmkeys.so)"
msgstr ""

#: ../plugins/winmmkeys/PLUGININFO:1
msgid "Multimedia keys for Windows"
msgstr ""

#: ../plugins/winmmkeys/PLUGININFO:4
msgid ""
"Adds support for multimedia keys (present on most new keyboards) when "
"running Exaile in Microsoft Windows.\n"
"\n"
"Requires: pyHook <http://pyhook.sf.net/>"
msgstr ""

#: ../plugins/equalizer/PLUGININFO:4
msgid "A 10-band equalizer"
msgstr "Cân chỉnh âm thanh theo một số chủ đề định sẵn"

#: ../plugins/equalizer/PLUGININFO:5
#: ../plugins/abrepeat/PLUGININFO:5
#: ../plugins/replaygain/PLUGININFO:5
#: ../plugins/karaoke/PLUGININFO:5
msgid "Effect"
msgstr "Hiệu ứng"

#: ../plugins/lyricsfly/PLUGININFO:3
msgid "Lyrics Fly"
msgstr "Lyrics Fly"

#: ../plugins/lyricsfly/PLUGININFO:4
msgid "Plugin to fetch lyrics from lyricsfly.com"
msgstr "Phần mở rộng để tải lời bài hát từ lyricsfly.com"

#: ../plugins/inhibitsuspend/PLUGININFO:3
msgid "Inhibit Suspend"
msgstr ""

#: ../plugins/inhibitsuspend/PLUGININFO:4
msgid "Prevents User Session from suspending while music is playing"
msgstr ""

#: ../plugins/librivox/PLUGININFO:3
msgid "Librivox"
msgstr "Librivox"

#: ../plugins/librivox/PLUGININFO:4
msgid "Browse and listen to audiobooks from Librivox.org."
msgstr "Duyệt và nghe audiobook từ Librivox.org."

#: ../plugins/shutdown/PLUGININFO:4
msgid "Allows for shutdown of the computer at the end of playback."
msgstr "Cho phép tắt máy khi đã phát xong."

#: ../plugins/massstorage/PLUGININFO:3
msgid "USB Mass Storage Media Player Support"
msgstr "USB Mass Storage Media Player Support"

#: ../plugins/massstorage/PLUGININFO:4
msgid ""
"Support for accessing portable media players using the USB Mass Storage "
"protocol"
msgstr "Hỗ trợ truy cập vào các máy phát nhạc qua cổng giao thức USB"

#: ../plugins/massstorage/PLUGININFO:5
#: ../plugins/cd/PLUGININFO:5
#: ../plugins/ipod/PLUGININFO:5
msgid "Devices"
msgstr "Thiết bị"

#: ../plugins/previewdevice/PLUGININFO:4
msgid ""
"Allows playing audio over a secondary device (right click on playlist and "
"select 'preview'). Useful for DJs."
msgstr ""

#: ../plugins/lastfmdynamic/PLUGININFO:3
msgid "Last.fm Dynamic Playlists"
msgstr "Last.fm Dynamic Playlists"

#: ../plugins/lastfmdynamic/PLUGININFO:4
msgid "The Last.fm backend for dynamic playlists"
msgstr ""

#: ../plugins/lastfmdynamic/PLUGININFO:5
msgid "Dynamic Playlists"
msgstr ""

#: ../plugins/notifyosd/PLUGININFO:4
msgid ""
"This plugins displays notification bubbles when a song is played/resumed/"
"stopped, with either the song cover or a media icon to indicate the latest "
"action.\n"
"\n"
"Depends: python-notify\n"
"Recommends: notify-osd"
msgstr ""
"Phần mở rộng này hiển thị thông báo khi một bài hát được phát/dừng lại/phát "
"tiếp, cừng với ảnh bìa hoặc biểu tượng.\n"
"\n"
"Phụ thuộc: python-notify\n"
"Đề nghị: notify-osd"

#: ../plugins/ipconsole/PLUGININFO:4
msgid "Provides an IPython console that can be used to manipulate Exaile."
msgstr "Cung cấp một giao diện điều khiển IPython dùng để điều khiển Exaile."

#: ../plugins/ipconsole/PLUGININFO:5
#: ../plugins/helloworld/PLUGININFO:5
msgid "Development"
msgstr "Phát triển"

#: ../plugins/notify/PLUGININFO:4
msgid "Pops up a notification when playback of a track starts"
msgstr "Hiện thông báo khi bắt đầu phát một track"

#: ../plugins/cd/PLUGININFO:3
msgid "CD Playback"
msgstr "CD Playback"

#: ../plugins/cd/PLUGININFO:4
msgid ""
"Adds support for playing audio CDs.\n"
"\n"
"Requires HAL to autodetect CDs\n"
"Requires cddb-py (http://cddb-py.sourceforge.net/) to look up tags."
msgstr ""

#: ../plugins/wikipedia/PLUGININFO:4
msgid ""
"Provides Wikipedia information about the current artist.\n"
"Depends: python-webkit"
msgstr ""

#: ../plugins/wikipedia/PLUGININFO:5
#: ../plugins/contextinfo/PLUGININFO:5
msgid "Information"
msgstr "Thông tin"

#: ../plugins/abrepeat/PLUGININFO:3
msgid "A-B Repeat"
msgstr "Lặp lại đoạn A-B"

#: ../plugins/abrepeat/PLUGININFO:4
msgid "Continuously repeats a segment of a track."
msgstr ""

#: ../plugins/minimode/PLUGININFO:4
msgid "Compact mode for Exaile with a configurable interface"
msgstr ""

#: ../plugins/grouptagger/PLUGININFO:3
msgid "Group Tagger"
msgstr ""

#: ../plugins/grouptagger/PLUGININFO:4
msgid ""
"Facilitates categorizing your music by managing the grouping/category tag in "
"audio files"
msgstr ""

#: ../plugins/replaygain/PLUGININFO:4
msgid "Enables ReplayGain support"
msgstr "Bật hỗ trợ ReplayGain"

#: ../plugins/droptrayicon/PLUGININFO:3
msgid "Drop Trayicon"
msgstr "Drop Trayicon"

#: ../plugins/droptrayicon/PLUGININFO:4
msgid ""
"Provides an alternative trayicon which accepts dropped files.\n"
"\n"
"Depends: python-eggtrayicon"
msgstr ""

#: ../plugins/mpris/PLUGININFO:4
msgid ""
"Implements the MPRIS (org.freedesktop.MediaPlayer) DBus interface for "
"controlling Exaile."
msgstr ""

#: ../plugins/jamendo/PLUGININFO:3
msgid "Jamendo"
msgstr "Jamendo"

#: ../plugins/jamendo/PLUGININFO:4
msgid "Enables access to the Jamendo music catalogue."
msgstr "Cho phép truy cập vào mục lục Jamendo."

#: ../plugins/osd/PLUGININFO:4
msgid "A popup window showing information of the currently playing track."
msgstr ""

#: ../plugins/ipod/PLUGININFO:3
msgid "iPod Support"
msgstr "Hỗ trợ iPod"

#: ../plugins/ipod/PLUGININFO:4
msgid ""
"A plugin for iPod support. Read-only for the moment, no transfer.\n"
"\n"
"Depends on python-gpod."
msgstr ""

#: ../plugins/amazoncovers/PLUGININFO:4
msgid ""
"Searches Amazon for covers\n"
"\n"
"To be able to use this plugin, an AWS API key and secret key are required."
msgstr ""

#: ../plugins/karaoke/PLUGININFO:3
msgid "Karaoke"
msgstr "Karaoke"

#: ../plugins/karaoke/PLUGININFO:4
msgid "Removes voice from audio"
msgstr "Lọc bỏ tiếng ồn ra khỏi âm thanh"

#: ../plugins/podcasts/PLUGININFO:4
msgid "Adds Simple Podcast Support"
msgstr "Thêm hỗ trợ Podcast đơn giản"

#: ../plugins/desktopcover/PLUGININFO:4
msgid "Displays the current album cover on the desktop"
msgstr "Hiển thị ảnh bìa album hiện tại trên màn hình desktop"

#: ../plugins/helloworld/PLUGININFO:3
msgid "Hello World"
msgstr "Hello World"

#: ../plugins/helloworld/PLUGININFO:4
msgid "A simple plugin for testing the basic plugin system"
msgstr ""

#: ../plugins/multialarmclock/PLUGININFO:4
msgid ""
"Plays music at specific times and days.\n"
"\n"
"Note that when the specified time arrives, Exaile will just act like you "
"pressed the play button, so be sure you have the music you want to hear in "
"your playlist"
msgstr ""
"Phát nhạc vào thời gian và ngày xác định.\n"
"\n"
"Chú ý rằng khi thời gian xác định đến, Exaile sẽ chỉ nhấn nút phát nhạc thay "
"bạn, bởi vậy bạn phải bảo đảm các bài hát bạn muốn nghe có sẵn trong danh "
"sách"

#: ../plugins/contextinfo/PLUGININFO:3
msgid "Contextual Info"
msgstr ""

#: ../plugins/contextinfo/PLUGININFO:4
msgid ""
"Show various informations about the track currently playing.\n"
"Depends: libwebkit >= 1.0.1, python-webkit >= 1.1.2, python-imaging (a.k.a. "
"PIL)"
msgstr ""

#: ../plugins/bookmarks/PLUGININFO:4
msgid "Allows saving/resuming bookmark positions in audio files."
msgstr ""

#: ../plugins/screensaverpause/PLUGININFO:4
msgid ""
"Pauses (and optionally resumes) playback based on screensaver status.\n"
"\n"
"Requires: GNOME Screensaver or KDE Screensaver (does not support "
"XScreenSaver nor XLockMore)"
msgstr ""

#: ../plugins/lyricwiki/PLUGININFO:3
msgid "Lyrics Wiki"
msgstr "Lyrics Wiki"

#: ../plugins/lyricwiki/PLUGININFO:4
msgid ""
"Plugin to fetch lyrics from lyrics.wikia.com\n"
"Depends: python-beautifulsoup"
msgstr ""

#: ../plugins/daapserver/PLUGININFO:4
msgid ""
"This plugin integrates spydaap (http://launchpad.net/spydaap) into Exaile so "
"a collection can be shared over DAAP."
msgstr ""
"Phần mở rộng này tích hợp spydaap (http://launchpad.net/spydaap) vào Exaile "
"để bộ sưu tập có thể được chia sẻ qua DAAP."

#: ../plugins/daapclient/PLUGININFO:4
msgid "Allows playing of DAAP music shares."
msgstr "Cho phép phát nhạc chia sẻ qua DAAP."

<<<<<<< HEAD
#~ msgid "Clear"
#~ msgstr "Xóa"

#~ msgid "Close"
#~ msgstr "Đóng"

#~ msgid "Close tab"
#~ msgstr "Đóng tab"

#~ msgid "Export as..."
#~ msgstr "Xuất dưới dạng..."

#~ msgid "%d KB"
#~ msgstr "%d KB"

#~ msgid "&#xA9; 2009-2010"
#~ msgstr "&#xA9; 2009-2010"

#~ msgid "GNOME"
#~ msgstr "GNOME"

#~ msgid "ALSA"
#~ msgstr "ALSA"

#~ msgid "OSS"
#~ msgstr "OSS"

#~ msgid "PulseAudio"
#~ msgstr "PulseAudio"

#~ msgid "JACK"
#~ msgstr "JACK"

#~ msgid "AWN"
#~ msgstr "AWN"

#~ msgctxt "yes"
#~ msgid "Monday"
#~ msgstr "Thứ hai"

#~ msgctxt "yes"
#~ msgid "Tuesday"
#~ msgstr "Thứ ba"

#~ msgctxt "yes"
#~ msgid "Wednesday"
#~ msgstr "Thứ tư"

#~ msgctxt "yes"
#~ msgid "Thursday"
#~ msgstr "Thứ năm"

#~ msgctxt "yes"
#~ msgid "Friday"
#~ msgstr "Thứ sáu"

#~ msgctxt "yes"
#~ msgid "Saturday"
#~ msgstr "Thứ bảy"

#~ msgctxt "yes"
#~ msgid "Sunday"
#~ msgstr "Chủ nhật"

#~ msgctxt "yes"
#~ msgid "Minimum volume:"
#~ msgstr "Âm lượng cực tiểu:"

#~ msgctxt "yes"
#~ msgid "Maximum volume:"
#~ msgstr "Âm lượng cực đại:"

#~ msgctxt "yes"
#~ msgid "Increment:"
#~ msgstr "Tăng:"

#~ msgid "Secret key:"
#~ msgstr "Khóa bí mật:"

#~ msgid "Awn"
#~ msgstr "Awn"

#~ msgid "Minimum Volume:"
#~ msgstr "Âm lượng nhỏ nhất:"

#~ msgid "Enable Fading"
#~ msgstr "Bật Fading"

#~ msgid "order must be a list or tuple"
#~ msgstr "Thứ tự phải là một danh sách"

#~ msgid "A plugin with the name \"%s\" is already installed"
#~ msgstr "Plugin với tên \"%s\" đã được cài"

#~ msgid "Plugin archive is not in the correct format"
#~ msgstr "Plugin archive không đúng định dạng"

#~ msgid "Plugin archive contains an unsafe path"
#~ msgstr "Plugin archive chứa một đường dẫn không an toàn"

#~ msgid "  New song, fetching cover."
#~ msgstr "  Bản nhạc mới, đang lấy cover"

#~ msgid "Toggle Play or Pause"
#~ msgstr "Chuyển Play hoặc Pause"

#~ msgid "Show a popup of the currently playing track"
#~ msgstr "Hiện popuo của track đang chơi"

#~ msgid "Set rating for current song"
#~ msgstr "Đánh giá cho bài hiện tại"

#~ msgid "Get rating for current song"
#~ msgstr "Xem đánh giá cho bài hiện tại"

#~ msgid ""
#~ "Exaile now uses absolute URI's, please delete/rename your %s directory"
#~ msgstr ""
#~ "Exaile sử dụng các đường dẫn tuyệt đối URI, hãy xóa/sửa đổi tên thư mục %s"

#~ msgid "Playing %s"
#~ msgstr "Đang play %s"

#~ msgid "Add to Playlist"
#~ msgstr "Thêm vào Playlist"

#~ msgid "Add Playlist"
#~ msgstr "Thêm Playlist"

#~ msgid "Choose a file"
#~ msgstr "Chọn một file"

#~ msgid "Open"
#~ msgstr "Mở"

#~ msgid "Start"
#~ msgstr "Bắt đầu"

#~ msgid "Invalid file extension, file not saved"
#~ msgstr "Kiểu file không hợp lệ, file sẽ không được lưu"

#~ msgid "Quit"
#~ msgstr "Thoát"

#~ msgid "No covers found"
#~ msgstr "Không tìm thấy cover nào"

#~ msgid "Enter the search text"
#~ msgstr "Từ khóa tìm kiếm"

#~ msgid "Choose a plugin"
#~ msgstr "Chọn một plugin"

#~ msgid "Number of Plays"
#~ msgstr "Số lần Play"

#~ msgid "Choose a file to open"
#~ msgstr "Chọn một file để mở"

#~ msgid ""
#~ "Path is already in your collection, or is a subdirectory of another path "
#~ "in your collection"
#~ msgstr ""
#~ "Đường dẫn này đã có trong Collection hoặc nó là thư mục con của một đường "
#~ "dẫn khác trong Collection"

#~ msgid "Add a directory"
#~ msgstr "Thêm một thư mục"

#~ msgid " songs"
#~ msgstr " Bài hát"

#~ msgid "Streaming..."
#~ msgstr "Đang phát..."

#~ msgid "0:00"
#~ msgstr "0:00"

#~ msgid "Buffering: 100%..."
#~ msgstr "Buffering: 100%..."

#~ msgid "_Close"
#~ msgstr "Đó_ng"

#~ msgid "Toggle: Stop after selected track"
#~ msgstr "Toogle: Dừng sau track đã chọn"

#~ msgid "New playlist title:"
#~ msgstr "Tiêu đề playlist mới:"

#~ msgid "Stopped"
#~ msgstr "Đã dừng"

#~ msgid "from %s"
#~ msgstr "từ %s"

#~ msgid "by %s"
#~ msgstr "bởi %s"

#~ msgid "Select File Type (By Extension)"
#~ msgstr "Chọn kiểu File (qua phần mở rộng)"

#~ msgid "Extension"
#~ msgstr "Phần mở rộng"

#~ msgid ""
#~ "<b>{title}</b>\n"
#~ "{artist}\n"
#~ "on {album} - {length}"
#~ msgstr "<b>{tiêu đề}</b>"

#~ msgid ""
#~ "<b>Move the On Screen Display window to the location you want it to "
#~ "appear</b>"
#~ msgstr "<b>Di chuyển cửa sổ On Screen Display tới vị trí bạn muốn</b>"

#~ msgid "Window Height:"
#~ msgstr "Độ cao cửa sổ:"

#~ msgid "Window Width:"
#~ msgstr "Độ rộng cửa sổ:"

#~ msgid "Opacity Level:"
#~ msgstr "Độ mờ:"

#~ msgid "Text Font:"
#~ msgstr "Font chữ:"

#~ msgid "Text Color"
#~ msgstr "Màu chữ"

#~ msgid "Display OSD when hovering over tray icon"
#~ msgstr "Hiện thị OSD khi lượn chuột qua biểu tượng trên thanh Tray"

#~ msgid "Show OSD on track change"
#~ msgstr "Hiện OSD khi thay đổi track"

#~ msgid "%(title)s (by %(artist)s)"
#~ msgstr "%(title)s (by %(artist)s)"

#~ msgid "Close this dialog"
#~ msgstr "Đóng hộp thoại này"

#~ msgid "New Search"
#~ msgstr "Tìm kiếm mới"

#~ msgid "<b>General</b>"
#~ msgstr "<b>Tổng thể</b>"

#~ msgid ""
#~ "Artist\n"
#~ "Album\n"
#~ "Genre - Artist\n"
#~ "Genre - Album\n"
#~ "Year - Artist\n"
#~ "Year - Album\n"
#~ "Artist - Year - Album"
#~ msgstr ""
#~ "Nghệ sĩ\n"
#~ "Al-bum\n"
#~ "Thể loại - Nghệ sĩ\n"
#~ "Thể loại - Al-bum\n"
#~ "Năm - Nghệ sĩ\n"
#~ "Năm - Al-bum\n"
#~ "Nghệ sĩ - Năm - Al-bum"

#~ msgid "..."
#~ msgstr "..."

#~ msgid "Add device"
#~ msgstr "Them thiết bị"

#~ msgid "Popup"
#~ msgstr "Popup"

#~ msgid " - "
#~ msgstr " - "

#~ msgid " + "
#~ msgstr " + "

#~ msgid "Autosize"
#~ msgstr "Tự chỉnh kích thước"

#~ msgid "0/0 tracks"
#~ msgstr "0/0 tracks"

#~ msgid "Resizable"
#~ msgstr "Đổi được cỡ"

#~ msgid "Page 1"
#~ msgstr "Trang 1"

#~ msgid "Vol:"
#~ msgstr "Vol:"

#~ msgid "Stop Playback"
#~ msgstr "Dừng Play"

#~ msgid "%d covers to fetch"
#~ msgstr "%d ảnh bìa để tải"

#~ msgid "File Type"
#~ msgstr "Định dạng tập tin"

#~ msgid "No track"
#~ msgstr "Không có track nào"

#~ msgid "Export"
#~ msgstr "Xuất ra"

#~ msgid "%(minutes)d:%(seconds)02d"
#~ msgstr "%(minutes)d:%(seconds)02d"

#~ msgid "New custom playlist name:"
#~ msgstr "Tùy chọn tên danh sách mới:"

#~ msgid "_Randomize Playlist"
#~ msgstr "Danh sách ngẫu nhiên"

#~ msgid "Randomize the order of the current playlist"
#~ msgstr "Sắp xếp thứ tự ngẫu nhiên cho danh sách hiện tại"

#~ msgid "Search:"
#~ msgstr "Tìm kiếm:"

#~ msgid "Display a progressbar in the OSD"
#~ msgstr "Hiện thanh tiến trình trên OSD"

#~ msgid ""
#~ "<b>OSD</b>\n"
#~ "Drag to the location you'd like the\n"
#~ "OSD to appear"
#~ msgstr ""
#~ "<b>OSD</b>\n"
#~ "Di chuyển tới vị trí mà bạn \n"
#~ "muốn OSD xuất hiện"

#~ msgid ""
#~ "Mathias Brodala\n"
#~ "   <info@noctus.net>\n"
#~ "    Translation Manager"
#~ msgstr ""
#~ "Mathias Brodala\n"
#~ "   <info@noctus.net>\n"
#~ "    Translation Manager"

#~ msgid "Name - Time"
#~ msgstr "Tên - Thời gian"

#~ msgid "Alarm:"
#~ msgstr "Cảnh báo:"

#~ msgid "Playback engine (requires restart): "
#~ msgstr "Hiệu ứng phát (yêu cầu khởi động lại): "
=======
#~ msgid "&#xA9; 2009-2010"
#~ msgstr "&#xA9; 2009-2010"
>>>>>>> 188b3494
<|MERGE_RESOLUTION|>--- conflicted
+++ resolved
@@ -1,41 +1,23 @@
 # Vietnamese translation for exaile
-<<<<<<< HEAD
-# Copyright (c) 2009 Rosetta Contributors and Canonical Ltd 2009
-# This file is distributed under the same license as the exaile package.
-# FIRST AUTHOR <EMAIL@ADDRESS>, 2009.
-=======
 # Copyright (c) 2014 Rosetta Contributors and Canonical Ltd 2014
 # This file is distributed under the same license as the exaile package.
 # FIRST AUTHOR <EMAIL@ADDRESS>, 2014.
->>>>>>> 188b3494
 #
 msgid ""
 msgstr ""
 "Project-Id-Version: exaile\n"
-<<<<<<< HEAD
 "Report-Msgid-Bugs-To: \n"
 "POT-Creation-Date: 2012-11-01 11:10+0100\n"
-"PO-Revision-Date: 2011-03-30 12:51+0000\n"
+"PO-Revision-Date: 2014-08-10 19:50+0000\n"
 "Last-Translator: Lê Trường An <pinkyfinger111@gmail.com>\n"
-=======
-"Report-Msgid-Bugs-To: FULL NAME <EMAIL@ADDRESS>\n"
-"POT-Creation-Date: 2012-11-01 11:10+0100\n"
-"PO-Revision-Date: 2014-08-10 19:50+0000\n"
-"Last-Translator: FULL NAME <EMAIL@ADDRESS>\n"
->>>>>>> 188b3494
 "Language-Team: Vietnamese <vi@li.org>\n"
 "Language: vi\n"
 "MIME-Version: 1.0\n"
 "Content-Type: text/plain; charset=UTF-8\n"
 "Content-Transfer-Encoding: 8bit\n"
 "Plural-Forms: nplurals=1; plural=0;\n"
-<<<<<<< HEAD
-"X-Launchpad-Export-Date: 2012-08-28 05:29+0000\n"
-"X-Generator: Launchpad (build 15864)\n"
-=======
 "X-Launchpad-Export-Date: 2014-08-12 06:30+0000\n"
 "X-Generator: Launchpad (build 17156)\n"
->>>>>>> 188b3494
 
 #: ../xl/formatter.py:597
 #, python-format
@@ -125,12 +107,8 @@
 msgid "Usage: exaile [OPTION]... [URI]"
 msgstr "Cách dùng: exaile [OPTION]... [URI]"
 
-<<<<<<< HEAD
-#: ../xl/main.py:417 ../plugins/minimode/minimode_preferences.ui.h:11
-=======
 #: ../xl/main.py:417
 #: ../plugins/minimode/minimode_preferences.ui.h:11
->>>>>>> 188b3494
 msgid "Options"
 msgstr "Tuỳ chọn"
 
@@ -146,12 +124,8 @@
 msgid "Play the previous track"
 msgstr "Phát bài trước"
 
-<<<<<<< HEAD
-#: ../xl/main.py:427 ../plugins/minimode/controls.py:342
-=======
 #: ../xl/main.py:427
 #: ../plugins/minimode/controls.py:342
->>>>>>> 188b3494
 #: ../plugins/minimode/controls.py:357
 msgid "Stop playback"
 msgstr "Ngừng phát"
@@ -168,12 +142,8 @@
 msgid "Pause or resume playback"
 msgstr "Tạm dừng hoặc tiếp tục phát"
 
-<<<<<<< HEAD
-#: ../xl/main.py:437 ../plugins/minimode/controls.py:365
-=======
 #: ../xl/main.py:437
 #: ../plugins/minimode/controls.py:365
->>>>>>> 188b3494
 msgid "Stop playback after current track"
 msgstr "Dừng phát sau bài này"
 
@@ -182,12 +152,8 @@
 msgstr "Tùy chọn bộ sưu tập"
 
 #. TRANSLATORS: Meta variable for --add and --export-playlist
-<<<<<<< HEAD
-#: ../xl/main.py:443 ../xl/main.py:450
-=======
 #: ../xl/main.py:443
 #: ../xl/main.py:450
->>>>>>> 188b3494
 msgid "LOCATION"
 msgstr "LOCATION"
 
@@ -250,13 +216,9 @@
 msgstr "Hiện độ dài của bài hiện tại"
 
 #. TRANSLATORS: Variable for command line options with arguments
-<<<<<<< HEAD
-#: ../xl/main.py:478 ../xl/main.py:493 ../xl/main.py:497
-=======
 #: ../xl/main.py:478
 #: ../xl/main.py:493
 #: ../xl/main.py:497
->>>>>>> 188b3494
 msgid "N"
 msgstr "N"
 
@@ -322,12 +284,7 @@
 msgstr "Chuyển sang hiển thị giao diện đồ họa (nếu có thể)"
 
 #: ../xl/main.py:521
-<<<<<<< HEAD
 msgid "Start in safe mode - sometimes useful when you're running into problems"
-=======
-msgid ""
-"Start in safe mode - sometimes useful when you're running into problems"
->>>>>>> 188b3494
 msgstr ""
 "Khởi động trong chế độ an toàn, điều này sẽ hữu ích nếu bạn gặp vấn đề gì đó "
 "trong khi chạy"
@@ -342,23 +299,15 @@
 
 #: ../xl/main.py:530
 msgid "Make control options like --play start Exaile if it is not running"
-<<<<<<< HEAD
 msgstr "Tạo tuỳ chỉnh điều khiển như --play khởi động Exaile nếu nó không chạy"
-=======
-msgstr ""
 "Tạo tuỳ chọn điều khiển như --play khởi động Exaile nếu nó không chạy"
->>>>>>> 188b3494
 
 #: ../xl/main.py:534
 msgid "Development/Debug Options"
 msgstr "Tùy chọn Phát triển/Gỡ lỗi"
 
-<<<<<<< HEAD
-#: ../xl/main.py:536 ../xl/main.py:538
-=======
 #: ../xl/main.py:536
 #: ../xl/main.py:538
->>>>>>> 188b3494
 msgid "DIRECTORY"
 msgstr "DIRECTORY"
 
@@ -540,13 +489,6 @@
 msgid "Automatic"
 msgstr "Tự động"
 
-<<<<<<< HEAD
-#: ../xl/player/pipe.py:340 ../xl/player/pipe.py:365 ../xl/player/pipe.py:386
-msgid "Custom"
-msgstr "Tuỳ chọn"
-
-#: ../xl/player/pipe.py:441 ../plugins/previewdevice/previewprefs.py:76
-=======
 #: ../xl/player/pipe.py:340
 #: ../xl/player/pipe.py:365
 #: ../xl/player/pipe.py:386
@@ -555,7 +497,6 @@
 
 #: ../xl/player/pipe.py:441
 #: ../plugins/previewdevice/previewprefs.py:76
->>>>>>> 188b3494
 msgid "Auto"
 msgstr "Tự động"
 
@@ -591,12 +532,8 @@
 msgid "Invalid playlist type."
 msgstr "Kiểu danh sách không hợp lệ."
 
-<<<<<<< HEAD
-#: ../xl/playlist.py:173 ../xlgui/widgets/playlist.py:335
-=======
 #: ../xl/playlist.py:173
 #: ../xlgui/widgets/playlist.py:335
->>>>>>> 188b3494
 msgid "Playlist"
 msgstr "Danh sách"
 
@@ -608,12 +545,8 @@
 msgid "PLS Playlist"
 msgstr "Danh sách PLS"
 
-<<<<<<< HEAD
-#: ../xl/playlist.py:517 ../xl/playlist.py:533
-=======
 #: ../xl/playlist.py:517
 #: ../xl/playlist.py:533
->>>>>>> 188b3494
 #, python-format
 msgid "Invalid format for %s."
 msgstr "Định dạng không hợp lệ %s."
@@ -663,30 +596,14 @@
 msgid "Dynamic by Similar _Artists"
 msgstr "Dynamic by Similar _Artists"
 
-<<<<<<< HEAD
-#: ../xl/playlist.py:1824 ../xlgui/panel/playlists.py:59
-#: ../xlgui/panel/playlists.py:71 ../xlgui/panel/playlists.py:78
-=======
 #: ../xl/playlist.py:1824
 #: ../xlgui/panel/playlists.py:59
 #: ../xlgui/panel/playlists.py:71
 #: ../xlgui/panel/playlists.py:78
->>>>>>> 188b3494
 #: ../plugins/osd/osd_preferences.ui.h:7
 msgid "seconds"
 msgstr "giây"
 
-<<<<<<< HEAD
-#: ../xl/playlist.py:1825 ../xlgui/panel/playlists.py:71
-msgid "minutes"
-msgstr "phút"
-
-#: ../xl/playlist.py:1826 ../xlgui/panel/playlists.py:71
-msgid "hours"
-msgstr "giờ"
-
-#: ../xl/playlist.py:1827 ../xlgui/panel/playlists.py:68
-=======
 #: ../xl/playlist.py:1825
 #: ../xlgui/panel/playlists.py:71
 msgid "minutes"
@@ -699,17 +616,12 @@
 
 #: ../xl/playlist.py:1827
 #: ../xlgui/panel/playlists.py:68
->>>>>>> 188b3494
 #: ../xlgui/panel/playlists.py:71
 msgid "days"
 msgstr "ngày"
 
-<<<<<<< HEAD
-#: ../xl/playlist.py:1828 ../xlgui/panel/playlists.py:71
-=======
 #: ../xl/playlist.py:1828
 #: ../xlgui/panel/playlists.py:71
->>>>>>> 188b3494
 msgid "weeks"
 msgstr "tuần"
 
@@ -721,17 +633,6 @@
 msgid "Enqueue"
 msgstr "Loại khỏi d.sách chờ"
 
-<<<<<<< HEAD
-#: ../xlgui/widgets/menuitems.py:118 ../xlgui/oldmenu.py:116
-msgid "Replace Current"
-msgstr "Thay thế danh sách hiện tại"
-
-#: ../xlgui/widgets/menuitems.py:122 ../xlgui/oldmenu.py:114
-msgid "Append to Current"
-msgstr "Bổ sung vào danh sách hiện tại"
-
-#: ../xlgui/widgets/menuitems.py:145 ../xlgui/properties.py:1135
-=======
 #: ../xlgui/widgets/menuitems.py:118
 #: ../xlgui/oldmenu.py:116
 msgid "Replace Current"
@@ -744,7 +645,6 @@
 
 #: ../xlgui/widgets/menuitems.py:145
 #: ../xlgui/properties.py:1135
->>>>>>> 188b3494
 msgid "Open Directory"
 msgstr "Mở Thư mục"
 
@@ -881,18 +781,12 @@
 msgid "Title"
 msgstr "Tựa đề"
 
-<<<<<<< HEAD
-#: ../xlgui/widgets/playlist_columns.py:232 ../xlgui/properties.py:63
-#: ../xlgui/panel/collection.py:173 ../xlgui/panel/playlists.py:234
-#: ../data/ui/widgets/tracklist_info.ui.h:2 ../plugins/cd/cdprefs.py:107
-=======
 #: ../xlgui/widgets/playlist_columns.py:232
 #: ../xlgui/properties.py:63
 #: ../xlgui/panel/collection.py:173
 #: ../xlgui/panel/playlists.py:234
 #: ../data/ui/widgets/tracklist_info.ui.h:2
 #: ../plugins/cd/cdprefs.py:107
->>>>>>> 188b3494
 #: ../plugins/minimode/minimode_preferences.py:94
 #: ../plugins/jamendo/ui/jamendo_panel.ui.h:17
 msgid "Artist"
@@ -904,13 +798,6 @@
 #: ../plugins/cd/cdprefs.py:108
 #: ../plugins/minimode/minimode_preferences.py:95
 msgid "Composer"
-<<<<<<< HEAD
-msgstr "Biên soạn"
-
-#: ../xlgui/widgets/playlist_columns.py:246 ../xlgui/properties.py:64
-#: ../xlgui/panel/collection.py:176 ../xlgui/panel/playlists.py:236
-#: ../data/ui/widgets/tracklist_info.ui.h:1 ../plugins/cd/cdprefs.py:109
-=======
 msgstr "Soạn nhạc"
 
 #: ../xlgui/widgets/playlist_columns.py:246
@@ -919,7 +806,6 @@
 #: ../xlgui/panel/playlists.py:236
 #: ../data/ui/widgets/tracklist_info.ui.h:1
 #: ../plugins/cd/cdprefs.py:109
->>>>>>> 188b3494
 #: ../plugins/minimode/minimode_preferences.py:96
 #: ../plugins/jamendo/ui/jamendo_panel.ui.h:18
 msgid "Album"
@@ -951,61 +837,39 @@
 msgid "Rating"
 msgstr "Đánh giá"
 
-<<<<<<< HEAD
-#: ../xlgui/widgets/playlist_columns.py:312 ../xlgui/properties.py:59
-=======
 #: ../xlgui/widgets/playlist_columns.py:312
 #: ../xlgui/properties.py:59
->>>>>>> 188b3494
 #: ../plugins/cd/cdprefs.py:113
 #: ../plugins/minimode/minimode_preferences.py:100
 msgid "Date"
 msgstr "Ngày"
 
-<<<<<<< HEAD
-#: ../xlgui/widgets/playlist_columns.py:318 ../xlgui/properties.py:71
-#: ../xlgui/panel/playlists.py:241 ../plugins/cd/cdprefs.py:114
-=======
 #: ../xlgui/widgets/playlist_columns.py:318
 #: ../xlgui/properties.py:71
 #: ../xlgui/panel/playlists.py:241
 #: ../plugins/cd/cdprefs.py:114
->>>>>>> 188b3494
 #: ../plugins/minimode/minimode_preferences.py:101
 msgid "Genre"
 msgstr "Thể loại"
 
-<<<<<<< HEAD
-#: ../xlgui/widgets/playlist_columns.py:325 ../xlgui/properties.py:78
-=======
 #: ../xlgui/widgets/playlist_columns.py:325
 #: ../xlgui/properties.py:78
->>>>>>> 188b3494
 #: ../plugins/cd/cdprefs.py:115
 #: ../plugins/minimode/minimode_preferences.py:102
 msgid "Bitrate"
 msgstr "Bitrate"
 
-<<<<<<< HEAD
-#: ../xlgui/widgets/playlist_columns.py:332 ../xlgui/properties.py:81
-#: ../xlgui/panel/playlists.py:244 ../data/ui/collection_manager.ui.h:2
-=======
 #: ../xlgui/widgets/playlist_columns.py:332
 #: ../xlgui/properties.py:81
 #: ../xlgui/panel/playlists.py:244
 #: ../data/ui/collection_manager.ui.h:2
->>>>>>> 188b3494
 #: ../plugins/cd/cdprefs.py:116
 #: ../plugins/minimode/minimode_preferences.py:103
 msgid "Location"
 msgstr "Vị trí"
 
-<<<<<<< HEAD
-#: ../xlgui/widgets/playlist_columns.py:339 ../xlgui/panel/files.py:150
-=======
 #: ../xlgui/widgets/playlist_columns.py:339
 #: ../xlgui/panel/files.py:150
->>>>>>> 188b3494
 #: ../plugins/cd/cdprefs.py:117
 #: ../plugins/minimode/minimode_preferences.py:104
 msgid "Filename"
@@ -1015,39 +879,25 @@
 msgid "Playcount"
 msgstr "Số lần phát"
 
-<<<<<<< HEAD
-#: ../xlgui/widgets/playlist_columns.py:353 ../xlgui/properties.py:76
-#: ../xlgui/panel/playlists.py:170 ../xlgui/panel/playlists.py:245
-=======
 #: ../xlgui/widgets/playlist_columns.py:353
 #: ../xlgui/properties.py:76
 #: ../xlgui/panel/playlists.py:170
 #: ../xlgui/panel/playlists.py:245
->>>>>>> 188b3494
 #: ../plugins/cd/cdprefs.py:120
 #: ../plugins/minimode/minimode_preferences.py:107
 msgid "BPM"
 msgstr "BPM"
 
-<<<<<<< HEAD
-#: ../xlgui/widgets/playlist_columns.py:360 ../xlgui/properties.py:86
-#: ../xlgui/panel/playlists.py:243 ../plugins/cd/cdprefs.py:119
-=======
 #: ../xlgui/widgets/playlist_columns.py:360
 #: ../xlgui/properties.py:86
 #: ../xlgui/panel/playlists.py:243
 #: ../plugins/cd/cdprefs.py:119
->>>>>>> 188b3494
 #: ../plugins/minimode/minimode_preferences.py:106
 msgid "Last played"
 msgstr "Lần phát chót"
 
-<<<<<<< HEAD
-#: ../xlgui/widgets/playlist_columns.py:366 ../xlgui/properties.py:79
-=======
 #: ../xlgui/widgets/playlist_columns.py:366
 #: ../xlgui/properties.py:79
->>>>>>> 188b3494
 #: ../xlgui/panel/playlists.py:242
 msgid "Date added"
 msgstr "Ngày khởi tạo"
@@ -1056,21 +906,13 @@
 msgid "Schedule"
 msgstr "Lịch"
 
-<<<<<<< HEAD
-#: ../xlgui/widgets/playlist_columns.py:491 ../xlgui/properties.py:77
-=======
 #: ../xlgui/widgets/playlist_columns.py:491
 #: ../xlgui/properties.py:77
->>>>>>> 188b3494
 msgid "Comment"
 msgstr "Bình luận"
 
-<<<<<<< HEAD
-#: ../xlgui/widgets/playlist_columns.py:500 ../xlgui/panel/playlists.py:178
-=======
 #: ../xlgui/widgets/playlist_columns.py:500
 #: ../xlgui/panel/playlists.py:178
->>>>>>> 188b3494
 #: ../xlgui/panel/playlists.py:246
 msgid "Grouping"
 msgstr "Nhóm"
@@ -1136,12 +978,8 @@
 msgid "Requires plugins providing dynamic playlists"
 msgstr "Yêu cầu các phần mở rộng cung cấp các danh sách động"
 
-<<<<<<< HEAD
-#: ../xlgui/widgets/playlist.py:538 ../data/ui/playlist.ui.h:3
-=======
 #: ../xlgui/widgets/playlist.py:538
 #: ../data/ui/playlist.ui.h:3
->>>>>>> 188b3494
 msgid "Dynamically add similar tracks to the playlist"
 msgstr "Tự động thêm các bài tương tự vào danh sách"
 
@@ -1266,12 +1104,8 @@
 msgid "The playlist name you entered is already in use."
 msgstr "Tên danh sách bạn nhập đã được sử dụng."
 
-<<<<<<< HEAD
-#: ../xlgui/widgets/notebook.py:146 ../xlgui/menu.py:115
-=======
 #: ../xlgui/widgets/notebook.py:146
 #: ../xlgui/menu.py:115
->>>>>>> 188b3494
 msgid "Close Tab"
 msgstr "Đóng thẻ"
 
@@ -1651,12 +1485,8 @@
 msgid "Choose directory to export files to"
 msgstr "Chọn thư mục để chứa tập tin xuất ra"
 
-<<<<<<< HEAD
-#: ../xlgui/oldmenu.py:278 ../xlgui/panel/playlists.py:1178
-=======
 #: ../xlgui/oldmenu.py:278
 #: ../xlgui/panel/playlists.py:1178
->>>>>>> 188b3494
 msgid "Are you sure you want to permanently delete the selected playlist?"
 msgstr "Bạn có chắc là muốn xóa vĩnh viễn danh sách đã chọn không?"
 
@@ -1668,12 +1498,8 @@
 msgid "Rename Playlist"
 msgstr "Đổi tên danh sách"
 
-<<<<<<< HEAD
-#: ../xlgui/oldmenu.py:331 ../plugins/multialarmclock/malrmclk.ui.h:2
-=======
 #: ../xlgui/oldmenu.py:331
 #: ../plugins/multialarmclock/malrmclk.ui.h:2
->>>>>>> 188b3494
 msgid "Remove"
 msgstr "Gỡ bỏ"
 
@@ -2027,11 +1853,7 @@
 
 #: ../data/ui/about_dialog.ui.h:2
 msgid "&#xA9; 2009-2012"
-<<<<<<< HEAD
-msgstr "&#xA9; 2009-2012"
-=======
-msgstr ""
->>>>>>> 188b3494
+msgstr ""
 
 #: ../data/ui/about_dialog.ui.h:3
 msgid ""
@@ -3103,12 +2925,8 @@
 msgid "Playback progress and seeking"
 msgstr "Tiến độ và thời gian phát"
 
-<<<<<<< HEAD
-#: ../plugins/grouptagger/gt_prefs.py:21 ../plugins/grouptagger/__init__.py:97
-=======
 #: ../plugins/grouptagger/gt_prefs.py:21
 #: ../plugins/grouptagger/__init__.py:97
->>>>>>> 188b3494
 #: ../plugins/grouptagger/__init__.py:114
 msgid "GroupTagger"
 msgstr ""
@@ -4639,9 +4457,8 @@
 msgid "Allows playing of DAAP music shares."
 msgstr "Cho phép phát nhạc chia sẻ qua DAAP."
 
-<<<<<<< HEAD
-#~ msgid "Clear"
-#~ msgstr "Xóa"
+#~ msgid "&#xA9; 2009-2010"
+#~ msgstr "&#xA9; 2009-2010"
 
 #~ msgid "Close"
 #~ msgstr "Đóng"
@@ -4722,47 +4539,10 @@
 #~ msgid "Awn"
 #~ msgstr "Awn"
 
-#~ msgid "Minimum Volume:"
-#~ msgstr "Âm lượng nhỏ nhất:"
-
-#~ msgid "Enable Fading"
-#~ msgstr "Bật Fading"
-
-#~ msgid "order must be a list or tuple"
-#~ msgstr "Thứ tự phải là một danh sách"
-
-#~ msgid "A plugin with the name \"%s\" is already installed"
-#~ msgstr "Plugin với tên \"%s\" đã được cài"
-
-#~ msgid "Plugin archive is not in the correct format"
-#~ msgstr "Plugin archive không đúng định dạng"
-
-#~ msgid "Plugin archive contains an unsafe path"
-#~ msgstr "Plugin archive chứa một đường dẫn không an toàn"
-
-#~ msgid "  New song, fetching cover."
-#~ msgstr "  Bản nhạc mới, đang lấy cover"
-
-#~ msgid "Toggle Play or Pause"
-#~ msgstr "Chuyển Play hoặc Pause"
-
-#~ msgid "Show a popup of the currently playing track"
-#~ msgstr "Hiện popuo của track đang chơi"
-
-#~ msgid "Set rating for current song"
-#~ msgstr "Đánh giá cho bài hiện tại"
-
-#~ msgid "Get rating for current song"
-#~ msgstr "Xem đánh giá cho bài hiện tại"
-
-#~ msgid ""
 #~ "Exaile now uses absolute URI's, please delete/rename your %s directory"
 #~ msgstr ""
 #~ "Exaile sử dụng các đường dẫn tuyệt đối URI, hãy xóa/sửa đổi tên thư mục %s"
 
-#~ msgid "Playing %s"
-#~ msgstr "Đang play %s"
-
 #~ msgid "Add to Playlist"
 #~ msgstr "Thêm vào Playlist"
 
@@ -4772,120 +4552,15 @@
 #~ msgid "Choose a file"
 #~ msgstr "Chọn một file"
 
-#~ msgid "Open"
-#~ msgstr "Mở"
-
-#~ msgid "Start"
-#~ msgstr "Bắt đầu"
-
-#~ msgid "Invalid file extension, file not saved"
-#~ msgstr "Kiểu file không hợp lệ, file sẽ không được lưu"
-
 #~ msgid "Quit"
 #~ msgstr "Thoát"
 
-#~ msgid "No covers found"
-#~ msgstr "Không tìm thấy cover nào"
-
-#~ msgid "Enter the search text"
-#~ msgstr "Từ khóa tìm kiếm"
-
-#~ msgid "Choose a plugin"
-#~ msgstr "Chọn một plugin"
-
-#~ msgid "Number of Plays"
-#~ msgstr "Số lần Play"
-
-#~ msgid "Choose a file to open"
-#~ msgstr "Chọn một file để mở"
-
-#~ msgid ""
-#~ "Path is already in your collection, or is a subdirectory of another path "
-#~ "in your collection"
-#~ msgstr ""
-#~ "Đường dẫn này đã có trong Collection hoặc nó là thư mục con của một đường "
-#~ "dẫn khác trong Collection"
-
-#~ msgid "Add a directory"
-#~ msgstr "Thêm một thư mục"
-
-#~ msgid " songs"
-#~ msgstr " Bài hát"
-
-#~ msgid "Streaming..."
-#~ msgstr "Đang phát..."
-
-#~ msgid "0:00"
-#~ msgstr "0:00"
-
-#~ msgid "Buffering: 100%..."
-#~ msgstr "Buffering: 100%..."
-
-#~ msgid "_Close"
-#~ msgstr "Đó_ng"
-
-#~ msgid "Toggle: Stop after selected track"
-#~ msgstr "Toogle: Dừng sau track đã chọn"
-
-#~ msgid "New playlist title:"
-#~ msgstr "Tiêu đề playlist mới:"
-
-#~ msgid "Stopped"
-#~ msgstr "Đã dừng"
-
-#~ msgid "from %s"
-#~ msgstr "từ %s"
-
-#~ msgid "by %s"
-#~ msgstr "bởi %s"
-
-#~ msgid "Select File Type (By Extension)"
-#~ msgstr "Chọn kiểu File (qua phần mở rộng)"
-
-#~ msgid "Extension"
-#~ msgstr "Phần mở rộng"
-
-#~ msgid ""
 #~ "<b>{title}</b>\n"
 #~ "{artist}\n"
 #~ "on {album} - {length}"
 #~ msgstr "<b>{tiêu đề}</b>"
 
 #~ msgid ""
-#~ "<b>Move the On Screen Display window to the location you want it to "
-#~ "appear</b>"
-#~ msgstr "<b>Di chuyển cửa sổ On Screen Display tới vị trí bạn muốn</b>"
-
-#~ msgid "Window Height:"
-#~ msgstr "Độ cao cửa sổ:"
-
-#~ msgid "Window Width:"
-#~ msgstr "Độ rộng cửa sổ:"
-
-#~ msgid "Opacity Level:"
-#~ msgstr "Độ mờ:"
-
-#~ msgid "Text Font:"
-#~ msgstr "Font chữ:"
-
-#~ msgid "Text Color"
-#~ msgstr "Màu chữ"
-
-#~ msgid "Display OSD when hovering over tray icon"
-#~ msgstr "Hiện thị OSD khi lượn chuột qua biểu tượng trên thanh Tray"
-
-#~ msgid "Show OSD on track change"
-#~ msgstr "Hiện OSD khi thay đổi track"
-
-#~ msgid "%(title)s (by %(artist)s)"
-#~ msgstr "%(title)s (by %(artist)s)"
-
-#~ msgid "Close this dialog"
-#~ msgstr "Đóng hộp thoại này"
-
-#~ msgid "New Search"
-#~ msgstr "Tìm kiếm mới"
-
 #~ msgid "<b>General</b>"
 #~ msgstr "<b>Tổng thể</b>"
 
@@ -4906,15 +4581,6 @@
 #~ "Năm - Al-bum\n"
 #~ "Nghệ sĩ - Năm - Al-bum"
 
-#~ msgid "..."
-#~ msgstr "..."
-
-#~ msgid "Add device"
-#~ msgstr "Them thiết bị"
-
-#~ msgid "Popup"
-#~ msgstr "Popup"
-
 #~ msgid " - "
 #~ msgstr " - "
 
@@ -4924,78 +4590,11 @@
 #~ msgid "Autosize"
 #~ msgstr "Tự chỉnh kích thước"
 
-#~ msgid "0/0 tracks"
-#~ msgstr "0/0 tracks"
-
 #~ msgid "Resizable"
 #~ msgstr "Đổi được cỡ"
 
-#~ msgid "Page 1"
-#~ msgstr "Trang 1"
-
 #~ msgid "Vol:"
 #~ msgstr "Vol:"
 
-#~ msgid "Stop Playback"
-#~ msgstr "Dừng Play"
-
-#~ msgid "%d covers to fetch"
-#~ msgstr "%d ảnh bìa để tải"
-
-#~ msgid "File Type"
-#~ msgstr "Định dạng tập tin"
-
-#~ msgid "No track"
-#~ msgstr "Không có track nào"
-
-#~ msgid "Export"
-#~ msgstr "Xuất ra"
-
-#~ msgid "%(minutes)d:%(seconds)02d"
-#~ msgstr "%(minutes)d:%(seconds)02d"
-
-#~ msgid "New custom playlist name:"
-#~ msgstr "Tùy chọn tên danh sách mới:"
-
-#~ msgid "_Randomize Playlist"
-#~ msgstr "Danh sách ngẫu nhiên"
-
-#~ msgid "Randomize the order of the current playlist"
-#~ msgstr "Sắp xếp thứ tự ngẫu nhiên cho danh sách hiện tại"
-
 #~ msgid "Search:"
 #~ msgstr "Tìm kiếm:"
-
-#~ msgid "Display a progressbar in the OSD"
-#~ msgstr "Hiện thanh tiến trình trên OSD"
-
-#~ msgid ""
-#~ "<b>OSD</b>\n"
-#~ "Drag to the location you'd like the\n"
-#~ "OSD to appear"
-#~ msgstr ""
-#~ "<b>OSD</b>\n"
-#~ "Di chuyển tới vị trí mà bạn \n"
-#~ "muốn OSD xuất hiện"
-
-#~ msgid ""
-#~ "Mathias Brodala\n"
-#~ "   <info@noctus.net>\n"
-#~ "    Translation Manager"
-#~ msgstr ""
-#~ "Mathias Brodala\n"
-#~ "   <info@noctus.net>\n"
-#~ "    Translation Manager"
-
-#~ msgid "Name - Time"
-#~ msgstr "Tên - Thời gian"
-
-#~ msgid "Alarm:"
-#~ msgstr "Cảnh báo:"
-
-#~ msgid "Playback engine (requires restart): "
-#~ msgstr "Hiệu ứng phát (yêu cầu khởi động lại): "
-=======
-#~ msgid "&#xA9; 2009-2010"
-#~ msgstr "&#xA9; 2009-2010"
->>>>>>> 188b3494
