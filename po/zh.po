# Simplified Chinese translation for exaile
# Copyright (c) 2009 Free Software Foundation, Inc.
# This file is distributed under the same license as the exaile package.
# Aron Xu <aronxu@gnome.org>, 2009.
# fujianwzh <fujianwzh@gmail.com>, 2009.
#
msgid ""
msgstr ""
"Project-Id-Version: exaile\n"
"Report-Msgid-Bugs-To: \n"
<<<<<<< HEAD
"POT-Creation-Date: 2022-01-23 13:22+0100\n"
"PO-Revision-Date: 2020-04-29 05:11+0000\n"
"Last-Translator: Elizabeth Sherrock <lizzyd710@gmail.com>\n"
=======
"POT-Creation-Date: 2022-01-13 22:55+0100\n"
"PO-Revision-Date: 2022-01-24 19:54+0000\n"
"Last-Translator: Eric <alchemillatruth@purelymail.com>\n"
>>>>>>> cf1d30f0
"Language-Team: Chinese (Simplified) <https://hosted.weblate.org/projects/"
"exaile/master/zh_Hans/>\n"
"Language: zh\n"
"MIME-Version: 1.0\n"
"Content-Type: text/plain; charset=UTF-8\n"
"Content-Transfer-Encoding: 8bit\n"
"Plural-Forms: nplurals=1; plural=0;\n"
"X-Generator: Weblate 4.11-dev\n"
"X-Launchpad-Export-Date: 2009-08-19 14:52+0000\n"

#: ../xl/covers.py:523 ../data/ui/trackproperties_dialog.ui:183
msgid "Tags"
msgstr "标签"

#: ../xl/covers.py:566
msgid "Local file"
msgstr "本机文件"

#: ../xl/formatter.py:603
#, python-format
msgid "%d day, "
msgid_plural "%d days, "
msgstr[0] "%d 天, "

#: ../xl/formatter.py:605
#, python-format
msgid "%d hour, "
msgid_plural "%d hours, "
msgstr[0] "%d小时, "

#: ../xl/formatter.py:606
#, python-format
msgid "%d minute, "
msgid_plural "%d minutes, "
msgstr[0] "%d分钟, "

#: ../xl/formatter.py:607
#, python-format
msgid "%d second"
msgid_plural "%d seconds"
msgstr[0] "%d秒"

#. TRANSLATORS: Short form of an amount of days
#: ../xl/formatter.py:612
#, python-format
msgid "%dd, "
msgstr "%dd, "

#. TRANSLATORS: Short form of an amount of hours
#: ../xl/formatter.py:615
#, python-format
msgid "%dh, "
msgstr "%dh, "

#. TRANSLATORS: Short form of an amount of minutes
#: ../xl/formatter.py:617
#, python-format
msgid "%dm, "
msgstr "%dm, "

#. TRANSLATORS: Short form of an amount of seconds
#: ../xl/formatter.py:619
#, python-format
msgid "%ds"
msgstr "%d秒"

#. TRANSLATORS: Short form of an amount of days
#: ../xl/formatter.py:624
#, python-format
msgid "%dd "
msgstr "%d天 "

#. TRANSLATORS: Time duration (hours:minutes:seconds)
#: ../xl/formatter.py:627
#, python-format
msgid "%d:%02d:%02d"
msgstr "%d:%02d:%02d"

#. TRANSLATORS: Time duration (minutes:seconds)
#: ../xl/formatter.py:630
#, python-format
msgid "%d:%02d"
msgstr "%d:%02d"

#: ../xl/formatter.py:727 ../xl/main.py:790 ../xl/trax/track.py:71
msgid "Unknown"
msgstr "未知"

#. TRANSLATORS: Indicates that a track has never been played before
#: ../xl/formatter.py:761 ../xl/formatter.py:766
msgid "Never"
msgstr "从未"

#: ../xl/formatter.py:772
msgid "Today"
msgstr "今天"

#: ../xl/formatter.py:774
msgid "Yesterday"
msgstr "昨天"

#: ../xl/lyrics.py:352
msgid "Local"
msgstr "本地"

#: ../xl/main.py:84
msgid "Usage: exaile [OPTION...] [LOCATION...]"
msgstr "使用:exaile [OPTION...] [LOCATION...]"

#: ../xl/main.py:86
msgid ""
"Launch Exaile, optionally adding tracks specified by LOCATION to the active "
"playlist. If Exaile is already running, this attempts to use the existing "
"instance instead of creating a new one."
msgstr ""
"启动 Exaile，可选地添加 LOCATION 指定的音乐到活动播放列表。如果 Exaile "
"已经在运行，这将尝试使用现有的实例，而不是创建一个新的实例。"

#: ../xl/main.py:97
msgid "Playback Options"
msgstr "播放选项"

#: ../xl/main.py:104
msgid "Play the next track"
msgstr "播放下一歌曲"

#: ../xl/main.py:112
msgid "Play the previous track"
msgstr "播放上一歌曲"

#: ../xl/main.py:120 ../plugins/minimode/controls.py:351
#: ../plugins/minimode/controls.py:368
msgid "Stop playback"
msgstr "停止播放"

#: ../xl/main.py:123
msgid "Play"
msgstr "播放"

#: ../xl/main.py:131 ../plugins/developer/developer_window.ui:117
msgid "Pause"
msgstr "暂停"

#: ../xl/main.py:139
msgid "Pause or resume playback"
msgstr "暂停或重播"

#: ../xl/main.py:146 ../plugins/minimode/controls.py:376
msgid "Stop playback after current track"
msgstr "播放完当前曲目后停止播放"

#: ../xl/main.py:149
msgid "Collection Options"
msgstr "可选项"

#. TRANSLATORS: Meta variable for --add and --export-playlist
#: ../xl/main.py:154 ../xl/main.py:163
msgid "LOCATION"
msgstr "「位置」"

#: ../xl/main.py:155
msgid "Add tracks from LOCATION to the collection"
msgstr "从「位置」添加乐曲到音乐库中"

#: ../xl/main.py:158
msgid "Playlist Options"
msgstr "播放列表选项"

#: ../xl/main.py:164
msgid "Export the current playlist to LOCATION"
msgstr "导出当前播放列表到「位置」"

#: ../xl/main.py:167
msgid "Track Options"
msgstr "歌曲选项"

#: ../xl/main.py:174
msgid "Query player"
msgstr "询问播放器"

#. TRANSLATORS: Meta variable for --format-query
#: ../xl/main.py:180
msgid "FORMAT"
msgstr "「格式」"

#: ../xl/main.py:181
msgid "Retrieve the current playback state and track information as FORMAT"
msgstr "撷取当前播放状态和歌曲信息并转存为「格式」"

#. TRANSLATORS: Meta variable for --format-query-tags
#: ../xl/main.py:187
msgid "TAGS"
msgstr "「标签」"

#: ../xl/main.py:188
msgid "Tags to retrieve from the current track; use with --format-query"
msgstr "要从当前歌曲撷取的标签；用于 --format-query"

#: ../xl/main.py:195
msgid "Show a popup with data of the current track"
msgstr "在弹出窗中显示当前播放歌曲的数据"

#: ../xl/main.py:202
msgid "Print the title of current track"
msgstr "打印当前歌曲的标题"

#: ../xl/main.py:209
msgid "Print the album of current track"
msgstr "打印当前歌曲的专辑名称"

#: ../xl/main.py:216
msgid "Print the artist of current track"
msgstr "打印当前歌曲的艺人"

#: ../xl/main.py:223
msgid "Print the length of current track"
msgstr "打印当前歌曲的时长"

#. TRANSLATORS: Variable for command line options with arguments
#. TRANSLATORS: Meta variable for --increase-vol and--decrease-vol
#: ../xl/main.py:230 ../xl/main.py:262 ../xl/main.py:271
msgid "N"
msgstr "N"

#: ../xl/main.py:231
msgid "Set rating for current track to N%"
msgstr "为当前曲目评级至N%"

#: ../xl/main.py:238
msgid "Get rating for current track"
msgstr "获取当前曲目评级情况"

#: ../xl/main.py:245
msgid "Print the current playback position as time"
msgstr "打印时间轴上当前播放的位置"

#: ../xl/main.py:252
msgid "Print the current playback progress as percentage"
msgstr "打印当前播放的百分比进度"

#: ../xl/main.py:255
msgid "Volume Options"
msgstr "音量选项"

#: ../xl/main.py:263
msgid "Increase the volume by N%"
msgstr "增大音量至 N%"

#: ../xl/main.py:272
msgid "Decrease the volume by N%"
msgstr "减小音量至 N%"

#: ../xl/main.py:280
msgid "Mute or unmute the volume"
msgstr "静音或解除静音"

#: ../xl/main.py:287
msgid "Print the current volume percentage"
msgstr "打印当前音量百分比"

#: ../xl/main.py:290
msgid "Other Options"
msgstr "其它选项"

#: ../xl/main.py:296
msgid "Start new instance"
msgstr "启动新的实例"

#: ../xl/main.py:299
msgid "Show this help message and exit"
msgstr "显示该帮助信息然后退出"

#: ../xl/main.py:305
msgid "Show program's version number and exit."
msgstr "显示程序版本号然后退出。"

#: ../xl/main.py:312
msgid "Start minimized (to tray, if possible)"
msgstr "启动时最小化（可能的话将最小化至托盘）"

#: ../xl/main.py:319
msgid "Toggle visibility of the GUI (if possible)"
msgstr "切换 GUI 的可见性（可以的话）"

#: ../xl/main.py:327
msgid "Start in safe mode - sometimes useful when you're running into problems"
msgstr "安全模式启动 - 当有运行问题时非常有用"

#: ../xl/main.py:336
msgid "Force import of old data from version 0.2.x (overwrites current data)"
msgstr "强制导入 0.2.x 版本的旧数据（会覆盖当前数据）"

#: ../xl/main.py:344
msgid "Do not import old data from version 0.2.x"
msgstr "不要导入 0.2.x 版本的旧数据"

#: ../xl/main.py:351
msgid "Make control options like --play start Exaile if it is not running"
msgstr "让诸如 --play 的控制选项启动 Exaile 若其未在运行"

#: ../xl/main.py:356
msgid "Locale to use for Exaile"
msgstr ""

#: ../xl/main.py:359
msgid "Development/Debug Options"
msgstr "开发/调试选项"

#: ../xl/main.py:363 ../xl/main.py:369
msgid "DIRECTORY"
msgstr "「目录」"

#: ../xl/main.py:364
msgid "Set data directory"
msgstr "设置数据目录"

#: ../xl/main.py:370
msgid "Set data and config directory"
msgstr "设置数据与配置目录"

#: ../xl/main.py:375
msgid "MODULE"
msgstr "「模块」"

#: ../xl/main.py:376
msgid "Limit log output to MODULE"
msgstr "将日志输出限于「模块」"

#: ../xl/main.py:381
msgid "LEVEL"
msgstr "「级别」"

#: ../xl/main.py:382
msgid "Limit log output to LEVEL"
msgstr "将日志输出限于「级别」"

#: ../xl/main.py:390
msgid "Show debugging output"
msgstr "显示调试输出"

#: ../xl/main.py:397
msgid "Enable debugging of xl.event. Generates lots of output"
msgstr "启用 xl.event 的调试。会产生大量输出"

<<<<<<< HEAD
#: ../xl/main.py:404
#, fuzzy
#| msgid "Enable debugging of xl.event. Generates LOTS of output"
=======
#: ../xl/main.py:397
>>>>>>> cf1d30f0
msgid "Enable full debugging of xl.event. Generates LOTS of output"
msgstr "启用 xl.event 的完整调试。会产生大量的输出"

#: ../xl/main.py:411
msgid "Add thread name to logging messages."
msgstr "在日志消息中增加线程名。"

#: ../xl/main.py:416
msgid "TYPE"
msgstr "「类别」"

#: ../xl/main.py:417
msgid "Limit xl.event debug to output of TYPE"
msgstr "将 xl.event 调试限定于某些「类别」输出"

#: ../xl/main.py:424
msgid "Reduce level of output"
msgstr "降低输出水平"

#: ../xl/main.py:434
msgid "Disable D-Bus support"
msgstr "禁用 D-Bus 支持"

#: ../xl/main.py:441
msgid "Disable HAL support."
msgstr "禁用 HAL 支持。"

#: ../xl/main.py:811
msgid "Entire Library"
msgstr "整个音乐库"

#: ../xl/main.py:818
#, python-format
msgid "Random %d"
msgstr "随机 %d"

#: ../xl/main.py:827
#, python-format
msgid "Rating > %d"
msgstr "评级 > %d"

#: ../xl/main.py:996
msgid ""
"Exaile is not yet finished loading. Perhaps you should listen for the "
"exaile_loaded signal?"
msgstr "Exaile 仍未完成加载。或许你该听一下 exaile_loaded 信号？"

#: ../xl/metadata/tags.py:46 ../xlgui/panel/collection.py:130
#: ../xlgui/widgets/playlist_columns.py:322 ../plugins/cd/cdprefs.py:113
#: ../plugins/minimode/minimode_preferences.py:109
#: ../plugins/jamendo/ui/jamendo_panel.ui:90
msgid "Album"
msgstr "专辑"

#: ../xl/metadata/tags.py:47
msgid "Arranger"
msgstr "编曲"

#: ../xl/metadata/tags.py:48 ../xlgui/panel/collection.py:124
#: ../xlgui/widgets/playlist_columns.py:292 ../plugins/cd/cdprefs.py:111
#: ../plugins/minimode/minimode_preferences.py:107
#: ../plugins/jamendo/ui/jamendo_panel.ui:86
msgid "Artist"
msgstr "艺人"

#: ../xl/metadata/tags.py:49 ../xlgui/widgets/playlist_columns.py:302
msgid "Album artist"
msgstr "艺人"

#: ../xl/metadata/tags.py:50
msgid "Author"
msgstr "作者"

#: ../xl/metadata/tags.py:51 ../xlgui/widgets/playlist_columns.py:468
#: ../plugins/cd/cdprefs.py:124 ../plugins/minimode/minimode_preferences.py:120
msgid "BPM"
msgstr "BPM"

#: ../xl/metadata/tags.py:52
msgid "Copyright"
msgstr "版权"

#: ../xl/metadata/tags.py:53 ../xlgui/widgets/playlist_columns.py:640
msgid "Comment"
msgstr "评论"

#: ../xl/metadata/tags.py:54 ../xlgui/widgets/playlist_columns.py:312
#: ../data/ui/trackproperties_dialog_cover_row.ui:64
#: ../plugins/cd/cdprefs.py:112 ../plugins/minimode/minimode_preferences.py:108
msgid "Composer"
msgstr "作曲"

#: ../xl/metadata/tags.py:55 ../data/ui/trackproperties_dialog_cover_row.ui:56
msgid "Conductor"
msgstr "指挥"

#: ../xl/metadata/tags.py:56 ../xlgui/cover.py:813
msgid "Cover"
msgstr "封面"

#: ../xl/metadata/tags.py:57 ../xlgui/widgets/playlist_columns.py:400
#: ../plugins/cd/cdprefs.py:117 ../plugins/minimode/minimode_preferences.py:113
msgid "Date"
msgstr "日期"

#: ../xl/metadata/tags.py:58 ../xlgui/widgets/playlist_columns.py:342
msgid "Disc"
msgstr "盘片"

#: ../xl/metadata/tags.py:59
msgid "Encoded by"
msgstr "编码"

#: ../xl/metadata/tags.py:60 ../xlgui/widgets/playlist_columns.py:418
#: ../plugins/cd/cdprefs.py:118 ../plugins/minimode/minimode_preferences.py:114
msgid "Genre"
msgstr "流派"

#: ../xl/metadata/tags.py:61 ../xlgui/widgets/playlist_columns.py:654
msgid "Grouping"
msgstr "编组"

#: ../xl/metadata/tags.py:62
msgid "ISRC"
msgstr "ISRC"

#: ../xl/metadata/tags.py:63 ../xlgui/widgets/playlist_columns.py:479
msgid "Language"
msgstr "语言"

#: ../xl/metadata/tags.py:64 ../xlgui/panel/lyrics.py:44
#: ../plugins/lyricsmania/PLUGININFO:5 ../plugins/lyricwiki/PLUGININFO:5
msgid "Lyrics"
msgstr "歌词"

#: ../xl/metadata/tags.py:65
msgid "Lyricist"
msgstr "作词"

#: ../xl/metadata/tags.py:66
msgid "Organization"
msgstr "组织"

#: ../xl/metadata/tags.py:67
msgid "Original album"
msgstr "原专辑"

#: ../xl/metadata/tags.py:68
msgid "Original artist"
msgstr "原艺术家"

#: ../xl/metadata/tags.py:69
msgid "Original date"
msgstr "原日期"

#: ../xl/metadata/tags.py:71
msgid "Performer"
msgstr "演奏"

#: ../xl/metadata/tags.py:72 ../xlgui/panel/flatplaylist.py:101
#: ../xlgui/widgets/playlist_columns.py:282
#: ../data/ui/preferences/widgets/selection_list_preference.ui:51
#: ../plugins/cd/cdprefs.py:110 ../plugins/minimode/minimode_preferences.py:106
#: ../plugins/grouptagger/gt_import.ui:69
msgid "Title"
msgstr "标题"

#: ../xl/metadata/tags.py:73 ../plugins/grouptagger/gt_mass.ui:162
#: ../plugins/jamendo/ui/jamendo_panel.ui:98
msgid "Track"
msgstr "歌曲"

#: ../xl/metadata/tags.py:74
msgid "Version"
msgstr "版本"

#: ../xl/metadata/tags.py:75 ../xlgui/widgets/playlist_columns.py:698
msgid "Website"
msgstr "网站"

#: ../xl/metadata/tags.py:79 ../xlgui/widgets/playlist_columns.py:428
#: ../plugins/cd/cdprefs.py:119 ../plugins/icecast/__init__.py:398
#: ../plugins/minimode/minimode_preferences.py:115
msgid "Bitrate"
msgstr "比特率"

#: ../xl/metadata/tags.py:81 ../xlgui/widgets/playlist_columns.py:498
msgid "Date added"
msgstr "添加日期"

#: ../xl/metadata/tags.py:82 ../xlgui/widgets/playlist_columns.py:489
#: ../plugins/cd/cdprefs.py:123 ../plugins/minimode/minimode_preferences.py:119
msgid "Last played"
msgstr "最后播放"

#: ../xl/metadata/tags.py:83 ../xlgui/widgets/playlist_columns.py:332
#: ../plugins/cd/cdprefs.py:114 ../plugins/minimode/minimode_preferences.py:110
msgid "Length"
msgstr "时长"

#: ../xl/metadata/tags.py:84 ../xlgui/widgets/playlist_columns.py:438
#: ../data/ui/collection_manager.ui:119 ../plugins/cd/cdprefs.py:120
#: ../plugins/minimode/minimode_preferences.py:116
msgid "Location"
msgstr "位置"

#: ../xl/metadata/tags.py:85
msgid "Modified"
msgstr "修改"

#: ../xl/metadata/tags.py:86
msgid "Play time"
msgstr "播放时数"

#: ../xl/metadata/tags.py:87
msgid "Times played"
msgstr "播放次数"

#: ../xl/metadata/tags.py:89
msgid "Start offset"
msgstr "起始偏移"

#: ../xl/metadata/tags.py:90
msgid "Stop offset"
msgstr "终止偏移"

#: ../xl/player/gst/engine.py:708
msgid ": Possible audio device error, is it plugged in?"
msgstr "：可能是音频设备错误，插上了吗？"

#: ../xl/player/gst/missing_plugin.py:89
#, python-format
msgid ""
"A GStreamer 1.x plugin for %s is missing. Without this software installed, "
"Exaile will not be able to play the current file. Please install the "
"required software on your computer. See %s for details."
msgstr ""
"缺少一个 %s 所需的 GStreamer 1.x 插件。不安装该软件，Exaile 将无法播放当前文件。请在你的计算机上安装所需软件。详细说明见 %s "
"。"

#: ../xl/player/gst/sink.py:48 ../xl/player/gst/sink.py:144
msgid "Automatic"
msgstr "自动"

#: ../xl/player/gst/sink.py:76
msgid "Custom"
msgstr "自定义"

#: ../xl/player/gst/sink.py:184
#, python-format
msgid "Could not create audiosink (device: %s, type: %s)"
msgstr "无法创建音濖（设备： %s ，类型： %s ）"

#: ../xl/player/gst/sink.py:191
msgid "No custom pipeline specified!"
msgstr "没有已指定的自定义管道！"

#: ../xl/player/gst/sink.py:196
#, python-format
msgid "Error creating custom audiosink '%s'"
msgstr "创建自定义音濖 '%s' 时出现错误"

#: ../xl/player/gst/sink.py:202
#, python-format
msgid "Invalid sink type '%s' specified"
msgstr "指定的濖渠类别 '%s' 无效"

#: ../xl/player/gst/sink.py:206
#, python-format
msgid "Could not create sink type '%s'"
msgstr "无法创建濖渠类型 '%s'"

#: ../xl/playlist.py:153 ../xl/playlist.py:175
msgid "Invalid playlist type."
msgstr "播放列表的类型无效。"

#: ../xl/playlist.py:184 ../xlgui/widgets/playlist.py:406
#: ../xlgui/widgets/smart_playlist_editor.py:254
#: ../plugins/grouptagger/gt_mass.ui:126
msgid "Playlist"
msgstr "播放列表"

#: ../xl/playlist.py:338
msgid "M3U Playlist"
msgstr "M3U 播放列表"

#: ../xl/playlist.py:453
msgid "PLS Playlist"
msgstr "PLS 播放列表"

#: ../xl/playlist.py:544 ../xl/playlist.py:559
#, python-format
msgid "Invalid format for %s."
msgstr "%s 的格式无效。"

#: ../xl/playlist.py:554
#, python-format
msgid "Unsupported version %(version)s for %(type)s"
msgstr "%(type)s 的版本 %(version)s 不支持"

#: ../xl/playlist.py:614
msgid "ASX Playlist"
msgstr "ASX 播放列表"

#: ../xl/playlist.py:793
msgid "XSPF Playlist"
msgstr "XSPF 播放列表"

#: ../xl/playlist.py:912
msgid "Shuffle _Off"
msgstr "乱序模式_关闭"

#: ../xl/playlist.py:913
msgid "Shuffle _Tracks"
msgstr "乱序模式（_歌曲）"

#: ../xl/playlist.py:914
msgid "Shuffle _Albums"
msgstr "乱序模式（_专辑）"

#: ../xl/playlist.py:915
msgid "_Random"
msgstr "_随机"

#: ../xl/playlist.py:920
msgid "Repeat _Off"
msgstr "循环模式（_关闭）"

#: ../xl/playlist.py:920
msgid "Repeat _All"
msgstr "循环模式（_所有）"

#: ../xl/playlist.py:920
msgid "Repeat O_ne"
msgstr "循环模式（_单曲）"

#: ../xl/playlist.py:924
msgid "Dynamic _Off"
msgstr "动态播放（_关闭）"

#: ../xl/playlist.py:924
msgid "Dynamic by Similar _Artists"
msgstr "依据相似 _艺术家 动态播放"

#: ../xl/plugins.py:87
msgid "Plugin is already loaded or has a conflicting name."
msgstr ""

#: ../xl/plugins.py:102
msgid "Plugin archive is not in the correct format."
msgstr "插件归档包格式不正确。"

#: ../xl/plugins.py:109
#, python-format
msgid "A plugin with the name \"%s\" is already installed."
msgstr "插件\"%s\"已安装。"

#: ../xl/plugins.py:114
msgid "Plugin archive contains an unsafe path."
msgstr "插件归档包中有不安全路径。"

#: ../xl/settings.py:97
msgid "Settings version is newer than current."
msgstr "设置的版本比当前版本更新。"

#: ../xl/transcoder.py:58
msgid ""
"Vorbis is an open source, lossy audio codec with high quality output at a "
"lower file size than MP3."
msgstr ""
"Vorbis 是一个开放源码的、有损的音频编解码器，具备高品质的输出并且文件体积比 "
"MP3 更小。"

#: ../xl/transcoder.py:68
msgid ""
"Free Lossless Audio Codec (FLAC) is an open source codec that compresses but "
"does not degrade audio quality."
msgstr "FLAC 是一个开源的压缩编解码器，不会降低音质。"

#: ../xl/transcoder.py:80
msgid ""
"Apple's proprietary lossy audio format that achieves better sound quality "
"than MP3 at lower bitrates."
msgstr "在低比特率的情况下，Apple 特有的音频格式比 MP3 格式的音质更好。"

#: ../xl/transcoder.py:91
msgid ""
"A proprietary and older, but also popular, lossy audio format. VBR gives "
"higher quality than CBR, but may be incompatible with some players."
msgstr ""
"一个特有且旧的音频格式，但是也很流行。VBR 格式的音质比 CBR 格式更好，但它与某"
"些播放软件不兼容。"

#: ../xl/transcoder.py:102
msgid ""
"A proprietary and older, but also popular, lossy audio format. CBR gives "
"less quality than VBR, but is compatible with any player."
msgstr ""
"一个特有且旧的音频格式，但是也很流行。CBR 格式的音质不如 VBR 格式好，但它与所"
"有播放软件兼容。"

#: ../xl/transcoder.py:113
msgid "A very fast Free lossless audio format with good compression."
msgstr "一种非常快速、自由、具备良好压缩率的无损音频格式。"

#: ../xl/trax/track.py:70
msgid "Various Artists"
msgstr "多位艺人"

#. TRANSLATORS: String multiple tag values will be joined by
#: ../xl/trax/track.py:73
msgid " / "
msgstr " / "

#. TRANSLATORS: Bitrate (k here is short for kbps).
#: ../xl/trax/track.py:723 ../xl/trax/track.py:789
#, python-format
msgid "%dk"
msgstr "%dk"

#: ../xl/trax/trackdb.py:184
msgid "You did not specify a location to load the db from"
msgstr "你没有指定载入数据库的位置"

#: ../xl/trax/trackdb.py:253
msgid "You did not specify a location to save the db"
msgstr "你未指定保存数据库的位置"

#: ../xl/xldbus.py:131 ../xl/xldbus.py:523 ../xlgui/panel/lyrics.py:149
msgid "Not playing."
msgstr "未播放。"

#: ../xl/xldbus.py:526
#, python-format
msgid ""
"status: %(status)s, title: %(title)s, artist: %(artist)s, album: %(album)s, "
"length: %(length)s, position: %(progress)s%% [%(position)s]"
msgstr ""
"状态：%(status)s, 标题：%(title)s, 艺人：%(artist)s, 专辑：%(album)s, 时长："
"%(length)s, 位置：%(progress)s%% [%(position)s]"

#: ../xlgui/__init__.py:318
msgid "Scanning collection..."
msgstr "正在扫描音乐库..."

#: ../xlgui/__init__.py:397
#, python-format
msgid "Scanning %s..."
msgstr "正在扫描 %s..."

#: ../xlgui/collection.py:116
msgid "Add a Directory"
msgstr "添加目录"

#: ../xlgui/collection.py:150
msgid "Directory not added."
msgstr ""

#: ../xlgui/collection.py:152
msgid ""
"The directory is already in your collection or is a subdirectory of another "
"directory in your collection."
msgstr "目录已存在于你的音乐库，或者是音乐库中另一目录的子目录。"

#: ../xlgui/cover.py:97
#, python-brace-format
msgid "{outstanding} covers left to fetch"
msgstr "还剩 {outstanding} 个封面没获取"

#: ../xlgui/cover.py:98
msgid "All covers fetched"
msgstr ""

#: ../xlgui/cover.py:123
msgid "Collecting albums and covers..."
msgstr ""

#: ../xlgui/cover.py:501
msgid "Show Cover"
msgstr "显示封面"

#: ../xlgui/cover.py:502
msgid "Fetch Cover"
msgstr "获取封面"

#: ../xlgui/cover.py:503
msgid "Remove Cover"
msgstr "删除封面"

#: ../xlgui/cover.py:811
#, python-format
msgid "Cover for %s"
msgstr ""

<<<<<<< HEAD
#: ../xlgui/cover.py:879
#, fuzzy, python-brace-format
#| msgid "{format} ({width}x{height} pixels)"
=======
#: ../xlgui/cover.py:880
#, python-brace-format
>>>>>>> cf1d30f0
msgid "{width}x{height} pixels ({zoom}%)"
msgstr "{width}x{height} 像素 ({zoom}%)"

#: ../xlgui/cover.py:930
msgid "Save File"
msgstr "保存文件"

#: ../xlgui/cover.py:1028
#, python-format
msgid "Cover options for %(artist)s - %(album)s"
msgstr ""

<<<<<<< HEAD
#: ../xlgui/cover.py:1132
#, fuzzy
=======
#: ../xlgui/cover.py:1133
>>>>>>> cf1d30f0
msgid "No covers found."
msgstr "未找到封面。"

#: ../xlgui/cover.py:1134
msgid ""
"None of the enabled sources has a cover for this track, try enabling more "
"sources."
msgstr ""

#. TRANSLATORS: do not translate 'width' and 'height'
#: ../xlgui/cover.py:1177 ../xlgui/properties.py:1110
#, python-brace-format
msgid "{width}x{height} pixels"
msgstr ""

#: ../xlgui/main.py:94
msgid "$title (by $artist)"
msgstr "$title (按 $artist)"

#: ../xlgui/main.py:148
msgid "Save currently selected playlist"
msgstr "保存当前所选播放列表"

#: ../xlgui/main.py:153
msgid "Save currently selected playlist under a custom name"
msgstr ""

#: ../xlgui/main.py:158
msgid "Focus filter in currently focused panel"
msgstr ""

#: ../xlgui/main.py:163
msgid "Focus playlist search"
msgstr ""

#: ../xlgui/main.py:168
msgid "Clear queue"
msgstr "清除队列"

#: ../xlgui/main.py:173 ../plugins/minimode/controls.py:270
msgid "Start, pause or resume the playback"
msgstr ""

#: ../xlgui/main.py:178
msgid "Seek to the right"
msgstr ""

#: ../xlgui/main.py:183
msgid "Seek to the left"
msgstr ""

#: ../xlgui/main.py:188 ../xlgui/main.py:193
msgid "Increase the volume"
msgstr "增大音量"

#: ../xlgui/main.py:198
msgid "Decrease the volume"
msgstr "减小音量"

#: ../xlgui/main.py:201
msgid "Switch to previous tab"
msgstr "切换到上个标签页"

#: ../xlgui/main.py:202
msgid "Switch to next tab"
msgstr ""

#: ../xlgui/main.py:205
msgid "Focus the playlist container"
msgstr ""

#: ../xlgui/main.py:212
msgid "Focus the files panel"
msgstr ""

#: ../xlgui/main.py:219
msgid "Focus the radio panel"
msgstr ""

#: ../xlgui/main.py:224
msgid "Focus the playlists panel"
msgstr ""

#: ../xlgui/main.py:227
msgid "Focus the first tab"
msgstr ""

#: ../xlgui/main.py:228
msgid "Focus the second tab"
msgstr ""

#: ../xlgui/main.py:229
msgid "Focus the third tab"
msgstr ""

#: ../xlgui/main.py:230
msgid "Focus the fourth tab"
msgstr ""

#: ../xlgui/main.py:231
msgid "Focus the fifth tab"
msgstr ""

#: ../xlgui/main.py:232
msgid "Focus the sixth tab"
msgstr ""

#: ../xlgui/main.py:233
msgid "Focus the seventh tab"
msgstr ""

#: ../xlgui/main.py:234
msgid "Focus the eighth tab"
msgstr ""

#: ../xlgui/main.py:235
msgid "Focus the ninth tab"
msgstr ""

#: ../xlgui/main.py:236
msgid "Focus the tenth tab"
msgstr ""

#: ../xlgui/main.py:596
msgid "Toggle: Stop after Selected Track"
msgstr "开/关：在所选歌曲播放完成后停止"

#: ../xlgui/main.py:705 ../plugins/previewdevice/__init__.py:349
msgid "Playback error encountered!"
msgstr ""

#: ../xlgui/main.py:712
#, python-format
msgid "Buffering: %d%%..."
msgstr "正在缓冲：%d%%..."

#: ../xlgui/main.py:753 ../plugins/previewdevice/__init__.py:358
msgid "Continue Playback"
msgstr "继续播放"

#: ../xlgui/main.py:756 ../xlgui/main.py:922
#: ../plugins/previewdevice/__init__.py:361
msgid "Pause Playback"
msgstr "暂停播放"

#: ../xlgui/main.py:885 ../xlgui/menu.py:145
msgid "Playlist export failed!"
msgstr "播放列表文件导出失败！"

#: ../xlgui/main.py:931 ../data/ui/main.ui:174
#: ../plugins/previewdevice/__init__.py:343
msgid "Start Playback"
msgstr "开始播放"

#: ../xlgui/menu.py:62 ../xlgui/panel/menus.py:211
#: ../xlgui/widgets/playlist.py:213
msgid "_New Playlist"
msgstr "新建播放列表(_N)"

#: ../xlgui/menu.py:75
msgid "_Open"
msgstr "_打开"

#: ../xlgui/menu.py:92
msgid "Open _URL"
msgstr "打开 _URL"

#: ../xlgui/menu.py:114
msgid "Open _Directories"
msgstr "打开目录(_D)"

#: ../xlgui/menu.py:126 ../xlgui/panel/menus.py:227
msgid "_Import Playlist"
msgstr "导入播放列表(_I)"

#: ../xlgui/menu.py:156
msgid "E_xport Current Playlist"
msgstr "导出当前播放列表(_x)"

#: ../xlgui/menu.py:166 ../xlgui/widgets/playlist.py:278
msgid "Close _Tab"
msgstr "关闭标签页(_T)"

#: ../xlgui/menu.py:183
msgid "_Restart"
msgstr "重启(_R)"

#: ../xlgui/menu.py:193 ../xlgui/tray.py:115
msgid "_Quit Exaile"
msgstr "退出 Exaile(_Q)"

#: ../xlgui/menu.py:219
msgid "_Collection"
msgstr "音乐库(_C)"

#: ../xlgui/menu.py:225
msgid "_Queue"
msgstr ""

#: ../xlgui/menu.py:237
msgid "C_overs"
msgstr ""

#: ../xlgui/menu.py:253
msgid "_Preferences"
msgstr "_首选项"

#: ../xlgui/menu.py:278
msgid "_Show Playing Track"
msgstr "转到当前播放歌曲(_S)"

#: ../xlgui/menu.py:302
msgid "_Playlist Utilities Bar"
msgstr "播放列表工具栏(_P)"

#: ../xlgui/menu.py:312
msgid "C_olumns"
msgstr "列(_O)"

#: ../xlgui/menu.py:323
msgid "_Clear playlist"
msgstr "清除播放列表(_C)"

#: ../xlgui/menu.py:352
msgid "_Device Manager"
msgstr "设备管理器(_D)"

#: ../xlgui/menu.py:362
msgid "_Rescan Collection"
msgstr "_重新扫描音乐库"

#: ../xlgui/menu.py:372 ../data/ui/collection_manager.ui:226
msgid "Rescan Collection (_slow)"
msgstr "重新扫描音乐库 (_slow)"

#: ../xlgui/menu.py:405
msgid "User's Guide (website)"
msgstr ""

#: ../xlgui/menu.py:408 ../data/ui/shortcuts_dialog.ui:21
msgid "Shortcuts"
msgstr ""

#: ../xlgui/menu.py:415
msgid "Report an issue (GitHub)"
msgstr ""

#: ../xlgui/menu.py:421
msgid "Open error logs"
msgstr ""

#: ../xlgui/menu.py:425
msgid "_About"
msgstr ""

#: ../xlgui/panel/collection.py:127
msgid "Album Artist"
msgstr "专辑艺人"

#: ../xlgui/panel/collection.py:133
msgid "Genre - Artist"
msgstr "流派 — 艺术家"

#: ../xlgui/panel/collection.py:136
msgid "Genre - Album Artist"
msgstr "流派 — 专辑艺术家"

#: ../xlgui/panel/collection.py:139
msgid "Genre - Album"
msgstr ""

#: ../xlgui/panel/collection.py:142
msgid "Date - Artist"
msgstr "日期 — 艺人"

#: ../xlgui/panel/collection.py:145
msgid "Date - Album Artist"
msgstr "日期 — 专辑艺人"

#: ../xlgui/panel/collection.py:148
msgid "Date - Album"
msgstr ""

#: ../xlgui/panel/collection.py:151
msgid "Artist - (Date - Album)"
msgstr ""

#: ../xlgui/panel/collection.py:155
msgid "Album Artist - (Date - Album)"
msgstr ""

#: ../xlgui/panel/collection.py:183 ../xlgui/preferences/collection.py:21
msgid "Collection"
msgstr "音乐库"

#: ../xlgui/panel/collection.py:286
msgid "Rescan Collection"
msgstr "重新扫描音乐库"

#: ../xlgui/panel/device.py:151
#, python-format
msgid "Transferring to %s..."
msgstr "正在切换到 %s…"

#: ../xlgui/panel/files.py:82
msgid "Files"
msgstr "文件"

#: ../xlgui/panel/files.py:122 ../xlgui/widgets/playlist_columns.py:448
#: ../plugins/cd/cdprefs.py:121 ../plugins/minimode/minimode_preferences.py:117
msgid "Filename"
msgstr "文件名"

#. TRANSLATORS: File size column in the file browser
#: ../xlgui/panel/files.py:146
msgid "Size"
msgstr "大小"

#. TRANSLATORS: File size (1 kB = 1000 bytes)
#: ../xlgui/panel/files.py:459
#, python-format
msgid "%s kB"
msgstr ""

#. TRANSLATORS: Title of the track number column
#: ../xlgui/panel/flatplaylist.py:93 ../xlgui/widgets/playlist_columns.py:271
msgid "#"
msgstr "序号"

#: ../xlgui/panel/lyrics.py:185
msgid "No lyrics found."
msgstr "未找到歌词。"

#: ../xlgui/panel/lyrics.py:198
msgid "Source: "
msgstr ""

#: ../xlgui/panel/lyrics.py:226
msgid "Any source"
msgstr ""

#: ../xlgui/panel/menus.py:219
msgid "New _Smart Playlist"
msgstr "新建智能播放列表(_S)"

#: ../xlgui/panel/menus.py:325
msgid "_New Station"
msgstr "新电台(_N)"

#: ../xlgui/panel/playlists.py:134
#, python-format
msgid "Delete the playlist \"%s\"?"
msgstr "删除播放列表 “%s”？"

#: ../xlgui/panel/playlists.py:151
msgid "Enter the new name you want for your playlist"
msgstr "输入播放列表的新名称"

#: ../xlgui/panel/playlists.py:152
msgid "Rename Playlist"
msgstr "重命名播放列表"

#: ../xlgui/panel/playlists.py:168 ../xlgui/widgets/dialogs.py:1774
#: ../xlgui/widgets/smart_playlist_editor.py:395
msgid "The playlist name you entered is already in use."
msgstr "你输入的播放列表名称已在使用中。"

#: ../xlgui/panel/playlists.py:214
#, python-format
msgid "Error loading smart playlist: %s"
msgstr "载入智能播放列表出错：%s"

#. TRANSLATORS: Playlist title suggestion with more
#. than two values
#: ../xlgui/panel/playlists.py:275 ../xlgui/panel/playlists.py:291
#: ../xlgui/panel/playlists.py:307
#, python-format
msgid "%(first)s, %(second)s and others"
msgstr ""

#. TRANSLATORS: Playlist title suggestion with two values
#: ../xlgui/panel/playlists.py:281 ../xlgui/panel/playlists.py:297
#: ../xlgui/panel/playlists.py:313
#, python-format
msgid "%(first)s and %(second)s"
msgstr "%(first)s和%(second)s"

#: ../xlgui/panel/playlists.py:389 ../xlgui/preferences/playlists.py:31
msgid "Playlists"
msgstr "播放列表"

#: ../xlgui/panel/playlists.py:533
msgid "Smart Playlists"
msgstr "智能播放列表"

#: ../xlgui/panel/playlists.py:536
msgid "Custom Playlists"
msgstr "自定义播放列表"

#: ../xlgui/panel/radio.py:73
msgid "Radio"
msgstr "电台广播"

#: ../xlgui/panel/radio.py:147 ../xlgui/panel/radio.py:476
#: ../xlgui/panel/radio.py:554
msgid "Loading streams..."
msgstr "正在载入流..."

#: ../xlgui/panel/radio.py:195
msgid "Add Radio Station"
msgstr "添加电台"

#: ../xlgui/panel/radio.py:197 ../data/ui/widgets/filter_dialog.ui:58
msgid "Name:"
msgstr "名称："

#: ../xlgui/panel/radio.py:198 ../plugins/audioscrobbler/asprefs_pane.ui:118
msgid "URL:"
msgstr "URL:"

#: ../xlgui/panel/radio.py:274
msgid "Saved Stations"
msgstr "已保存电台"

#: ../xlgui/panel/radio.py:276
msgid "Radio Streams"
msgstr "电台流媒体"

#: ../xlgui/panel/radio.py:306 ../plugins/wikipedia/data/wikipanel.ui:75
#: ../plugins/wikipedia/data/wikipanel.ui:76
msgid "Refresh"
msgstr "刷新"

#: ../xlgui/panel/radio.py:417
msgid "Enter the name you want for your new playlist"
msgstr "输入新建播放列表的名称"

#: ../xlgui/panel/radio.py:417 ../xlgui/playlist_container.py:70
msgid "New Playlist"
msgstr "新建播放列表"

#: ../xlgui/panels.py:99
msgid "P_anels"
msgstr ""

#: ../xlgui/playlist_container.py:71
msgid "Drop here to create a new playlist"
msgstr "放到此处创建一个新的播放列表"

#: ../xlgui/playlist_container.py:131
msgid "_Clear Tab History"
msgstr "清除标签页历史(_C)"

#: ../xlgui/playlist_container.py:143
msgid "Recently Closed _Tabs"
msgstr "最近关闭的标签页(_T)"

#: ../xlgui/playlist_container.py:163
msgid "Restore closed tab"
msgstr ""

#: ../xlgui/playlist_container.py:202
#, python-format
msgid "Playlist %d"
msgstr "播放列表 %d"

#: ../xlgui/playlist_container.py:386
#, python-brace-format
msgid "{playlist_name} ({track_count} tracks, closed {minutes} min ago)"
msgstr ""

#: ../xlgui/playlist_container.py:394
#, python-brace-format
msgid "{playlist_name} ({track_count} tracks, closed {seconds} sec ago)"
msgstr ""

#: ../xlgui/playlist_container.py:546
msgid "_Move to Other View"
msgstr ""

#: ../xlgui/preferences/__init__.py:113 ../xlgui/preferences/plugin.py:40
msgid "Plugins"
msgstr "插件"

#: ../xlgui/preferences/appearance.py:34 ../plugins/osd/osd_preferences.ui:216
msgid "Appearance"
msgstr ""

#: ../xlgui/preferences/appearance.py:118
msgid "Tray icons are not supported on your platform"
msgstr ""

#. TRANSLATORS: Grammatical articles that are ignored while sorting the
#. collection panel. For example, in French locales this could be
#. the space-separated list "l' la le les".
#. If this practice is not common in your locale, simply
#. translate this to string with single space.
#: ../xlgui/preferences/collection.py:36
msgid "the"
msgstr " "

#: ../xlgui/preferences/collection.py:60
msgid "Reset to _Defaults"
msgstr "重置到_默认设定"

#: ../xlgui/preferences/cover.py:31 ../plugins/amazoncovers/PLUGININFO:5
#: ../plugins/lastfmcovers/PLUGININFO:5
#: ../plugins/musicbrainzcovers/PLUGININFO:5
msgid "Covers"
msgstr "封面"

#: ../xlgui/preferences/lyrics.py:20
msgid "Lyrics Viewer"
msgstr "歌词视窗"

#: ../xlgui/preferences/playback.py:35
msgid "Playback"
msgstr "播放"

#: ../xlgui/preferences/plugin.py:107 ../plugins/grouptagger/gt_common.py:60
#: ../plugins/grouptagger/gt_widgets.py:60
msgid "Uncategorized"
msgstr "未分类"

#: ../xlgui/preferences/plugin.py:179
msgid "Could not load plugin info!"
msgstr "无法加载插件信息！"

#: ../xlgui/preferences/plugin.py:180
#, python-format
msgid "Failed plugin: %s"
msgid_plural "Failed plugins: %s"
msgstr[0] "加载失败： %s"

#: ../xlgui/preferences/plugin.py:212 ../xlgui/preferences/plugin.py:313
msgid "Could not disable plugin!"
msgstr "无法禁用插件！"

#: ../xlgui/preferences/plugin.py:222 ../xlgui/preferences/plugin.py:307
msgid "Could not enable plugin!"
msgstr "无法启用插件！"

#: ../xlgui/preferences/plugin.py:231
msgid "Choose a Plugin"
msgstr "选择插件"

#: ../xlgui/preferences/plugin.py:242
msgid "Plugin Archives"
msgstr "插件包"

#: ../xlgui/preferences/plugin.py:249 ../xlgui/widgets/dialogs.py:721
#: ../xlgui/widgets/dialogs.py:898
msgid "All Files"
msgstr "所有文件"

#: ../xlgui/preferences/plugin.py:260
msgid "Plugin file installation failed!"
msgstr "插件文件安装失败！"

#: ../xlgui/preferences/widgets.py:74
msgid "Restart Exaile?"
msgstr "重新开启 Exaile 吗？"

#: ../xlgui/preferences/widgets.py:77
msgid "A restart is required for this change to take effect."
msgstr "该更改需要重新启动才能生效。"

#: ../xlgui/preferences/widgets.py:80
msgid "Restart"
msgstr "重新启动"

#: ../xlgui/preferences/widgets.py:731
msgid "Action"
msgstr "动作"

#: ../xlgui/preferences/widgets.py:739 ../data/ui/shortcuts_dialog.ui:79
msgid "Shortcut"
msgstr "快捷键"

#: ../xlgui/properties.py:258
msgid "Writing of tags failed"
msgstr "写入标签失败"

#: ../xlgui/properties.py:260
#, python-brace-format
msgid ""
"Tags could not be written to the following files:\n"
"{files}"
msgstr ""
"无法将标签写入下列文件：\n"
"{files}"

#: ../xlgui/properties.py:280
#, python-format
msgid "Editing track %(current)d of %(total)d"
msgstr "正在编辑 第 %(current)d 条歌曲 / 共 %(total)d 条"

#: ../xlgui/properties.py:402
msgid "Are you sure you want to apply the changes to all tracks?"
msgstr "你确定你想要将这些更改应用到所有歌曲上吗？"

#: ../xlgui/properties.py:445
msgid "Apply changes before closing?"
msgstr "关闭之前要应用更改吗？"

#: ../xlgui/properties.py:446
msgid "Your changes will be lost if you do not apply them now."
msgstr "如果你现在不应用这些更改它们将会丢失。"

#. TRANSLATORS: Label for a tag on the Track Properties dialog
#: ../xlgui/properties.py:629
#, python-format
msgid "%s:"
msgstr "%s:"

#. TRANSLATORS: Remove tag value
#: ../xlgui/properties.py:636 ../plugins/developer/developer_window.ui:131
msgid "Clear"
msgstr ""

#. TRANSLATORS: This is the 'of' between numbers in fields like
#. tracknumber, discnumber, etc. in the tagger.
#: ../xlgui/properties.py:858
msgid "of:"
msgstr ":"

#: ../xlgui/properties.py:965
msgid "JPEG image"
msgstr "JPEG 图像"

#: ../xlgui/properties.py:970
msgid "PNG image"
msgstr "PNG 图像"

#: ../xlgui/properties.py:972
msgid "Image"
msgstr "图像"

#: ../xlgui/properties.py:978
msgid "Linked image"
msgstr "关联图像"

#. TRANSLATORS: do not translate 'format', 'width', and 'height'
#: ../xlgui/properties.py:1113
#, python-brace-format
msgid "{format} ({width}x{height} pixels)"
msgstr "{format} ({width}x{height} 像素)"

#: ../xlgui/properties.py:1127
msgid "Select image to set as cover"
msgstr "选择要设置为封面的图像"

#: ../xlgui/properties.py:1140
msgid "Supported image formats"
msgstr "支持的图像格式"

#: ../xlgui/properties.py:1223
msgid "Open Directory"
msgstr "打开目录"

#: ../xlgui/properties.py:1273
msgid "Apply current value to all tracks"
msgstr "将当前值应用到所有歌曲"

#: ../xlgui/properties.py:1293 ../xlgui/widgets/dialogs.py:1550
#, python-format
msgid "Saved %(count)s of %(total)s."
msgstr "已保存 %(count)s / %(total)s 。"

#: ../xlgui/tray.py:203
msgid "Exaile Music Player"
msgstr "Exaile 音乐播放器"

#: ../xlgui/widgets/dialogs.py:355
msgid "Enter the URL to open"
msgstr "输入要打开的 URL"

#: ../xlgui/widgets/dialogs.py:355
msgid "Open URL"
msgstr "打开 URL"

#: ../xlgui/widgets/dialogs.py:642
msgid "Select File Type (by Extension)"
msgstr "选择文件类型 (按扩展名)"

#: ../xlgui/widgets/dialogs.py:700
msgid "Choose Media to Open"
msgstr "选择要打开的媒体文件"

#: ../xlgui/widgets/dialogs.py:715
msgid "Supported Files"
msgstr "支持的文件"

#: ../xlgui/widgets/dialogs.py:717
msgid "Music Files"
msgstr "音乐文件"

#: ../xlgui/widgets/dialogs.py:719 ../xlgui/widgets/dialogs.py:896
msgid "Playlist Files"
msgstr "播放列表文件"

#: ../xlgui/widgets/dialogs.py:801
msgid "Choose Directory to Open"
msgstr "选择要打开的目录"

#: ../xlgui/widgets/dialogs.py:881
msgid "Import Playlist"
msgstr "导入播放列表"

#: ../xlgui/widgets/dialogs.py:996
msgid "Export Current Playlist"
msgstr "导出当前播放列表"

#: ../xlgui/widgets/dialogs.py:1014
msgid "Use relative paths to tracks"
msgstr "使用相对路径指向歌曲"

#: ../xlgui/widgets/dialogs.py:1073
#, python-format
msgid "Playlist saved as <b>%s</b>."
msgstr "播放列表已保存为 <b>%s</b>。"

#: ../xlgui/widgets/dialogs.py:1090
#, python-format
msgid "Close %s"
msgstr "关闭 %s"

#: ../xlgui/widgets/dialogs.py:1091
#, python-format
msgid "<b>Save changes to %s before closing?</b>"
msgstr "<b>关闭前保存更改到 %s？</b>"

#: ../xlgui/widgets/dialogs.py:1093
msgid "Your changes will be lost if you don't save them"
msgstr "如果不保存，你的更改将丢失"

#: ../xlgui/widgets/dialogs.py:1097
msgid "Close Without Saving"
msgstr "不保存关闭"

#: ../xlgui/widgets/dialogs.py:1490
msgid "Yes to all"
msgstr "全部确定"

#: ../xlgui/widgets/dialogs.py:1498
msgid "No to all"
msgstr "全部否"

#: ../xlgui/widgets/dialogs.py:1670 ../xlgui/widgets/dialogs.py:1688
#, python-format
msgid "Error occurred while copying %s: %s"
msgstr "复制 %s 时发生错误：%s"

#: ../xlgui/widgets/dialogs.py:1699
#, python-format
msgid "File exists, overwrite %s ?"
msgstr "文件已存在，是否覆盖：%s ？"

#: ../xlgui/widgets/dialogs.py:1757
msgid "Playlist name:"
msgstr "播放列表："

#: ../xlgui/widgets/dialogs.py:1758
msgid "Add new playlist..."
msgstr "新增播放列表…"

#: ../xlgui/widgets/dialogs.py:1771
#: ../xlgui/widgets/smart_playlist_editor.py:387
msgid "You did not enter a name for your playlist"
msgstr "你未给播放列表输入名称"

#: ../xlgui/widgets/dialogs.py:1780
msgid "Save As"
msgstr "另存为"

#: ../xlgui/widgets/dialogs.py:1849
#, python-format
msgid "Exporting %s"
msgstr "导出 %s"

#: ../xlgui/widgets/dialogs.py:1854
msgid "Choose directory to export files to"
msgstr "选择要导出文件所到的目录"

#: ../xlgui/widgets/info.py:60
msgid ""
"<span size=\"x-large\" weight=\"bold\">$title</span>\n"
"by $artist\n"
"from $album"
msgstr ""
"<span size=\"x-large\" weight=\"bold\">$title</span>\n"
"自 $artist\n"
"于 $album"

#: ../xlgui/widgets/info.py:67 ../xlgui/widgets/playback.py:110
msgid "Not Playing"
msgstr "未播放"

#: ../xlgui/widgets/info.py:417
#, python-format
msgid "%d in collection"
msgstr "共有 %d 在音乐库中"

#: ../xlgui/widgets/info.py:446 ../xlgui/widgets/info.py:453
#, python-format
msgid "%d showing"
msgstr "%d首展出"

#: ../xlgui/widgets/info.py:450 ../xlgui/widgets/info.py:457
#, python-format
msgid "%d selected"
msgstr "%d首选中"

#: ../xlgui/widgets/menuitems.py:117
msgid "En_queue"
msgstr "加入队列(_Q)"

#: ../xlgui/widgets/menuitems.py:153
msgid "_Replace Current"
msgstr "_替换当前的"

#: ../xlgui/widgets/menuitems.py:164
msgid "_Append to Current"
msgstr "_增添跟随当前的"

#: ../xlgui/widgets/menuitems.py:182 ../xlgui/widgets/playlist.py:418
msgid "_Track Properties"
msgstr "_歌曲属性"

#: ../xlgui/widgets/menuitems.py:201
msgid "_Open Directory"
msgstr "_打开目录"

#: ../xlgui/widgets/menuitems.py:239
msgid ""
"The files cannot be moved to the Trash. Delete them permanently from the "
"disk?"
msgstr "这些文件无法移动到垃圾箱。是否将它们从磁盘上永久删除？"

#: ../xlgui/widgets/menuitems.py:269
msgid "_Move to Trash"
msgstr "_移动至垃圾箱"

#: ../xlgui/widgets/menuitems.py:288 ../xlgui/widgets/playlist.py:247
msgid "_Rename"
msgstr "_重命名"

#: ../xlgui/widgets/menuitems.py:301 ../data/ui/main.ui:32
msgid "_Edit"
msgstr "编辑(_E)"

#: ../xlgui/widgets/menuitems.py:314
msgid "E_xport Playlist"
msgstr "导_出播放列表"

#: ../xlgui/widgets/menuitems.py:324
msgid "Export _Files"
msgstr "导出 _文件"

#: ../xlgui/widgets/menuitems.py:334
msgid "_Delete Playlist"
msgstr "_删除 播放列表"

#: ../xlgui/widgets/notebook.py:246
msgid "Close Tab"
msgstr "关闭标签页"

#: ../xlgui/widgets/playback.py:834
#, python-format
msgid "Seeking: %s"
msgstr "正在寻道：%s"

#: ../xlgui/widgets/playback.py:1184
msgid "Move"
msgstr "移动"

#: ../xlgui/widgets/playback.py:1329
msgid "New Marker"
msgstr "新增标记"

#: ../xlgui/widgets/playback.py:1388
msgid "_Jump to"
msgstr "_跳转到"

#: ../xlgui/widgets/playback.py:1396
msgid "_Remove Marker"
msgstr "_移除标记"

#: ../xlgui/widgets/playback.py:1439
msgid "Muted"
msgstr "静音了"

#. TRANSLATORS: Volume percentage
#: ../xlgui/widgets/playback.py:1445
#, python-format
msgid "%d%%"
msgstr "%d%%"

#: ../xlgui/widgets/playback.py:1450
msgid "Full Volume"
msgstr "最大音量"

#: ../xlgui/widgets/playback.py:1569
msgid "_Pause"
msgstr "_暂停"

#: ../xlgui/widgets/playback.py:1572
msgid "P_lay"
msgstr "播_放"

#: ../xlgui/widgets/playback.py:1584
msgid "_Next Track"
msgstr "_下一歌曲"

#: ../xlgui/widgets/playback.py:1594
msgid "_Previous Track"
msgstr "_上一歌曲"

#: ../xlgui/widgets/playback.py:1604
msgid "_Stop"
msgstr "_停止"

#: ../xlgui/widgets/playlist.py:118
msgid "S_huffle"
msgstr "乱_序"

#: ../xlgui/widgets/playlist.py:123
msgid "R_epeat"
msgstr "循_环"

#: ../xlgui/widgets/playlist.py:128
msgid "_Dynamic"
msgstr "_动态"

#: ../xlgui/widgets/playlist.py:146
msgid "Remove _Current Track From Playlist"
msgstr "移除 _当前 播放列表中的歌曲"

#: ../xlgui/widgets/playlist.py:179
msgid "R_andomize Playlist"
msgstr "随_机排列播放列表"

#: ../xlgui/widgets/playlist.py:182
msgid "R_andomize Selection"
msgstr "随_机排列选中项"

#: ../xlgui/widgets/playlist.py:224
msgid "_Save"
msgstr "_保存"

#: ../xlgui/widgets/playlist.py:237 ../data/ui/coverwindow.ui:26
msgid "Save _As"
msgstr "另存 _为"

#: ../xlgui/widgets/playlist.py:257
msgid "_Clear"
msgstr "_清除"

#: ../xlgui/widgets/playlist.py:325
msgid "_Stop Playback After This Track"
msgstr "_这条歌曲结束后停止播放"

#: ../xlgui/widgets/playlist.py:332
msgid "_Continue Playback After This Track"
msgstr "_这条歌曲结束后继续播放"

#: ../xlgui/widgets/playlist.py:386
msgid "_Remove from Playlist"
msgstr "_从播放列表中移除"

#: ../xlgui/widgets/playlist.py:739
msgid "Requires plugins providing dynamic playlists"
msgstr "需要动态播放播放列表的插件"

#: ../xlgui/widgets/playlist.py:743 ../data/ui/playlist.ui:99
msgid "Dynamically add similar tracks to the playlist"
msgstr "动态添加相似歌曲到播放列表"

#: ../xlgui/widgets/playlist.py:799
msgid "Loading"
msgstr "少女祈祷中"

#: ../xlgui/widgets/playlist_columns.py:272
msgid "Track Number"
msgstr "歌曲编号"

#: ../xlgui/widgets/playlist_columns.py:343
msgid "Disc Number"
msgstr "盘片编号"

#: ../xlgui/widgets/playlist_columns.py:353
#: ../xlgui/widgets/smart_playlist_editor.py:253 ../plugins/cd/cdprefs.py:116
#: ../plugins/minimode/controls.py:555
#: ../plugins/minimode/minimode_preferences.py:112
#: ../plugins/jamendo/ui/jamendo_panel.ui:44
msgid "Rating"
msgstr "评级"

#: ../xlgui/widgets/playlist_columns.py:409
msgid "Year"
msgstr "年份"

#: ../xlgui/widgets/playlist_columns.py:458
msgid "Playcount"
msgstr "播放计数"

#: ../xlgui/widgets/playlist_columns.py:507
msgid "Schedule"
msgstr "计划任务"

#: ../xlgui/widgets/playlist_columns.py:676
msgid "Start Offset"
msgstr "起始偏移"

#: ../xlgui/widgets/playlist_columns.py:687
msgid "Stop Offset"
msgstr "终止偏移"

#: ../xlgui/widgets/playlist_columns.py:838
msgid "_Resizable"
msgstr "_可变尺寸"

#: ../xlgui/widgets/playlist_columns.py:849
msgid "_Autosize"
msgstr "_自适应尺寸"

#: ../xlgui/widgets/queue.py:81
msgid "Queue"
msgstr "队列"

#: ../xlgui/widgets/queue.py:83
#, python-format
msgid "Queue (%d)"
msgstr "队列 (%d)"

#: ../xlgui/widgets/rating.py:266
msgid "Rating:"
msgstr "评级："

#: ../xlgui/widgets/smart_playlist_editor.py:56
#: ../xlgui/widgets/smart_playlist_editor.py:79
#: ../xlgui/widgets/smart_playlist_editor.py:89
#: ../plugins/osd/osd_preferences.ui:130
msgid "seconds"
msgstr "秒"

#. TRANSLATORS: Logical AND used for smart playlists
#: ../xlgui/widgets/smart_playlist_editor.py:62
msgid "and"
msgstr "和"

#: ../xlgui/widgets/smart_playlist_editor.py:67
#: ../xlgui/widgets/smart_playlist_editor.py:79
msgid "days"
msgstr "天"

#: ../xlgui/widgets/smart_playlist_editor.py:79
msgid "minutes"
msgstr "分"

#: ../xlgui/widgets/smart_playlist_editor.py:79
msgid "hours"
msgstr "小时"

#: ../xlgui/widgets/smart_playlist_editor.py:79
msgid "weeks"
msgstr "星期"

#. TRANSLATORS: True if haystack is equal to needle
#: ../xlgui/widgets/smart_playlist_editor.py:206
msgid "is"
msgstr "是"

#. TRANSLATORS: True if haystack is not equal to needle
#: ../xlgui/widgets/smart_playlist_editor.py:208
msgid "is not"
msgstr "不是"

#. TRANSLATORS: True if the specified tag is present (uses the NullField
#. to compare to __null__)
#: ../xlgui/widgets/smart_playlist_editor.py:211
msgid "is set"
msgstr "已设置"

#. TRANSLATORS: True if the specified tag is not present (uses the NullField
#. to compare to __null__)
#: ../xlgui/widgets/smart_playlist_editor.py:214
msgid "is not set"
msgstr "未设置"

#. TRANSLATORS: True if haystack contains needle
#: ../xlgui/widgets/smart_playlist_editor.py:216
msgid "contains"
msgstr "包含"

#. TRANSLATORS: True if haystack does not contain needle
#: ../xlgui/widgets/smart_playlist_editor.py:218
msgid "does not contain"
msgstr "不包含"

#. TRANSLATORS: True if haystack contains whole word
#: ../xlgui/widgets/smart_playlist_editor.py:220
msgid "contains word"
msgstr "包含全词"

#. TRANSLATORS: True if haystack does not contain whole word
#: ../xlgui/widgets/smart_playlist_editor.py:222
msgid "does not contain word"
msgstr "没有全词"

#. TRANSLATORS: True if haystack matches regular expression
#: ../xlgui/widgets/smart_playlist_editor.py:224
msgid "regex"
msgstr "正则"

#. TRANSLATORS: True if haystack does not match regular expression
#: ../xlgui/widgets/smart_playlist_editor.py:226
msgid "not regex"
msgstr "非正则"

#. TRANSLATORS: Example: rating >= 5
#: ../xlgui/widgets/smart_playlist_editor.py:228
msgid "at least"
msgstr "至少"

#. TRANSLATORS: Example: rating <= 3
#: ../xlgui/widgets/smart_playlist_editor.py:230
msgid "at most"
msgstr "至多"

#. TRANSLATORS: Example: year < 1999
#: ../xlgui/widgets/smart_playlist_editor.py:232
msgid "before"
msgstr "早于"

#. TRANSLATORS: Example: year > 2002
#: ../xlgui/widgets/smart_playlist_editor.py:234
msgid "after"
msgstr "晚于"

#. TRANSLATORS: Example: 1980 <= year <= 1987
#: ../xlgui/widgets/smart_playlist_editor.py:236
msgid "between"
msgstr "介于"

#: ../xlgui/widgets/smart_playlist_editor.py:237
msgid "greater than"
msgstr "大于"

#: ../xlgui/widgets/smart_playlist_editor.py:238
msgid "less than"
msgstr "小于"

#. TRANSLATORS: Example: track has been added in the last 2 days
#: ../xlgui/widgets/smart_playlist_editor.py:240
msgid "in the last"
msgstr "在最近"

#. TRANSLATORS: Example: track has not been added in the last 5 hours
#: ../xlgui/widgets/smart_playlist_editor.py:242
msgid "not in the last"
msgstr "未在最近"

#. TRANSLATORS: True if a track is contained in the specified playlist
#: ../xlgui/widgets/smart_playlist_editor.py:244
msgid "Track is in"
msgstr "歌曲就在"

#. TRANSLATORS: True if a track is not contained in the specified playlist
#: ../xlgui/widgets/smart_playlist_editor.py:246
msgid "Track not in"
msgstr "歌曲不在"

#: ../xlgui/widgets/smart_playlist_editor.py:301
msgid "Add Smart Playlist"
msgstr "添加智能播放列表"

#: ../xlgui/widgets/smart_playlist_editor.py:352
msgid "Edit Smart Playlist"
msgstr "编辑智能播放列表"

#: ../xlgui/widgets/smart_playlist_editor.py:423
msgid "Sort by:"
msgstr "排序方式:"

#: ../xlgui/widgets/smart_playlist_editor.py:438
#: ../plugins/jamendo/ui/jamendo_panel.ui:26
msgid "Ascending"
msgstr "升序"

#: ../xlgui/widgets/smart_playlist_editor.py:439
#: ../plugins/jamendo/ui/jamendo_panel.ui:22
msgid "Descending"
msgstr "降序"

#: ../data/ui/about_dialog.ui:8
msgid "About Exaile"
msgstr "关于 Exaile"

#: ../data/ui/about_dialog.ui:13
msgid "© 2009–2020 Various Contributors"
msgstr "© 2009–2020 众多贡献者"

#. TRANSLATORS: Add your own name here. Separate translator names with newlines.
#: ../data/ui/about_dialog.ui:26
msgctxt "About dialog translator credits"
msgid "translator-credits"
msgstr ""

#: ../data/ui/collection_manager.ui:39
msgid "Collection Manager"
msgstr "音乐库管理"

#: ../data/ui/collection_manager.ui:131
msgid "Monitored"
msgstr "已监控"

#: ../data/ui/collection_manager.ui:144
msgid "Scan At Startup"
msgstr "启动时扫描"

#: ../data/ui/collection_manager.ui:209
msgid "Rescan _Collection"
msgstr "重新扫描_音乐库"

#: ../data/ui/coverchooser.ui:28
msgid "Cover Finder"
msgstr "专辑封面查找器"

#: ../data/ui/coverchooser.ui:125
msgid "The origin of this cover"
msgstr "这张封面的来源"

#: ../data/ui/coverchooser.ui:177
msgid "_Set as Cover"
msgstr "_设为封面"

#: ../data/ui/covermanager.ui:36
msgid "Cover Manager"
msgstr "封面管理器"

#: ../data/ui/covermanager.ui:150
msgid "_Fetch Covers"
msgstr "_获取封面"

#: ../data/ui/coverwindow.ui:40
msgid "Zoom _In"
msgstr "放_大"

#: ../data/ui/coverwindow.ui:54
msgid "Zoom _Out"
msgstr "缩_小"

#: ../data/ui/coverwindow.ui:68
msgid "_Original Size"
msgstr "_原始大小"

#: ../data/ui/coverwindow.ui:82
msgid "_Best Fit"
msgstr "_最佳缩放"

#. Closes the preferences dialog
#: ../data/ui/coverwindow.ui:96 ../data/ui/preferences/preferences_dialog.ui:39
#: ../data/ui/shortcuts_dialog.ui:39
msgid "_Close"
msgstr "_关闭"

#: ../data/ui/device_manager.ui:37
msgid "Device Manager"
msgstr "设备管理器"

#: ../data/ui/device_manager.ui:65
msgid "Icon"
msgstr "图标"

#: ../data/ui/device_manager.ui:77
msgid "Device"
msgstr "设备"

#: ../data/ui/device_manager.ui:88
msgid "Driver"
msgstr "驱动"

#: ../data/ui/device_manager.ui:115
msgid "_Connect"
msgstr ""

#: ../data/ui/device_manager.ui:133
#, fuzzy
#| msgid "Disconnect from Server"
msgid "_Disconnect"
msgstr "离开服务器"

#: ../data/ui/device_manager.ui:151
#, fuzzy
#| msgid "Close"
msgid "C_lose"
msgstr "关闭"

#: ../data/ui/main.ui:24
msgid "_File"
msgstr "文件(_F)"

#: ../data/ui/main.ui:45
msgid "_View"
msgstr "查看(_V)"

#: ../data/ui/main.ui:58
msgid "_Tools"
msgstr "工具(_T)"

#: ../data/ui/main.ui:71
msgid "_Help"
msgstr "帮助(_H)"

#: ../data/ui/main.ui:151
msgid "Previous Track"
msgstr "上一歌曲"

#: ../data/ui/main.ui:197
msgid ""
"Stop Playback\n"
"\n"
"Right Click for Stop After Track Feature"
msgstr ""
"停止播放\n"
"\n"
"右键单击可在歌曲结束后停止播放"

#: ../data/ui/main.ui:221
msgid "Next Track"
msgstr "下一歌曲"

#: ../data/ui/main.ui:246
msgid "0:00 / 0:00"
msgstr "0:00 / 0:00"

#: ../data/ui/panel/collection.ui:28
msgid "_Add Music"
msgstr "_添加音乐"

#: ../data/ui/panel/collection.ui:46
msgid "<b>Collection is empty.</b>"
msgstr "<b>音乐库中空空如也。</b>"

#: ../data/ui/panel/collection.ui:96
msgid ""
"Refresh collection view\n"
"(Hold Shift key to rescan the collection)"
msgstr ""
"刷新音乐库视图\n"
"（按住 Shift 键来重新扫描音乐库）"

#: ../data/ui/panel/collection.ui:130 ../data/ui/panel/files.ui:170
msgid "Clear search field"
msgstr "清空搜索框"

#: ../data/ui/panel/collection.ui:131 ../data/ui/panel/files.ui:171
#: ../data/ui/playlist.ui:128 ../plugins/icecast/__init__.py:384
msgid "Search"
msgstr "搜索"

#: ../data/ui/panel/files.ui:29
msgid "Previous visited directory"
msgstr "上一个已查看的目录"

#: ../data/ui/panel/files.ui:51
msgid "Next visited directory"
msgstr "下一个已查看的目录"

#: ../data/ui/panel/files.ui:72
msgid "Up one directory"
msgstr "返回上级目录"

#: ../data/ui/panel/files.ui:93
msgid "Refresh directory listing"
msgstr "刷新目录列表"

#: ../data/ui/panel/files.ui:114
msgid "Home directory"
msgstr "主目录"

#: ../data/ui/panel/flatplaylist.ui:21
msgid "Append All Tracks to Playlist"
msgstr "将所有歌曲追加到播放列表"

#: ../data/ui/panel/flatplaylist.ui:44
msgid "Import CD"
msgstr "导入 CD"

#: ../data/ui/panel/lyrics.ui:24
msgid "Refresh Lyrics"
msgstr "刷新歌词"

#: ../data/ui/panel/radio.ui:18
msgid "_Add Station"
msgstr "_添加电台"

#: ../data/ui/playlist.ui:53
msgid "Shuffle playback order"
msgstr "打乱播放顺序"

#: ../data/ui/playlist.ui:76
msgid "Repeat playback"
msgstr "循环播放"

#: ../data/ui/preferences/appearance.ui:20
msgid "Left"
msgstr "左"

#: ../data/ui/preferences/appearance.ui:24
msgid "Right"
msgstr "右"

#: ../data/ui/preferences/appearance.ui:28
msgid "Top"
msgstr "上"

#: ../data/ui/preferences/appearance.ui:32
msgid "Bottom"
msgstr "下"

#: ../data/ui/preferences/appearance.ui:52
msgid "Show info area"
msgstr "显示详情栏"

#: ../data/ui/preferences/appearance.ui:56
msgid "The info area contains the cover art and track information"
msgstr "详情栏包括了封面艺术和歌曲信息"

#: ../data/ui/preferences/appearance.ui:68
msgid "Show cover art in info area"
msgstr "在信息栏展现封面艺术"

#: ../data/ui/preferences/appearance.ui:83
msgid "Always show tab bar"
msgstr "始终显示标签栏"

#: ../data/ui/preferences/appearance.ui:101
msgid "Tab placement:"
msgstr "标签位置："

#: ../data/ui/preferences/appearance.ui:141
msgid "Playlist font:"
msgstr "播放列表字体："

#: ../data/ui/preferences/appearance.ui:158 ../data/ui/preferences/lyrics.ui:47
#: ../plugins/grouptagger/gt_prefs.ui:67
msgid "Reset to the system font"
msgstr "重置为系统字体"

#: ../data/ui/preferences/appearance.ui:196
#: ../data/ui/preferences/appearance.ui:385
msgid "Display track counts in collection"
msgstr "显示音乐库中的歌曲数量"

#. TRANSLATORS: Remark at the alpha transparency option
#: ../data/ui/preferences/appearance.ui:210
#: ../plugins/minimode/minimode_preferences.ui:237
msgid "Use alpha transparency:"
msgstr "使用 Alpha 透明渲染："

#: ../data/ui/preferences/appearance.ui:214
msgid ""
"Warning: this option can cause display errors if used with a window manager "
"without compositing support."
msgstr "警告：此选项在不支持多缓冲区合成的窗口管理器下使用会造成显示错误。"

#: ../data/ui/preferences/appearance.ui:230
msgid "Alpha transparency"
msgstr "Alpha 透明渲染"

#: ../data/ui/preferences/appearance.ui:241
msgid "Show tray icon"
msgstr "显示托盘图标"

#: ../data/ui/preferences/appearance.ui:259
msgid "Minimize to tray"
msgstr "最小化到托盘"

#: ../data/ui/preferences/appearance.ui:273
msgid "Close to tray"
msgstr "关闭到托盘"

#. TRANSLATORS: Keep the current track visible in playlist
#: ../data/ui/preferences/appearance.ui:287
msgid "Jump to current song on track change"
msgstr "当歌曲改变时跳转到当前曲目"

#: ../data/ui/preferences/appearance.ui:303
msgid "Show splash screen on startup"
msgstr "启动时显示飞溅屏幕"

#: ../data/ui/preferences/appearance.ui:330
msgid ""
"Tray icons are not supported on some platforms, most notably on Wayland. On "
"GNOME Shell 3.26+ on Xorg, tray icons only work if you have the <a href="
"\"https://extensions.gnome.org/extension/495/topicons/\">\"TopIcons\" "
"extension</a> (or a similar one) installed."
msgstr ""
"一些平台，尤其是 Wayland 不支持托盘图标。在 Xorg 上的 GNOME shell 3.26+ 中，"
"要安装有<a href=\"https://extensions.gnome.org/extension/495/topicons/\">"
"\"TopIcons\" 扩展</a>（或其它类似扩展）才能使用托盘图标。"

#: ../data/ui/preferences/appearance.ui:343
msgid "Note:"
msgstr "注意："

#: ../data/ui/preferences/appearance.ui:355
msgid "Prefer dark theme"
msgstr "偏爱暗色主题"

#. TRANSLATORS: "Checked" here refers to checkbox state.
#: ../data/ui/preferences/appearance.ui:359
msgid ""
"If not checked, will not specify a preference to GTK. May not work on some "
"platforms."
msgstr "如果不选中则不会向 GTK 指定偏好设定。可能会在某些平台上失灵。"

#: ../data/ui/preferences/appearance.ui:370
msgid "Show Status Bar"
msgstr ""

#: ../data/ui/preferences/appearance.ui:374
msgid ""
"Show or hide the status bar. The status bar will always be shown if a plugin "
"requests it."
msgstr ""

#: ../data/ui/preferences/appearance.ui:399
msgid "Show playlist track count"
msgstr "显示播放列表歌曲数"

#: ../data/ui/preferences/appearance.ui:413
msgid "Show playlist duration"
msgstr "显示播放列表持续时间"

#: ../data/ui/preferences/collection.ui:13
msgid ""
"Words to strip from the beginning of artist tags when sorting (space "
"separated):"
msgstr "排序时要从「艺人」标签开头削去的字词（以空格分隔）："

#: ../data/ui/preferences/collection.ui:42
msgid "(Right click to reset to defaults)"
msgstr "（右键单击以重置到默认值）"

#: ../data/ui/preferences/collection.ui:54
msgid "Use file-based compilation detection"
msgstr "使用基于文件的选辑检测"

#: ../data/ui/preferences/cover.ui:12
msgid "Use covers from local files"
msgstr "使用来自本机文件的封面"

#: ../data/ui/preferences/cover.ui:16
msgid ""
"This option will search for cover image files in \n"
"the same folder as the music file."
msgstr ""
"此选项会在音乐文件所在的同一文件夹下\n"
"搜索封面图像文件。"

#: ../data/ui/preferences/cover.ui:30
msgid "Preferred file names:"
msgstr "首选文件名："

#: ../data/ui/preferences/cover.ui:46
msgid "A comma-separated list of file names without file extensions"
msgstr "以逗号分隔、无后缀名的文件名列表"

#: ../data/ui/preferences/cover.ui:58
msgid "Fetch covers automatically on playback start"
msgstr "播放开始时自动获取封面"

#: ../data/ui/preferences/cover.ui:76
msgid "Cover Search Order:"
msgstr "封面搜索顺序："

#: ../data/ui/preferences/cover.ui:118
msgid "(drag to reorder)"
msgstr "(拖动以调整顺序)"

#: ../data/ui/preferences/cover.ui:130
msgid "Use covers embedded in tags"
msgstr "使用内嵌在标签中的封面"

#: ../data/ui/preferences/lyrics.ui:15
msgid "Lyrics font:"
msgstr "歌词字体："

#: ../data/ui/preferences/playback.ui:32
#: ../plugins/previewdevice/previewprefs.ui:27
msgid "GStreamer"
msgstr "GStreamer"

#: ../data/ui/preferences/playback.ui:62
#: ../plugins/previewdevice/previewprefs.ui:192
msgid "Audio Sink:  "
msgstr "音频接收器：  "

#: ../data/ui/preferences/playback.ui:98
msgid "Audio Device: "
msgstr "音频设备： "

#: ../data/ui/preferences/playback.ui:134
#: ../plugins/previewdevice/previewprefs.ui:254
msgid "Custom sink pipeline:"
msgstr "自定义濖渠："

#: ../data/ui/preferences/playback.ui:160
msgid "Resume playback on start"
msgstr "启动时继续上次播放"

#: ../data/ui/preferences/playback.ui:176
msgid "Resume playback in paused state"
msgstr "继续已暂停的播放"

#: ../data/ui/preferences/playback.ui:191
msgid "Adding an item to an empty queue begins playback"
msgstr "在空队列中添加一项后即开始播放"

#: ../data/ui/preferences/playback.ui:206
#: ../plugins/quickbuttons/__init__.py:56
#: ../plugins/quickbuttons/qb_prefs.ui:42
msgid "Remove track from queue upon playback"
msgstr "移除队列中开始播放的歌曲"

#: ../data/ui/preferences/playback.ui:221
#: ../plugins/quickbuttons/__init__.py:47
#: ../plugins/quickbuttons/qb_prefs.ui:27
msgid "Disallow playing new tracks when another track is playing"
msgstr "不允许在有另一歌曲播放时又播放新的歌曲"

#: ../data/ui/preferences/playback.ui:225
msgid ""
"If a track is currently playing, do not allow new tracks to be started, "
"except when clicking the playback controls"
msgstr "如果当前正有一个歌曲播放中，则不让新的歌曲开始播放，除非是在点击播放控制器"

#: ../data/ui/preferences/playback.ui:237
#: ../plugins/quickbuttons/__init__.py:65
#: ../plugins/quickbuttons/qb_prefs.ui:57
msgid "Automatically advance to the next track"
msgstr "自动前进到下一歌曲"

#: ../data/ui/preferences/playback.ui:254
msgid "Delay between tracks (ms):"
msgstr "歌曲间延时（ms, 毫秒）："

#: ../data/ui/preferences/playback.ui:268
msgid "Only works when crossfading not enabled"
msgstr "仅在交叉淡入淡出未启用时生效"

#: ../data/ui/preferences/playback.ui:300
msgid "Crossfade duration (ms):"
msgstr "匀滑转换持续时间(毫秒)："

#: ../data/ui/preferences/playback.ui:312
#: ../plugins/previewdevice/previewprefs.ui:125
msgid "Use crossfading (EXPERIMENTAL)"
msgstr "使用匀滑转换(实验性)"

#: ../data/ui/preferences/playback.ui:316
msgid "Forces automatically advancing to the next track"
msgstr "会强制地自动前进到下一歌曲"

#: ../data/ui/preferences/playback.ui:346
msgid "Fade duration (ms):"
msgstr "淡入淡出持续时间(毫秒)："

#: ../data/ui/preferences/playback.ui:358
#: ../plugins/previewdevice/previewprefs.ui:85
msgid "Use fade transitions on user actions"
msgstr "用户操作时使用匀滑转换"

#: ../data/ui/preferences/playback.ui:376
#: ../plugins/previewdevice/previewprefs.ui:57
msgid "Playback engine: "
msgstr "播放引擎： "

#: ../data/ui/preferences/playback.ui:409
msgid "Enable gapless playback"
msgstr "启用无缝播放"

#: ../data/ui/preferences/playback.ui:413
msgid ""
"Gapless playback means to play tracks without inserting silence between them."
msgstr "无缝播放的意思是：播放歌曲时歌曲间不会有无声间隔插入。"

#: ../data/ui/preferences/playlists.ui:12
msgid "Open last playlists on startup"
msgstr "启动时打开最近的播放列表"

#: ../data/ui/preferences/playlists.ui:25
msgid "Prompt for saving custom playlists on close"
msgstr "关闭时提示保存自定义播放列表"

#: ../data/ui/preferences/playlists.ui:38
msgid "Replace content on side pane double click"
msgstr "双击侧面板操作替换已有内容"

#: ../data/ui/preferences/playlists.ui:42
msgid ""
"Instead of appending, tracks added via double click in the panes will "
"replace the content of the current playlist."
msgstr "通过双击侧面板添加的歌曲不会被追加，而是取代当前播放列表中已有内容。"

#: ../data/ui/preferences/playlists.ui:52
msgid "Appending/replacing via menu item triggers playback"
msgstr "由菜单项进行追加/替换操作触发播放"

#: ../data/ui/preferences/playlists.ui:56
msgid ""
"When using a menu item to add/replace tracks on the playlist, start playback "
"if there is track currently playing. This option was the default behavior "
"before Exaile 0.3.3"
msgstr "当使用菜单项来在播放列表中添加/取代歌曲时，如果当前有歌曲在播放则开始播放。在 Exaile 0.3.3 以前这个选项是默认行为"

#: ../data/ui/preferences/playlists.ui:66
#: ../plugins/quickbuttons/__init__.py:38
#: ../plugins/quickbuttons/qb_prefs.ui:12
msgid "Queue tracks by default instead of playing them"
msgstr "歌曲默认入队而不是播放"

#: ../data/ui/preferences/playlists.ui:70
msgid ""
"When you double click or press enter to play a track in a playlist, queue "
"the track instead of playing it"
msgstr "当你双击或者按下回车键想播放播放列表中某条歌曲时，歌曲会入队而不是直接播放"

#: ../data/ui/preferences/plugin.ui:64
msgid "Plugin"
msgstr "插件"

#: ../data/ui/preferences/plugin.ui:76
msgid "Status"
msgstr "状态"

#: ../data/ui/preferences/plugin.ui:88
#: ../data/ui/preferences/widgets/selection_list_preference.ui:38
#: ../plugins/equalizer/equalizer.ui:166
msgid "Enabled"
msgstr "已启用"

#: ../data/ui/preferences/plugin.ui:110
msgid "Show incompatible plugins"
msgstr "显示不兼容的插件"

#: ../data/ui/preferences/plugin.ui:128
msgid "No Plugin Selected"
msgstr "没有选中插件"

#: ../data/ui/preferences/plugin.ui:177
msgid "Add _Plugin File"
msgstr "添加 _插件 文件"

#: ../data/ui/preferences/preferences_dialog.ui:24
msgid "Preferences"
msgstr "首选项"

#: ../data/ui/shortcuts_dialog.ui:90
msgid "Description"
msgstr "描述"

#: ../data/ui/trackproperties_dialog.ui:37
msgid "Track Properties"
msgstr "歌曲属性"

#: ../data/ui/trackproperties_dialog.ui:83
msgid "A_dd tag"
msgstr "添_加 标签"

#: ../data/ui/trackproperties_dialog.ui:100
msgid "_Remove tag"
msgstr "_移除 标签"

#: ../data/ui/trackproperties_dialog.ui:127
msgid "ab → A_b"
msgstr "ab → A_b"

#: ../data/ui/trackproperties_dialog.ui:131
msgid "Uppercase first letter of all tags"
msgstr "大写所有标签的首字母"

#: ../data/ui/trackproperties_dialog.ui:228
msgid "File Properties"
msgstr "文件属性"

#: ../data/ui/trackproperties_dialog.ui:249
msgid "_Previous"
msgstr "_上一首"

#: ../data/ui/trackproperties_dialog.ui:278
msgid "_Next"
msgstr "_下一首"

#: ../data/ui/trackproperties_dialog_cover_row.ui:20
msgid "Other"
msgstr "其它"

#: ../data/ui/trackproperties_dialog_cover_row.ui:24
msgid "32x32 pixels 'file icon' (PNG only)"
msgstr "32x32 像素的「文件图标」（仅 PNG）"

#: ../data/ui/trackproperties_dialog_cover_row.ui:28
msgid "Other file icon"
msgstr "其它文件图标"

#: ../data/ui/trackproperties_dialog_cover_row.ui:32
msgid "Cover (front)"
msgstr "封面（前）"

#: ../data/ui/trackproperties_dialog_cover_row.ui:36
msgid "Cover (back)"
msgstr "封底（后）"

#: ../data/ui/trackproperties_dialog_cover_row.ui:40
msgid "Leaflet page"
msgstr "画册页"

#: ../data/ui/trackproperties_dialog_cover_row.ui:44
msgid "Media (e.g. label side of CD)"
msgstr "媒质（例如 CD 标签面）"

#: ../data/ui/trackproperties_dialog_cover_row.ui:48
msgid "Lead artist/lead performer/soloist"
msgstr "艺术指导/领奏/独奏"

#: ../data/ui/trackproperties_dialog_cover_row.ui:52
msgid "Artist/performer"
msgstr "艺术/演奏"

#: ../data/ui/trackproperties_dialog_cover_row.ui:60
msgid "Band/Orchestra"
msgstr "乐队/剧场"

#: ../data/ui/trackproperties_dialog_cover_row.ui:68
msgid "Lyricist/text writer"
msgstr "歌词/脚本"

#: ../data/ui/trackproperties_dialog_cover_row.ui:72
msgid "Recording Location"
msgstr "录音场所"

#: ../data/ui/trackproperties_dialog_cover_row.ui:76
msgid "During recording"
msgstr "录音期间"

#: ../data/ui/trackproperties_dialog_cover_row.ui:80
msgid "During performance"
msgstr "演出期间"

#: ../data/ui/trackproperties_dialog_cover_row.ui:84
msgid "Movie/video screen capture"
msgstr "电影/视频截屏"

#: ../data/ui/trackproperties_dialog_cover_row.ui:88
msgid "A bright coloured fish"
msgstr "某条鲜艳的剑尾鱼"

#: ../data/ui/trackproperties_dialog_cover_row.ui:92
msgid "Illustration"
msgstr "插图"

#: ../data/ui/trackproperties_dialog_cover_row.ui:96
msgid "Band/artist logotype"
msgstr "乐队/艺术标识"

#: ../data/ui/trackproperties_dialog_cover_row.ui:100
msgid "Publisher/Studio logotype"
msgstr "发行/工坊标识"

#: ../data/ui/trackproperties_dialog_cover_row.ui:115
msgid "Click or drag files here to change the cover image"
msgstr "点击或拖放文件到此以更改封面"

#: ../data/ui/trackproperties_dialog_cover_row.ui:139
msgid "Description:"
msgstr "描述："

#: ../data/ui/trackproperties_dialog_cover_row.ui:154
msgid "Type:"
msgstr "类别:"

#: ../data/ui/widgets/filter_dialog.ui:137
msgid "Match any of the criteria"
msgstr "匹配任何标准"

#: ../data/ui/widgets/filter_dialog.ui:151
msgid "Randomize results"
msgstr "随机结果"

#: ../data/ui/widgets/filter_dialog.ui:165
msgid "Add"
msgstr "添加"

#. This is a check box in the Add Smart Playlist dialog. If checked, a numeric text entry becomes active and it specifies a limit on the number of tracks the resulting playlist contains.
#: ../data/ui/widgets/filter_dialog.ui:194
msgid "Maximum number of tracks:"
msgstr "歌曲最大数目："

#: ../data/ui/widgets/progress.ui:20
msgid "Cancel"
msgstr "取消"

#: ../data/ui/widgets/volume_control.ui:20
msgid "Toggle mute"
msgstr ""

#: ../data/ui/widgets/volume_control.ui:51 ../plugins/minimode/controls.py:447
msgid "Volume"
msgstr ""

#: ../plugins/abrepeat/__init__.py:57
msgid "Repeat Segment"
msgstr "循环片段"

#: ../plugins/abrepeat/__init__.py:64
msgid "Repeat Beginning"
msgstr "循环起点"

#: ../plugins/abrepeat/__init__.py:68
msgid "Repeat End"
msgstr "循环终点"

#: ../plugins/alarmclock/acprefs.py:21 ../plugins/alarmclock/PLUGININFO:3
msgid "Alarm Clock"
msgstr "闹钟"

#: ../plugins/amazoncovers/amazonprefs.py:21
#: ../plugins/amazoncovers/PLUGININFO:3
msgid "Amazon Covers"
msgstr "Amazon 封面"

#: ../plugins/audioscrobbler/__init__.py:97
msgid "Toggle AudioScrobbler submit"
msgstr "切换 AudioScrobbler 提交"

#: ../plugins/audioscrobbler/__init__.py:145
msgid "Enable audioscrobbling"
msgstr "启用音频扒寻"

#: ../plugins/audioscrobbler/asprefs.py:29
#: ../plugins/audioscrobbler/PLUGININFO:3
msgid "AudioScrobbler"
msgstr "AudioScrobbler"

#: ../plugins/audioscrobbler/asprefs.py:111
msgid "Verification successful"
msgstr "验证成功"

#: ../plugins/audioscrobbler/asprefs.py:115
msgid "Verification failed"
msgstr "验证失败"

#: ../plugins/audioscrobbler/asprefs.py:116
#: ../plugins/lastfmlove/lastfmlove_preferences.py:80
msgid "Please make sure the entered data is correct."
msgstr "请确认你输入的数据是否正确。"

#: ../plugins/bookmarks/__init__.py:209
msgid "_Bookmark This Track"
msgstr "_收藏该曲"

#: ../plugins/bookmarks/__init__.py:215
msgid "_Delete Bookmark"
msgstr "_删除书签"

#: ../plugins/bookmarks/__init__.py:219
msgid "_Clear Bookmarks"
msgstr "_清空书签"

#: ../plugins/bookmarks/__init__.py:333
msgid "_Bookmarks"
msgstr "_书签"

#: ../plugins/bpm/__init__.py:67 ../plugins/bpm/__init__.py:206
msgid "Autodetect BPM"
msgstr "自动检测 BPM"

#: ../plugins/bpm/__init__.py:131
#, python-format
msgid "Set BPM of %d on %s?"
msgstr "要设置 %s 上 %s 的 BPM 吗？"

#: ../plugins/bpm/__init__.py:184 ../plugins/bpm/bpm.ui:59
#: ../plugins/bpm/PLUGININFO:3
msgid "BPM Counter"
msgstr "BPM 计数"

#: ../plugins/bpm/__init__.py:336 ../plugins/bpm/bpm.ui:31
msgid "Update"
msgstr "更新"

#: ../plugins/cd/__init__.py:152 ../plugins/cd/__init__.py:223
msgid "Audio Disc"
msgstr "唱片"

#: ../plugins/cd/_cdguipanel.py:99
msgid "Importing CD..."
msgstr "导入 CD…"

#: ../plugins/cd/_cdguipanel.py:178
msgid "Error transcoding files from CD."
msgstr "从 CD 编码文件时发生错误。"

#: ../plugins/cd/cdprefs.py:33
msgid "CD"
msgstr "CD"

#: ../plugins/cd/cdprefs.py:109 ../plugins/minimode/minimode_preferences.py:105
msgid "Track number"
msgstr "歌曲号"

#: ../plugins/cd/cdprefs.py:115 ../plugins/minimode/minimode_preferences.py:111
msgid "Disc number"
msgstr "盘片编号"

#: ../plugins/cd/cdprefs.py:122 ../plugins/minimode/minimode_preferences.py:118
msgid "Play count"
msgstr "播放次数"

#: ../plugins/daapclient/__init__.py:265 ../plugins/history/__init__.py:187
#: ../plugins/history/__init__.py:236
#: ../plugins/history/history_preferences.py:34
msgid "History"
msgstr "历史"

#: ../plugins/daapclient/__init__.py:272
msgid "Manually..."
msgstr "手动…"

#: ../plugins/daapclient/__init__.py:327
msgid "Enter IP address and port for share"
msgstr "输入用于共享的 IP 地址和端口"

#: ../plugins/daapclient/__init__.py:327
msgid "Enter IP address and port."
msgstr "输入 IP 地址和端口。"

#: ../plugins/daapclient/__init__.py:548
msgid ""
"This server does not support multiple connections.\n"
"You must stop playback before downloading songs."
msgstr ""
"该服务器不支持多重连接。\n"
"在下载歌曲前你必须先停止播放。"

#: ../plugins/daapclient/__init__.py:659
msgid "Refresh Server List"
msgstr "刷新服务器列表"

#: ../plugins/daapclient/__init__.py:667
msgid "Disconnect from Server"
msgstr "离开服务器"

#: ../plugins/daapclient/__init__.py:688
msgid "Select a Location for Saving"
msgstr "选择要保存到的位置"

#: ../plugins/daapclient/__init__.py:742
msgid "Connect to DAAP..."
msgstr "连接 DAAP…"

#: ../plugins/daapclient/daapclientprefs.py:5
#: ../plugins/daapclient/PLUGININFO:3
msgid "DAAP Client"
msgstr "DAAP 客户端"

#: ../plugins/daapserver/daapserverprefs.py:5
#: ../plugins/daapserver/PLUGININFO:3
msgid "DAAP Server"
msgstr "DAAP 服务端"

#: ../plugins/desktopcover/desktopcover_preferences.py:21
#: ../plugins/desktopcover/PLUGININFO:3
msgid "Desktop Cover"
msgstr "桌面封面"

#: ../plugins/developer/__init__.py:63
msgid "Developer Tools"
msgstr "开发者工具"

#: ../plugins/equalizer/__init__.py:362
msgid "_Equalizer"
msgstr "_均衡"

#: ../plugins/grouptagger/__init__.py:96
msgid "_Get all tags from collection"
msgstr "_获取音乐库中所有标签"

#: ../plugins/grouptagger/__init__.py:105
msgid "_Import tags from directory"
msgstr "_导入目录中的标签"

#: ../plugins/grouptagger/__init__.py:114
msgid "_Mass rename/delete tags"
msgstr "_批量重命名/删除标签"

#: ../plugins/grouptagger/__init__.py:123
msgid "E_xport collecton tags to JSON"
msgstr "导_出 音乐库的标签为 JSON"

#: ../plugins/grouptagger/__init__.py:130
msgid "_GroupTagger"
msgstr "_分组标签"

#: ../plugins/grouptagger/__init__.py:142
msgid "Show tracks with all tags"
msgstr "显示所有标签下的歌曲"

#: ../plugins/grouptagger/__init__.py:152
msgid "Show tracks with tags (custom)"
msgstr "显示指定标签的歌曲（自定义）"

#: ../plugins/grouptagger/__init__.py:164
#: ../plugins/grouptagger/gt_widgets.py:946
msgid "Add tags to all"
msgstr "全都加上这些标签"

#: ../plugins/grouptagger/__init__.py:175
#: ../plugins/grouptagger/gt_widgets.py:948
msgid "Remove tags from all"
msgstr "全都移去这些标签"

#: ../plugins/grouptagger/__init__.py:184 ../plugins/grouptagger/gt_prefs.py:20
#: ../plugins/grouptagger/gt_widgets.py:691
#: ../plugins/playlistanalyzer/analyzer_dialog.py:106
msgid "GroupTagger"
msgstr "分组标签"

#: ../plugins/grouptagger/__init__.py:325
#: ../plugins/grouptagger/__init__.py:340
msgid "No categorization tags found in selected tracks"
msgstr "选中的歌曲中未发现分类标签"

#: ../plugins/grouptagger/gt_export.py:54
msgid "Export tags to JSON"
msgstr "导出标签为 JSON"

#: ../plugins/grouptagger/gt_import.py:58
msgid "Importing tracks"
msgstr "导入歌曲"

#: ../plugins/grouptagger/gt_import.py:86
msgid "Importing groups"
msgstr "导入分组"

#: ../plugins/grouptagger/gt_import.py:181
msgid "Updating groups"
msgstr "更新分组"

#: ../plugins/grouptagger/gt_import.py:271
msgid "Select directory to import grouping tags from"
msgstr "选择要从中导入分组标签的目录"

#: ../plugins/grouptagger/gt_mass.py:121
#, python-brace-format
msgid "{amount} track found"
msgid_plural "{amount} tracks found"
msgstr[0] "找到 {amount} 首歌曲"

#: ../plugins/grouptagger/gt_mass.py:135
#, python-brace-format
msgid "Replace '{old_tag}' with '{new_tag}' on {amount} track?"
msgid_plural "Replace '{old_tag}' with '{new_tag}' on {amount} tracks?"
msgstr[0] "替换 {amount} 首歌曲的 {old_tag} 标签为 {new_tag} 标签吗？"

#: ../plugins/grouptagger/gt_mass.py:145
#, python-brace-format
msgid "Delete '{tag}' from {amount} track?"
msgid_plural "Delete '{tag}' from {amount} tracks?"
msgstr[0] "删除 {amount} 首歌曲的 {tag} 标签吗？"

#: ../plugins/grouptagger/gt_mass.py:172
msgid ""
"You should rescan your collection before using mass tag rename to ensure "
"that all tags are up to date. Rescan now?"
msgstr "在使用批量标签重命名功能前，你应该重新扫描你的音乐库以确保所有标签都是最新的。是否现在重新扫描？"

#: ../plugins/grouptagger/gt_widgets.py:72
msgid "Show tracks with selected"
msgstr "显示选中分组中的歌曲"

#: ../plugins/grouptagger/gt_widgets.py:74
#, python-format
msgid "Show tracks tagged with \"%s\""
msgstr "显示有「%s」标签的歌曲"

#: ../plugins/grouptagger/gt_widgets.py:76
msgid "Show tracks with all selected"
msgstr "显示所有选中分组中的歌曲"

#: ../plugins/grouptagger/gt_widgets.py:155
msgid "Tag"
msgstr "标签"

#: ../plugins/grouptagger/gt_widgets.py:171
msgid "Add new tag"
msgstr "添加新标签"

#: ../plugins/grouptagger/gt_widgets.py:177
msgid "Delete tag"
msgstr "删除标签"

#: ../plugins/grouptagger/gt_widgets.py:188
msgid "Add new category"
msgstr "添加新分类"

#: ../plugins/grouptagger/gt_widgets.py:196
msgid "Remove category"
msgstr "移除分类"

#: ../plugins/grouptagger/gt_widgets.py:211
msgid "Show tracks with selected (custom)"
msgstr ""

#: ../plugins/grouptagger/gt_widgets.py:308
msgid "New tag value?"
msgstr ""

#: ../plugins/grouptagger/gt_widgets.py:308
msgid "Enter new tag value"
msgstr ""

#: ../plugins/grouptagger/gt_widgets.py:341
msgid "New Category?"
msgstr ""

#: ../plugins/grouptagger/gt_widgets.py:341
msgid "Enter new category name"
msgstr "输入新类别名称"

#: ../plugins/grouptagger/gt_widgets.py:559
msgid "Add Tag"
msgstr ""

#: ../plugins/grouptagger/gt_widgets.py:713
#: ../plugins/grouptagger/gt_widgets.py:819
msgid "Group"
msgstr ""

#: ../plugins/grouptagger/gt_widgets.py:749
msgid "Get all tags from collection"
msgstr ""

#: ../plugins/grouptagger/gt_widgets.py:770
msgid "Add selected to choices"
msgstr ""

#: ../plugins/grouptagger/gt_widgets.py:796
msgid "Show tracks with groups"
msgstr ""

#: ../plugins/grouptagger/gt_widgets.py:808
msgid "Must have this tag [AND]"
msgstr ""

#: ../plugins/grouptagger/gt_widgets.py:809
msgid "May have this tag [OR]"
msgstr ""

#: ../plugins/grouptagger/gt_widgets.py:810
msgid "Must not have this tag [NOT]"
msgstr ""

#: ../plugins/grouptagger/gt_widgets.py:811
msgid "Ignored"
msgstr ""

#: ../plugins/grouptagger/gt_widgets.py:820
msgid "Selected Tracks"
msgstr "所选歌曲"

#: ../plugins/history/__init__.py:77
msgid "Playback history"
msgstr ""

#: ../plugins/history/__init__.py:116
msgid "Erase stored history?"
msgstr ""

#: ../plugins/history/__init__.py:218
msgid "Save History"
msgstr ""

#: ../plugins/history/__init__.py:227
msgid "_Clear History"
msgstr "清除历史(_C)"

#: ../plugins/icecast/__init__.py:115 ../plugins/icecast/__init__.py:183
#: ../plugins/icecast/__init__.py:206
msgid "Contacting Icecast server..."
msgstr ""

#: ../plugins/icecast/__init__.py:122 ../plugins/icecast/__init__.py:125
#: ../plugins/icecast/__init__.py:218 ../plugins/icecast/__init__.py:221
msgid "Error connecting to Icecast server."
msgstr "连接到 Icecast 服务器出错。"

#: ../plugins/icecast/__init__.py:323
msgid "Enter the search keywords"
msgstr "输入要搜索的关键字"

#: ../plugins/icecast/__init__.py:323
msgid "Icecast Search"
msgstr "Icecast 搜索"

#: ../plugins/icecast/__init__.py:347
msgid "No Stations Found"
msgstr "没找到电台"

#: ../plugins/icecast/__init__.py:350
msgid "Icecast Search Results"
msgstr "Icecast 搜索结果"

#: ../plugins/icecast/__init__.py:392
#: ../plugins/developer/developer_window.ui:59
msgid "Name"
msgstr "名称"

#: ../plugins/icecast/__init__.py:408
msgid "Format"
msgstr "格式"

#: ../plugins/ipconsole/__init__.py:155
msgid "IPython Console - Exaile"
msgstr "IPython 控制台 - Exaile"

#: ../plugins/ipconsole/__init__.py:213
msgid "Show _IPython Console"
msgstr "显示 IPython 控制台(_I)"

#: ../plugins/ipconsole/ipconsoleprefs.py:23 ../plugins/ipconsole/PLUGININFO:3
msgid "IPython Console"
msgstr "IPython 控制台"

#: ../plugins/ipconsole/ipconsoleprefs.py:40
msgid "Opacity cannot be set on Windows due to a bug in Gtk+"
msgstr ""

#: ../plugins/jamendo/__init__.py:86 ../plugins/jamendo/ui/jamendo_panel.ui:294
msgid "Ready"
msgstr ""

#: ../plugins/jamendo/__init__.py:87
msgid "Searching Jamendo catalogue..."
msgstr "搜索 Jamendo 目录…"

#: ../plugins/jamendo/__init__.py:88
msgid "Retrieving song data..."
msgstr ""

#: ../plugins/jamendo/menu.py:13
msgid "Append to Current"
msgstr "追加到当前播放列表"

#: ../plugins/keybinder/__init__.py:58
msgid ""
"Keybinder is not supported on this platform! It is only supported on X "
"servers."
msgstr ""

#: ../plugins/lastfmlove/__init__.py:66
msgid "Loved"
msgstr ""

#: ../plugins/lastfmlove/__init__.py:67
msgid "Last.fm Loved"
msgstr ""

#: ../plugins/lastfmlove/__init__.py:157
msgid "_Love This Track"
msgstr "喜爱这首歌曲(_L)"

#: ../plugins/lastfmlove/__init__.py:178
msgid "Unlove This Track"
msgstr ""

#: ../plugins/lastfmlove/lastfmlove_preferences.py:31
#: ../plugins/lastfmlove/PLUGININFO:3
msgid "Last.fm Loved Tracks"
msgstr ""

#: ../plugins/lastfmlove/lastfmlove_preferences.py:59
msgid "The API key is invalid."
msgstr ""

#: ../plugins/lastfmlove/lastfmlove_preferences.py:93
msgid "Could not start web browser"
msgstr "无法启动网页浏览器"

#: ../plugins/lastfmlove/lastfmlove_preferences.py:95
#, python-brace-format
msgid ""
"Please copy the following URL and open it with your web browser:\n"
"<b><a href=\"{url}\">{url}</a></b>"
msgstr ""

#: ../plugins/mainmenubutton/__init__.py:60
msgid "This plugin needs at least one visible panel"
msgstr ""

#: ../plugins/mainmenubutton/__init__.py:80
#: ../plugins/mainmenubutton/__init__.py:86
msgid "Main Menu"
msgstr ""

#: ../plugins/minimode/__init__.py:105 ../plugins/minimode/__init__.py:118
#: ../plugins/minimode/minimode_preferences.py:24
#: ../plugins/minimode/PLUGININFO:3
msgid "Mini Mode"
msgstr "迷你模式"

#: ../plugins/minimode/controls.py:224
msgid "Previous"
msgstr "上一首"

#: ../plugins/minimode/controls.py:225
msgid "Go to the previous track"
msgstr "转到上一首歌曲"

#: ../plugins/minimode/controls.py:231
msgid "Previous track"
msgstr "上一首歌曲"

#: ../plugins/minimode/controls.py:246
msgid "Next"
msgstr "下一首"

#: ../plugins/minimode/controls.py:247
msgid "Go to the next track"
msgstr "转到下一首歌曲"

#: ../plugins/minimode/controls.py:253
msgid "Next track"
msgstr "下一首歌曲"

#: ../plugins/minimode/controls.py:269
msgid "Play/Pause"
msgstr "播放/暂停"

#: ../plugins/minimode/controls.py:290
msgid "Start playback"
msgstr "开始播放"

#: ../plugins/minimode/controls.py:294
msgid "Continue playback"
msgstr "继续播放"

#: ../plugins/minimode/controls.py:297
msgid "Pause playback"
msgstr "暂停播放"

#: ../plugins/minimode/controls.py:337
msgid "Stop"
msgstr "停止"

#: ../plugins/minimode/controls.py:338
msgid "Stop the playback"
msgstr "停止播放"

#: ../plugins/minimode/controls.py:374
msgid "Continue playback after current track"
msgstr "放完当前歌曲的后继续播放"

#: ../plugins/minimode/controls.py:448
msgid "Change the volume"
msgstr ""

#: ../plugins/minimode/controls.py:514
msgid "Restore"
msgstr "恢复"

#: ../plugins/minimode/controls.py:515
msgid "Restore the main window"
msgstr "恢复主窗口"

#: ../plugins/minimode/controls.py:523
msgid "Restore main window"
msgstr "恢复主窗口"

#: ../plugins/minimode/controls.py:556
msgid "Select rating of the current track"
msgstr "为当前曲目评级"

#: ../plugins/minimode/controls.py:574
msgid "Track selector"
msgstr "歌曲选取器"

#: ../plugins/minimode/controls.py:575
msgid "Simple track list selector"
msgstr "简易歌曲列表选择器"

#. TRANSLATORS: Mini mode track selector title preset
#: ../plugins/minimode/controls.py:721 ../plugins/minimode/controls.py:969
#: ../plugins/minimode/minimode_preferences.py:124
#: ../plugins/minimode/minimode_preferences.py:130
msgid "$tracknumber - $title"
msgstr ""

#: ../plugins/minimode/controls.py:727
msgid "Playlist button"
msgstr "播放列表按钮"

#: ../plugins/minimode/controls.py:728
msgid "Access the current playlist"
msgstr "访问当前播放列表"

#: ../plugins/minimode/controls.py:1012
msgid "$title ($current_time / $total_time)"
msgstr ""

#: ../plugins/minimode/controls.py:1037
msgid "Progress button"
msgstr "进度按钮"

#: ../plugins/minimode/controls.py:1038
msgid "Playback progress and access to the current playlist"
msgstr "播放进度和访问当前播放列表"

#: ../plugins/minimode/controls.py:1112
msgid "Progress bar"
msgstr "进度条"

#: ../plugins/minimode/controls.py:1113
msgid "Playback progress and seeking"
msgstr ""

#. TRANSLATORS: Mini mode track selector title preset
#: ../plugins/minimode/minimode_preferences.py:126
#, fuzzy
msgid "$title by $artist"
msgstr "$title by $artist"

#. TRANSLATORS: Mini mode track selector title preset
#: ../plugins/minimode/minimode_preferences.py:128
msgid "$title ($__length)"
msgstr ""

#. TRANSLATORS: Time format for playback progress
#: ../plugins/moodbar/__init__.py:99
#, python-brace-format
msgid "{minutes}:{seconds:02}"
msgstr "{minutes}:{seconds:02}"

#. TRANSLATORS: Format for playback progress text
#: ../plugins/moodbar/__init__.py:204
#, python-brace-format
msgid "{current} / {remaining}"
msgstr "{current} / {remaining}"

#: ../plugins/moodbar/prefs.py:26 ../plugins/moodbar/PLUGININFO:3
msgid "Moodbar"
msgstr ""

#: ../plugins/multialarmclock/macprefs.py:22
#: ../plugins/multialarmclock/PLUGININFO:3
msgid "Multi-Alarm Clock"
msgstr "多点闹钟"

#: ../plugins/notify/__init__.py:48
#, python-brace-format
msgid "from {album} by {artist}"
msgstr ""

#: ../plugins/notify/__init__.py:49
#, python-brace-format
msgid "by {artist}"
msgstr "艺人 {artist}"

#: ../plugins/notify/__init__.py:50
#, python-brace-format
msgid "by {album}"
msgstr "按专辑 {album}"

#: ../plugins/notify/notifyprefs.py:22 ../plugins/notify/PLUGININFO:3
msgid "Notify"
msgstr ""

#: ../plugins/osd/__init__.py:356
msgid "No track played yet"
msgstr ""

#: ../plugins/osd/__init__.py:396
msgid "Move or resize OSD"
msgstr ""

#: ../plugins/osd/osd_preferences.py:24 ../plugins/osd/PLUGININFO:3
msgid "On Screen Display"
msgstr ""

#: ../plugins/osd/osd_preferences.py:72
msgid ""
"<span font_desc=\"Sans 11\" foreground=\"#fff\">$title</span>\n"
"by $artist\n"
"from $album"
msgstr ""

#: ../plugins/playlistanalyzer/__init__.py:55
msgid "Analyze playlists"
msgstr "分析播放列表"

#: ../plugins/playlistanalyzer/__init__.py:63
#: ../plugins/playlistanalyzer/analyzer.ui:55
msgid "Analyze playlist"
msgstr "分析播放列表"

#: ../plugins/playlistanalyzer/analyzer_dialog.py:200
#, fuzzy
msgid "Modulus this number"
msgstr "模量这个数字"

#: ../plugins/playlistanalyzer/analyzer_dialog.py:220
#, python-format
msgid "Tag %s"
msgstr "标签 %s"

#: ../plugins/playlistanalyzer/analyzer_dialog.py:348
msgid "Save analysis"
msgstr ""

#: ../plugins/podcasts/__init__.py:54 ../plugins/podcasts/PLUGININFO:3
msgid "Podcasts"
msgstr ""

#: ../plugins/podcasts/__init__.py:71
msgid "Podcast"
msgstr ""

#: ../plugins/podcasts/__init__.py:80
msgid "Refresh Podcast"
msgstr "刷新播客"

#: ../plugins/podcasts/__init__.py:81
msgid "Delete"
msgstr ""

#: ../plugins/podcasts/__init__.py:121
msgid "Enter the URL of the podcast to add"
msgstr "输入要添加的播客的 URL"

#: ../plugins/podcasts/__init__.py:121
msgid "Open Podcast"
msgstr ""

#: ../plugins/podcasts/__init__.py:157
#, python-format
msgid "Loading %s..."
msgstr "加载 %s 中..."

#: ../plugins/podcasts/__init__.py:187
msgid "Error loading podcast."
msgstr "加载播客出错。"

#: ../plugins/podcasts/__init__.py:203
msgid "Loading Podcasts..."
msgstr "正在加载播客…"

#: ../plugins/podcasts/__init__.py:205
msgid "No configuration present yet"
msgstr ""

#: ../plugins/podcasts/__init__.py:238
msgid "Could not save podcast file"
msgstr "无法保存播客文件"

#: ../plugins/previewdevice/__init__.py:148
msgid "Preview Player"
msgstr ""

#: ../plugins/previewdevice/__init__.py:158
msgid "Preview"
msgstr "预览"

#: ../plugins/previewdevice/__init__.py:335
msgid "Pause Playback (double click to stop)"
msgstr ""

#: ../plugins/previewdevice/previewprefs.py:32
#: ../plugins/quickbuttons/__init__.py:101
#: ../plugins/previewdevice/PLUGININFO:3
msgid "Preview Device"
msgstr ""

#: ../plugins/quickbuttons/__init__.py:37
msgid "Enqueue"
msgstr "加入队列"

#: ../plugins/quickbuttons/__init__.py:46
msgid "Keep playing"
msgstr "保持播放"

#: ../plugins/quickbuttons/__init__.py:55
msgid "Auto-Remove"
msgstr "自动删除"

#: ../plugins/quickbuttons/__init__.py:64
msgid "Auto-Advance"
msgstr ""

#: ../plugins/quickbuttons/__init__.py:73
#: ../plugins/quickbuttons/__init__.py:74
msgid "Delay between tracks (in seconds):"
msgstr "歌曲间延时（单位：秒）："

#: ../plugins/quickbuttons/__init__.py:82
msgid "EQ"
msgstr ""

#: ../plugins/quickbuttons/__init__.py:83 ../plugins/equalizer/equalizer.ui:109
#: ../plugins/equalizer/PLUGININFO:3
msgid "Equalizer"
msgstr ""

#: ../plugins/quickbuttons/__init__.py:92
msgid "Main Device"
msgstr "主设备"

#: ../plugins/quickbuttons/__init__.py:93
#: ../plugins/quickbuttons/qb_prefs.ui:101
msgid "Select main audio device"
msgstr ""

#: ../plugins/quickbuttons/__init__.py:102
msgid "Select preview audio device"
msgstr ""

#: ../plugins/quickbuttons/qb_prefs.py:5
msgid "Quickbuttons"
msgstr ""

#: ../plugins/replaygain/replaygainprefs.py:31
#: ../plugins/replaygain/PLUGININFO:3
msgid "ReplayGain"
msgstr ""

#: ../plugins/screensaverpause/prefs.py:5
#: ../plugins/screensaverpause/PLUGININFO:3
msgid "Pause on Screensaver"
msgstr ""

#: ../plugins/shutdown/__init__.py:42 ../plugins/shutdown/PLUGININFO:3
msgid "Shutdown after Playback"
msgstr "播放后关闭"

#: ../plugins/shutdown/__init__.py:67
msgid "Shutdown scheduled"
msgstr ""

#: ../plugins/shutdown/__init__.py:68
msgid "Computer will be shutdown at the end of playback."
msgstr ""

#: ../plugins/shutdown/__init__.py:95
msgid "Imminent Shutdown"
msgstr ""

#: ../plugins/shutdown/__init__.py:119
#, python-format
msgid "The computer will be shut down in %d seconds."
msgstr ""

#: ../plugins/shutdown/__init__.py:150
msgid "Shutdown failed"
msgstr ""

#: ../plugins/shutdown/__init__.py:151
msgid "Computer could not be shutdown using D-Bus."
msgstr ""

#: ../plugins/somafm/__init__.py:82 ../plugins/somafm/__init__.py:178
msgid "Contacting SomaFM server..."
msgstr ""

#: ../plugins/somafm/__init__.py:94 ../plugins/somafm/__init__.py:97
msgid "Error connecting to SomaFM server."
msgstr ""

#: ../plugins/somafm/__init__.py:182
msgid "Error importing playlist"
msgstr "导入播放列表出错"

#: ../plugins/streamripper/__init__.py:73
msgid "Error executing streamripper"
msgstr "提取流媒体时出错"

#: ../plugins/streamripper/srprefs.py:21 ../plugins/streamripper/PLUGININFO:3
msgid "Streamripper"
msgstr ""

#: ../plugins/wikipedia/__init__.py:150 ../plugins/wikipedia/preferences.py:21
#: ../plugins/wikipedia/PLUGININFO:3
msgid "Wikipedia"
msgstr "维基百科"

#: ../plugins/alarmclock/acprefs_pane.ui:52
msgid "<b>Alarm Time</b>"
msgstr "<b>告警时间</b>"

#: ../plugins/alarmclock/acprefs_pane.ui:121
msgid "<b>Alarm Days</b>"
msgstr "<b>告警日</b>"

#: ../plugins/alarmclock/acprefs_pane.ui:132
msgid "Monday"
msgstr "星期一"

#: ../plugins/alarmclock/acprefs_pane.ui:147
msgid "Tuesday"
msgstr "星期二"

#: ../plugins/alarmclock/acprefs_pane.ui:162
msgid "Wednesday"
msgstr "星期三"

#: ../plugins/alarmclock/acprefs_pane.ui:177
msgid "Thursday"
msgstr "星期四"

#: ../plugins/alarmclock/acprefs_pane.ui:192
msgid "Friday"
msgstr "星期五"

#: ../plugins/alarmclock/acprefs_pane.ui:207
msgid "Saturday"
msgstr "星期六"

#: ../plugins/alarmclock/acprefs_pane.ui:222
msgid "Sunday"
msgstr "星期日"

#: ../plugins/alarmclock/acprefs_pane.ui:237
msgid "Use Fading"
msgstr "使用淡入淡出"

#: ../plugins/alarmclock/acprefs_pane.ui:255
msgid "<b>Audio Preferences</b>"
msgstr "<b>音频选项</b>"

#: ../plugins/alarmclock/acprefs_pane.ui:269
msgid "Minimum volume:"
msgstr "最小音量："

#: ../plugins/alarmclock/acprefs_pane.ui:294
msgid "Maximum volume:"
msgstr "最大音量："

#: ../plugins/alarmclock/acprefs_pane.ui:319
msgid "Increment:"
msgstr "增量："

#: ../plugins/alarmclock/acprefs_pane.ui:344
msgid "Time step:"
msgstr ""

#: ../plugins/amazoncovers/amazonprefs_pane.ui:15
#: ../plugins/lastfmlove/lastfmlove_preferences.ui:20
msgid "API key:"
msgstr ""

#: ../plugins/amazoncovers/amazonprefs_pane.ui:39
#: ../plugins/lastfmlove/lastfmlove_preferences.ui:43
msgid "Secret:"
msgstr ""

#: ../plugins/amazoncovers/amazonprefs_pane.ui:62
msgid ""
"<i>To sign up for an Amazon AWS account and get this information\n"
"visit <a href=\"https://aws.amazon.com/\">https://aws.amazon.com/</a>.\n"
"\n"
"You may also need to <a href=\"https://affiliate-program.amazon.com/gp/flex/"
"advertising/api/sign-in.html\">activate the Product Advertising API</a></i>."
msgstr ""

#: ../plugins/audioscrobbler/asprefs_pane.ui:17
msgid "Submit tracks using Audioscrobbler"
msgstr "使用 Audioscrobbler 提交歌曲"

#: ../plugins/audioscrobbler/asprefs_pane.ui:34
msgid "Show menuitem to toggle submission"
msgstr ""

#: ../plugins/audioscrobbler/asprefs_pane.ui:51
msgid "Submit streamed tracks (e.g. DAAP, Shoutcast radio etc.)"
msgstr ""

#: ../plugins/audioscrobbler/asprefs_pane.ui:70
msgid "Username:"
msgstr "用户名："

#: ../plugins/audioscrobbler/asprefs_pane.ui:94
msgid "Password:"
msgstr "密码："

#: ../plugins/audioscrobbler/asprefs_pane.ui:143
msgid "_Verify Login Data"
msgstr ""

#: ../plugins/bpm/bpm.ui:42
msgid "Apply BPM"
msgstr ""

#: ../plugins/bpm/msg.ui:7
msgid "Set BPM?"
msgstr ""

#: ../plugins/bpm/msg.ui:63
#, python-format
msgid "Set autodetected BPM on %s?"
msgstr ""

#: ../plugins/bpm/msg.ui:78 ../plugins/bpm/msg.ui:94 ../plugins/bpm/msg.ui:110
msgid "0"
msgstr "0"

#: ../plugins/cd/cdprefs_pane.ui:12
msgid "Ogg Vorbis"
msgstr ""

#: ../plugins/cd/cdprefs_pane.ui:15
msgid "FLAC"
msgstr "FLAC"

#: ../plugins/cd/cdprefs_pane.ui:18
msgid "AAC"
msgstr "AAC"

#: ../plugins/cd/cdprefs_pane.ui:21
msgid "MP3 (VBR)"
msgstr "MP3 (VBR)"

#: ../plugins/cd/cdprefs_pane.ui:24
msgid "MP3 (CBR)"
msgstr "MP3 (CBR)"

#: ../plugins/cd/cdprefs_pane.ui:27
msgid "WavPack"
msgstr "WavPack"

#: ../plugins/cd/cdprefs_pane.ui:49
msgid "Import format: "
msgstr ""

#: ../plugins/cd/cdprefs_pane.ui:79
msgid "Import quality: "
msgstr ""

#: ../plugins/cd/cdprefs_pane.ui:108
msgid "Import path: "
msgstr ""

#: ../plugins/cd/cdprefs_pane.ui:149
#: ../plugins/minimode/minimode_preferences.ui:131
#, python-brace-format
msgid ""
"Every tag can be used with <b>$tag</b> or <b>${tag}</b>. Internal tags like "
"<b>$__length</b> need to be specified with two leading underscores."
msgstr ""

#. Window title
#: ../plugins/console/console_window.ui:8
msgid "Simple Console"
msgstr "简易控制台"

#: ../plugins/daapclient/daapclient_prefs.ui:12
msgid "Show IPv6 servers"
msgstr ""

#: ../plugins/daapclient/daapclient_prefs.ui:27
msgid "Remember recent DAAP servers"
msgstr ""

#: ../plugins/daapserver/daapserver_prefs.ui:21
msgid "Server name:"
msgstr "服务器名："

#: ../plugins/daapserver/daapserver_prefs.ui:45
msgid "Server host:"
msgstr ""

#: ../plugins/daapserver/daapserver_prefs.ui:68
msgid "Port:"
msgstr "端口："

#: ../plugins/daapserver/daapserver_prefs.ui:90
msgid "Server enabled"
msgstr ""

#: ../plugins/desktopcover/desktopcover_preferences.ui:35
msgid "Top left"
msgstr ""

#: ../plugins/desktopcover/desktopcover_preferences.ui:39
msgid "Top right"
msgstr ""

#: ../plugins/desktopcover/desktopcover_preferences.ui:43
msgid "Bottom left"
msgstr ""

#: ../plugins/desktopcover/desktopcover_preferences.ui:47
msgid "Bottom right"
msgstr ""

#: ../plugins/desktopcover/desktopcover_preferences.ui:61
msgid "Anchor:"
msgstr ""

#: ../plugins/desktopcover/desktopcover_preferences.ui:93
msgid "X offset:"
msgstr ""

#: ../plugins/desktopcover/desktopcover_preferences.ui:122
#: ../plugins/desktopcover/desktopcover_preferences.ui:162
#: ../plugins/desktopcover/desktopcover_preferences.ui:217
msgid "pixels"
msgstr ""

#: ../plugins/desktopcover/desktopcover_preferences.ui:135
msgid "Y offset:"
msgstr ""

#: ../plugins/desktopcover/desktopcover_preferences.ui:172
msgid "Override cover size"
msgstr ""

#: ../plugins/desktopcover/desktopcover_preferences.ui:190
msgid "Size:"
msgstr "大小："

#: ../plugins/desktopcover/desktopcover_preferences.ui:227
msgid "Use fading"
msgstr "使用淡入淡出"

#: ../plugins/desktopcover/desktopcover_preferences.ui:245
msgid "Fading duration:"
msgstr "淡入淡出持续时间："

#: ../plugins/desktopcover/desktopcover_preferences.ui:271
msgid "ms"
msgstr ""

#: ../plugins/developer/developer_window.ui:21
msgid "Exaile Developer Tools"
msgstr ""

#: ../plugins/developer/developer_window.ui:75
msgid "Count"
msgstr ""

#: ../plugins/developer/developer_window.ui:106
msgid "Filter event types"
msgstr ""

#: ../plugins/developer/developer_window.ui:156
msgid "Events"
msgstr ""

#: ../plugins/equalizer/equalizer.ui:206
msgid "pre"
msgstr ""

#: ../plugins/equalizer/equalizer.ui:356
msgid "29"
msgstr "29"

#: ../plugins/equalizer/equalizer.ui:383
msgid "59"
msgstr "59"

#: ../plugins/equalizer/equalizer.ui:410
msgid "119"
msgstr "119"

#: ../plugins/equalizer/equalizer.ui:437
msgid "237"
msgstr "237"

#: ../plugins/equalizer/equalizer.ui:464
msgid "474"
msgstr "474"

#: ../plugins/equalizer/equalizer.ui:491
msgid "947"
msgstr "947"

#: ../plugins/equalizer/equalizer.ui:518
msgid "1.9K"
msgstr ""

#: ../plugins/equalizer/equalizer.ui:545
msgid "3.8K"
msgstr ""

#: ../plugins/equalizer/equalizer.ui:572
msgid "7.5K"
msgstr ""

#: ../plugins/equalizer/equalizer.ui:599
msgid "15K"
msgstr ""

#: ../plugins/grouptagger/gt_import.ui:19
msgid "Import Tags"
msgstr "导入标签"

#: ../plugins/grouptagger/gt_import.ui:55
msgid "Import"
msgstr ""

#: ../plugins/grouptagger/gt_import.ui:81
msgid "Current Groups"
msgstr ""

#: ../plugins/grouptagger/gt_import.ui:93
msgid "New Groups"
msgstr ""

#: ../plugins/grouptagger/gt_import.ui:119
msgid "Import Type:"
msgstr ""

#: ../plugins/grouptagger/gt_import.ui:129
msgid "Merge"
msgstr ""

#: ../plugins/grouptagger/gt_import.ui:144
msgid "Replace"
msgstr "替换"

#: ../plugins/grouptagger/gt_mass.ui:35
msgid "Mass Rename/Delete Tags"
msgstr ""

#: ../plugins/grouptagger/gt_mass.ui:99
msgid "If empty, matches all tracks"
msgstr ""

#: ../plugins/grouptagger/gt_mass.ui:101
msgid "Search Tag"
msgstr "搜索标签"

#: ../plugins/grouptagger/gt_mass.ui:112
msgid "Use the empty string to delete the tag"
msgstr ""

#: ../plugins/grouptagger/gt_mass.ui:114
msgid "Replace Tag"
msgstr "替换标签"

#: ../plugins/grouptagger/gt_mass.ui:219
msgid "0 tracks found"
msgstr "找到 0 首歌曲"

#: ../plugins/grouptagger/gt_prefs.ui:41
msgid "Group/categories font:"
msgstr ""

#: ../plugins/grouptagger/gt_prefs.ui:86
msgid "Categorization tag name"
msgstr ""

#: ../plugins/grouptagger/gt_prefs.ui:97
msgid ""
"'grouping' and 'comment' are probably the best supported choices. Other "
"choices may only work with certain file formats."
msgstr ""

#: ../plugins/history/history_preferences.ui:18
msgid "Persist history after player exits"
msgstr ""

#: ../plugins/history/history_preferences.ui:36
msgid "History length:"
msgstr ""

#: ../plugins/ipconsole/ipconsole_prefs.ui:23
msgid "Terminal opacity:"
msgstr ""

#: ../plugins/ipconsole/ipconsole_prefs.ui:49
msgid "Font:"
msgstr "字体："

#: ../plugins/ipconsole/ipconsole_prefs.ui:74
msgid "Text Color:"
msgstr "文本颜色："

#: ../plugins/ipconsole/ipconsole_prefs.ui:99
msgid "Background Color:"
msgstr "背景色："

#: ../plugins/ipconsole/ipconsole_prefs.ui:121
msgid "Launch IPython console when Exaile starts"
msgstr "Exaile 启动时启动 IPython 控制台"

#: ../plugins/jamendo/ui/jamendo_panel.ui:40
msgid "Release date"
msgstr ""

#: ../plugins/jamendo/ui/jamendo_panel.ui:48
msgid "Rating this week"
msgstr ""

#: ../plugins/jamendo/ui/jamendo_panel.ui:52
msgid "Rating this month"
msgstr ""

#: ../plugins/jamendo/ui/jamendo_panel.ui:56
msgid "Number of playlist additions"
msgstr ""

#: ../plugins/jamendo/ui/jamendo_panel.ui:60
msgid "Number of downloads"
msgstr ""

#: ../plugins/jamendo/ui/jamendo_panel.ui:64
msgid "Number of listens"
msgstr ""

#: ../plugins/jamendo/ui/jamendo_panel.ui:68
msgid "Starred"
msgstr ""

#: ../plugins/jamendo/ui/jamendo_panel.ui:72
msgid "Date of starring"
msgstr ""

#: ../plugins/jamendo/ui/jamendo_panel.ui:94
msgid "Genre/Tags"
msgstr "流派/标签"

#: ../plugins/jamendo/ui/jamendo_panel.ui:176
msgid "Order by:"
msgstr ""

#: ../plugins/jamendo/ui/jamendo_panel.ui:206
#, fuzzy
msgid "Order direction:"
msgstr "主目录："

#: ../plugins/jamendo/ui/jamendo_panel.ui:237
msgid "Results:"
msgstr "搜索结果："

#: ../plugins/jamendo/ui/jamendo_panel.ui:264
msgid "Advanced"
msgstr ""

#: ../plugins/lastfmlove/lastfmlove_preferences.ui:63
msgid "_Request Access Permission"
msgstr ""

#. TRANSLATORS: Get the link title from the Last.fm page title
#: ../plugins/lastfmlove/lastfmlove_preferences.ui:95
msgid ""
"Go to <b><a href=\"http://www.last.fm/api/account\">Your API Account</a></b> "
"page to get an <b>API key</b> and <b>secret</b> and enter them here. After "
"you have entered these, <b>request access permission</b> and confirm to "
"complete the setup."
msgstr ""

#. TRANSLATORS: Minimode window decoration option
#: ../plugins/minimode/minimode_preferences.ui:15
msgid "Full"
msgstr ""

#. TRANSLATORS: Minimode window decoration option
#: ../plugins/minimode/minimode_preferences.ui:19
msgid "Simple"
msgstr ""

#: ../plugins/minimode/minimode_preferences.ui:70
msgid ""
"The order of controls can be changed by simply dragging them up or down. (Or "
"press Alt+Up/Down.)"
msgstr ""

#: ../plugins/minimode/minimode_preferences.ui:84
msgid "Controls"
msgstr ""

#: ../plugins/minimode/minimode_preferences.ui:149
msgid "Track Title Format"
msgstr "歌曲标题格式"

#: ../plugins/minimode/minimode_preferences.ui:165
msgid "Always on top"
msgstr "前端显示"

#: ../plugins/minimode/minimode_preferences.ui:179
msgid "Show in tasklist"
msgstr "在任务列表上显示"

#: ../plugins/minimode/minimode_preferences.ui:193
msgid "Show on all desktops"
msgstr "在所有桌面上显示"

#: ../plugins/minimode/minimode_preferences.ui:207
msgid "Display window decorations:"
msgstr "显示窗口装饰："

#: ../plugins/minimode/minimode_preferences.ui:263
msgid "Show button in main window"
msgstr "在主窗口中显示按钮"

#: ../plugins/minimode/minimode_preferences.ui:284
msgid "Options"
msgstr "操作"

#: ../plugins/moodbar/prefs.ui:11
msgid "Waveform view (experimental)"
msgstr ""

#: ../plugins/moodbar/prefs.ui:25
msgid "Color tint (experimental)"
msgstr ""

#: ../plugins/multialarmclock/malrmclk.ui:59
msgid "<b>Alarms</b>"
msgstr "<b>告警</b>"

#: ../plugins/multialarmclock/malrmclk.ui:94
msgid "_Add"
msgstr ""

#: ../plugins/multialarmclock/malrmclk.ui:110
msgid "_Remove"
msgstr "删除(_R)"

#: ../plugins/multialarmclock/malrmclk.ui:136
msgid "<b>Playback</b>"
msgstr "<b>播放</b>"

#: ../plugins/multialarmclock/malrmclk.ui:147
msgid "Restart playlist"
msgstr "重启播放列表"

#: ../plugins/multialarmclock/malrmclk.ui:161
msgid "Enable volume fade-in"
msgstr "启用声音淡入淡出"

#. Audio settings for alarm
#: ../plugins/multialarmclock/malrmclk.ui:178
msgid "<b>Audio</b>"
msgstr "<b>音频</b>"

#: ../plugins/multialarmclock/malrmclk.ui:192
msgid "Fade start volume:"
msgstr ""

#: ../plugins/multialarmclock/malrmclk.ui:233
msgid "Fade stop volume:"
msgstr ""

#: ../plugins/multialarmclock/malrmclk.ui:272
msgid "Fade Increment:"
msgstr "淡入淡出增量："

#: ../plugins/multialarmclock/malrmclk.ui:297
msgid "Fade Time:"
msgstr "淡入淡出时间："

#: ../plugins/notify/notifyprefs_pane.ui:12
msgid "Resize displayed covers"
msgstr "缩放已显示的封面"

#: ../plugins/notify/notifyprefs_pane.ui:33
msgid "Display"
msgstr "显示"

#: ../plugins/notify/notifyprefs_pane.ui:61
msgid "Icons"
msgstr ""

#: ../plugins/notify/notifyprefs_pane.ui:74
msgid "Use album covers as icons"
msgstr "使用专辑封面作为图标"

#: ../plugins/notify/notifyprefs_pane.ui:89
msgid "Use media icons for pause, stop and resume"
msgstr "使用媒体图标暂停、停止和恢复"

#: ../plugins/notify/notifyprefs_pane.ui:104
msgid "On playback pause, resume and stop"
msgstr "播放开始、暂停或停止时"

#: ../plugins/notify/notifyprefs_pane.ui:119
msgid "On tray icon hover"
msgstr "托盘图标上悬停"

#: ../plugins/notify/notifyprefs_pane.ui:134
msgid "When main window is focused"
msgstr ""

#: ../plugins/osd/osd_preferences.ui:69
#, python-brace-format
msgid ""
"Every tag can be used with <b>$tag</b> or <b>${tag}</b>. Internal tags like "
"<b>$__length</b> need to be specified with two leading underscores.\n"
"<a href=\"https://developer.gnome.org/pango/stable/PangoMarkupFormat.html"
"\">Pango Text Attribute Markup</a> is supported."
msgstr ""

#: ../plugins/osd/osd_preferences.ui:87
msgid "Display Format"
msgstr "显示格式"

#: ../plugins/osd/osd_preferences.ui:106
msgid "Display duration:"
msgstr "显示持续时间："

#: ../plugins/osd/osd_preferences.ui:142
msgid "Background:"
msgstr "背景色："

#: ../plugins/osd/osd_preferences.ui:166
msgid "Border radius:"
msgstr ""

#: ../plugins/osd/osd_preferences.ui:188
msgid "Show progress bar"
msgstr "显示进度条"

#: ../plugins/osd/osd_preferences.ui:271
msgid ""
"As long as this preferences page is open, you can move and resize the OSD."
msgstr ""

#: ../plugins/playlistanalyzer/analyzer.ui:73
msgid "Presets"
msgstr ""

#: ../plugins/playlistanalyzer/analyzer.ui:199
msgid "<none selected>"
msgstr "<未选中>"

#: ../plugins/playlistanalyzer/analyzer.ui:420
msgid "Select analysis"
msgstr "选择分析"

#: ../plugins/playlistanalyzer/analyzer.ui:438
msgid "Playlist(s) to analyze"
msgstr "要分析的播放列表"

#: ../plugins/playlistanalyzer/analyzer.ui:490
msgid "Output Title"
msgstr ""

#: ../plugins/playlistanalyzer/analyzer.ui:501
msgid "Defaults to the playlist name"
msgstr ""

#: ../plugins/playlistanalyzer/analyzer.ui:522
msgid "_Generate!"
msgstr ""

#: ../plugins/playlistanalyzer/analyzer.ui:555
msgid "Generate"
msgstr ""

#: ../plugins/podcasts/podcasts.ui:18
msgid "_Add Podcast"
msgstr ""

#: ../plugins/previewdevice/previewprefs.ui:103
msgid "Fade duration:"
msgstr "淡入淡出持续时间："

#: ../plugins/previewdevice/previewprefs.ui:143
msgid "Crossfade duration:"
msgstr "交叉渐变持续时间："

#: ../plugins/previewdevice/previewprefs.ui:223
msgid "Audio Device:"
msgstr "音频设备："

#: ../plugins/quickbuttons/qb_prefs.ui:72
msgid "Delay between tracks (in seconds)"
msgstr "歌曲间延时（单位：秒）"

#: ../plugins/quickbuttons/qb_prefs.ui:87
msgid "Equalizer (depends on Equalizer Plugin)"
msgstr ""

#: ../plugins/quickbuttons/qb_prefs.ui:115
msgid "Select preview audio device (depends on previewdevice plugin)"
msgstr ""

#. Prefer to use ReplayGain's album correction instead of track correction if possible. If unchecked, track correction will be preferred instead.
#: ../plugins/replaygain/replaygainprefs_pane.ui:24
msgid "Prefer per-album correction"
msgstr "喜欢逐一专辑校正"

#: ../plugins/replaygain/replaygainprefs_pane.ui:28
msgid "Prefer ReplayGain's per-album correction over per-track correction."
msgstr ""

#. Prevents clipping of audio due to amplification.
#: ../plugins/replaygain/replaygainprefs_pane.ui:39
msgid "Use clipping protection"
msgstr "使用裁剪保护"

#: ../plugins/replaygain/replaygainprefs_pane.ui:43
msgid "Protect against noise caused by over-amplification"
msgstr ""

#. This is an additional amplification applied to all files prior to correction.
#: ../plugins/replaygain/replaygainprefs_pane.ui:56
msgid "Additional amplification:"
msgstr ""

#. This is the fallback correction for files that don't contain ReplayGain information.
#: ../plugins/replaygain/replaygainprefs_pane.ui:90
msgid "Fallback correction level:"
msgstr "回落校正水平："

#: ../plugins/screensaverpause/prefs.ui:12
msgid "Unpause when screensaver ends"
msgstr ""

#: ../plugins/streamripper/streamripper.ui:15
msgid "Save location:"
msgstr "保存位置："

#: ../plugins/streamripper/streamripper.ui:39
msgid "Relay port:"
msgstr "中继端口："

#: ../plugins/streamripper/streamripper.ui:60
msgid "Rip to single file"
msgstr ""

#: ../plugins/streamripper/streamripper.ui:74
msgid "Delete incomplete files"
msgstr ""

#: ../plugins/wikipedia/data/preferences.ui:15
msgid "Language:"
msgstr "语言："

#: ../plugins/wikipedia/data/preferences.ui:30
msgid "Shortcode of the Wikipedia language version (en, de, fr, ...)"
msgstr ""

#: ../plugins/wikipedia/data/wikipanel.ui:24
#: ../plugins/wikipedia/data/wikipanel.ui:25
msgid "Home"
msgstr ""

#: ../plugins/wikipedia/data/wikipanel.ui:49
msgid "Back"
msgstr ""

#: ../plugins/wikipedia/data/wikipanel.ui:101
msgid "Forward"
msgstr ""

#: ../plugins/abrepeat/PLUGININFO:3
msgid "A-B Repeat"
msgstr ""

#: ../plugins/abrepeat/PLUGININFO:4
msgid "Continuously repeats a segment of a track."
msgstr ""

#: ../plugins/abrepeat/PLUGININFO:5 ../plugins/equalizer/PLUGININFO:5
#: ../plugins/karaoke/PLUGININFO:5 ../plugins/mono/PLUGININFO:5
#: ../plugins/replaygain/PLUGININFO:5
msgid "Effect"
msgstr ""

#: ../plugins/alarmclock/PLUGININFO:4
msgid ""
"Plays music at a specific time.\n"
"\n"
"Note that when the specified time arrives, Exaile will play the songs in the "
"queue."
msgstr ""

#: ../plugins/alarmclock/PLUGININFO:5 ../plugins/bookmarks/PLUGININFO:5
#: ../plugins/bpm/PLUGININFO:5 ../plugins/history/PLUGININFO:5
#: ../plugins/inhibitsuspend/PLUGININFO:5
#: ../plugins/multialarmclock/PLUGININFO:5 ../plugins/quickbuttons/PLUGININFO:5
#: ../plugins/screensaverpause/PLUGININFO:5 ../plugins/shutdown/PLUGININFO:5
msgid "Utility"
msgstr ""

#: ../plugins/amazoncovers/PLUGININFO:4
msgid ""
"Searches Amazon for covers\n"
"\n"
"To be able to use this plugin, an AWS API key and secret key are required."
msgstr ""

#: ../plugins/audioscrobbler/PLUGININFO:4
msgid ""
"Submits listening information to Last.fm and similar services supporting "
"AudioScrobbler"
msgstr ""

#: ../plugins/audioscrobbler/PLUGININFO:5 ../plugins/currentsong/PLUGININFO:5
#: ../plugins/notify/PLUGININFO:5 ../plugins/osd/PLUGININFO:5
msgid "Notifications"
msgstr "通知"

#: ../plugins/bookmarks/PLUGININFO:3
msgid "Bookmarks"
msgstr "书签"

#: ../plugins/bookmarks/PLUGININFO:4
msgid "Allows saving/resuming bookmark positions in audio files."
msgstr ""

#: ../plugins/bpm/PLUGININFO:4
msgid ""
"Provides a manual BPM counter, and BPM autodetection when the bpmdetect "
"plugin from gst-plugins-bad is installed"
msgstr ""

#: ../plugins/cd/PLUGININFO:3
msgid "CD Playback"
msgstr "CD 播放"

#: ../plugins/cd/PLUGININFO:4
#, python-format
msgid ""
"Adds support for playing audio CDs.\n"
"\n"
"Requires UDisks2 to autodetect CDs\n"
"Requires cddb-py (%s) to look up tags."
msgstr ""

#: ../plugins/cd/PLUGININFO:5 ../plugins/massstorage/PLUGININFO:5
msgid "Devices"
msgstr ""

#: ../plugins/console/PLUGININFO:3
msgid "Simple console"
msgstr ""

#: ../plugins/console/PLUGININFO:4
msgid "Simple console to interact with the Exaile API"
msgstr ""

#: ../plugins/console/PLUGININFO:5 ../plugins/developer/PLUGININFO:5
#: ../plugins/helloworld/PLUGININFO:5 ../plugins/ipconsole/PLUGININFO:5
msgid "Development"
msgstr ""

#: ../plugins/currentsong/PLUGININFO:3
msgid "Current Song in Pidgin"
msgstr ""

#: ../plugins/currentsong/PLUGININFO:4
msgid ""
"Sets the currently playing status in Pidgin. Check the Pidgin FAQ to find "
"out the suppported services."
msgstr ""

#: ../plugins/daapclient/PLUGININFO:4
msgid ""
"Enables access to DAAP music shares via the spydaap library. Share auto-"
"discovery is optionally available via python-zeroconf.\n"
"Requires: spydaap\n"
"Optional: python-zeroconf"
msgstr ""

#: ../plugins/daapclient/PLUGININFO:5 ../plugins/daapserver/PLUGININFO:5
#: ../plugins/icecast/PLUGININFO:5 ../plugins/jamendo/PLUGININFO:5
#: ../plugins/librivox/PLUGININFO:5 ../plugins/podcasts/PLUGININFO:5
#: ../plugins/somafm/PLUGININFO:5
msgid "Media Sources"
msgstr ""

#: ../plugins/daapserver/PLUGININFO:4
#, python-format
msgid ""
"This plugin integrates Spydaap (%s) into Exaile, so that a collection can be "
"shared over DAAP."
msgstr ""

#: ../plugins/desktopcover/PLUGININFO:4
msgid "Displays the current album cover on the desktop"
msgstr ""

#: ../plugins/desktopcover/PLUGININFO:5 ../plugins/mainmenubutton/PLUGININFO:5
#: ../plugins/minimode/PLUGININFO:5 ../plugins/moodbar/PLUGININFO:5
msgid "GUI"
msgstr ""

#: ../plugins/developer/PLUGININFO:3
msgid "Developer"
msgstr ""

#: ../plugins/developer/PLUGININFO:4
msgid "Provides diagnostic information for Exaile developers"
msgstr ""

#: ../plugins/equalizer/PLUGININFO:4
msgid "A 10-band equalizer"
msgstr ""

#: ../plugins/grouptagger/PLUGININFO:3
msgid "Group Tagger"
msgstr ""

#: ../plugins/grouptagger/PLUGININFO:4
msgid ""
"Facilitates categorizing your music by managing the grouping/category tag in "
"audio files"
msgstr ""

#: ../plugins/grouptagger/PLUGININFO:5 ../plugins/lastfmlove/PLUGININFO:5
msgid "Tagging"
msgstr ""

#: ../plugins/helloworld/PLUGININFO:3
msgid "Hello World"
msgstr ""

#: ../plugins/helloworld/PLUGININFO:4
msgid "A simple plugin for testing the basic plugin system"
msgstr ""

#: ../plugins/inhibitsuspend/PLUGININFO:3
msgid "Inhibit Suspend"
msgstr ""

#: ../plugins/inhibitsuspend/PLUGININFO:4
msgid "Prevents User Session from suspending while music is playing"
msgstr ""

#: ../plugins/ipconsole/PLUGININFO:4
msgid "Provides an IPython console that can be used to manipulate Exaile."
msgstr ""

#: ../plugins/jamendo/PLUGININFO:3
msgid "Jamendo"
msgstr ""

#: ../plugins/jamendo/PLUGININFO:4
msgid "Enables access to the Jamendo music catalogue."
msgstr ""

#: ../plugins/karaoke/PLUGININFO:3
msgid "Karaoke"
msgstr ""

#: ../plugins/karaoke/PLUGININFO:4
msgid "Removes voice from audio"
msgstr "从音频中删除声音"

#: ../plugins/keybinder/PLUGININFO:2
msgid "Keybinder-based multimedia keys"
msgstr ""

#: ../plugins/keybinder/PLUGININFO:4
msgid ""
"Adds support for multimedia keys using libkeybinder3.\n"
"\n"
"Requires: libkeybinder3 and its typelib file"
msgstr ""

#: ../plugins/keybinder/PLUGININFO:5 ../plugins/mpris2/PLUGININFO:5
#: ../plugins/winmmkeys/PLUGININFO:5
msgid "External Control"
msgstr ""

#: ../plugins/lastfmcovers/PLUGININFO:3
msgid "Last.fm Covers"
msgstr ""

#: ../plugins/lastfmcovers/PLUGININFO:4
msgid "Searches Last.fm for covers"
msgstr ""

#: ../plugins/lastfmdynamic/PLUGININFO:3
msgid "Last.fm Dynamic Playlists"
msgstr "Last.fm 动态播放列表"

#: ../plugins/lastfmdynamic/PLUGININFO:4
msgid "The Last.fm backend for dynamic playlists"
msgstr ""

#: ../plugins/lastfmdynamic/PLUGININFO:5
msgid "Dynamic Playlists"
msgstr "动态播放列表"

#: ../plugins/lastfmlove/PLUGININFO:4
msgid ""
"Shows which tracks have been loved and allows for loving tracks.\n"
"\n"
"Make sure to enter a valid API key and secret in the plugin preferences.\n"
"\n"
"Depends on the plugin \"AudioScrobbler\" for username and password."
msgstr ""

#: ../plugins/librivox/PLUGININFO:3
msgid "Librivox"
msgstr ""

#: ../plugins/librivox/PLUGININFO:4
msgid "Browse and listen to audiobooks from Librivox.org."
msgstr ""

#: ../plugins/lyricsmania/PLUGININFO:4
msgid ""
"Plugin to fetch lyrics from lyricsmania.com\n"
"Requires: lxml"
msgstr ""

#: ../plugins/lyricwiki/PLUGININFO:3
msgid "Lyrics Wiki"
msgstr ""

#: ../plugins/lyricwiki/PLUGININFO:4
msgid ""
"Plugin to fetch lyrics from lyrics.wikia.com\n"
"Requires: BeautifulSoup4, lxml"
msgstr ""

#: ../plugins/mainmenubutton/PLUGININFO:3
msgid "Main Menu Button"
msgstr ""

#: ../plugins/mainmenubutton/PLUGININFO:4
msgid "Moves the main menu into a button on top of the panels."
msgstr ""

#: ../plugins/massstorage/PLUGININFO:3
msgid "USB Mass Storage Media Player Support"
msgstr ""

#: ../plugins/massstorage/PLUGININFO:4
msgid ""
"Support for accessing portable media players using the USB Mass Storage "
"protocol"
msgstr ""

#: ../plugins/minimode/PLUGININFO:4
msgid "Compact mode for Exaile with a configurable interface"
msgstr ""

#: ../plugins/mono/PLUGININFO:3
msgid "Mono"
msgstr ""

#: ../plugins/mono/PLUGININFO:4
msgid "Downmixes audio to one channel."
msgstr ""

#: ../plugins/moodbar/PLUGININFO:4
msgid ""
"Show visual representation of the music timeline.\n"
"\n"
"Requires: moodbar"
msgstr ""

#: ../plugins/mpris2/PLUGININFO:3
msgid "MPRIS 2"
msgstr ""

#: ../plugins/mpris2/PLUGININFO:4
msgid ""
"Partial support for MPRIS (Media Player Remote Interfacing Specification) "
"2.2, allowing you to control Exaile from supporting clients, for example "
"GNOME Shell"
msgstr ""

#: ../plugins/multialarmclock/PLUGININFO:4
msgid ""
"Plays music at specific times and days.\n"
"\n"
"Note that when the specified time arrives, Exaile will just act like you "
"pressed the play button, so be sure you have the music you want to hear in "
"your playlist"
msgstr ""

#: ../plugins/musicbrainzcovers/PLUGININFO:3
msgid "MusicBrainz Covers"
msgstr ""

#: ../plugins/musicbrainzcovers/PLUGININFO:4
msgid ""
"Integrates MusicBrainz for cover search.\n"
"\n"
"Requires: musicbrainzngs"
msgstr ""

#: ../plugins/notify/PLUGININFO:4
msgid ""
"Pops up a notification when playback of a track starts or (optionally) if it "
"is paused/resumed/stopped. Requires libnotify and its typelib file"
msgstr ""

#: ../plugins/osd/PLUGININFO:4
msgid ""
"A popup window showing information of the currently playing track.\n"
"This plugin is not available on Wayland."
msgstr ""
"弹出窗口，显示当前播放的曲目信息。\n"
"Wayland 没有此插件。"

#: ../plugins/playlistanalyzer/PLUGININFO:3
msgid "Playlist Analyzer"
msgstr "播放列表分析器"

#: ../plugins/playlistanalyzer/PLUGININFO:4
msgid ""
"Tool to help generate HTML5 visualizations of your playlists using d3.js. "
"Optimized for Chrome."
msgstr ""

#: ../plugins/playlistanalyzer/PLUGININFO:5 ../plugins/wikipedia/PLUGININFO:5
msgid "Information"
msgstr "信息"

#: ../plugins/podcasts/PLUGININFO:4
msgid "Adds Simple Podcast Support"
msgstr ""

#: ../plugins/previewdevice/PLUGININFO:4
msgid ""
"Allows playing audio over a secondary device (right click on playlist and "
"select 'preview'). Useful for DJs."
msgstr ""

#: ../plugins/previewdevice/PLUGININFO:5 ../plugins/streamripper/PLUGININFO:5
msgid "Output"
msgstr ""

#: ../plugins/quickbuttons/PLUGININFO:3
msgid "Quick Settings Buttons"
msgstr ""

#: ../plugins/quickbuttons/PLUGININFO:4
msgid ""
"Provides buttons on bottom of the playlist to quickly change some settings"
msgstr ""

#: ../plugins/replaygain/PLUGININFO:4
msgid "Enables ReplayGain support"
msgstr ""

#: ../plugins/screensaverpause/PLUGININFO:4
msgid ""
"Pauses (and optionally resumes) playback based on screensaver status.\n"
"\n"
"Requires: GNOME, MATE, Cinnamon, XFCE, or KDE Screensaver (does not support "
"XScreenSaver nor XLockMore)"
msgstr ""

#: ../plugins/shutdown/PLUGININFO:4
msgid "Allows for shutdown of the computer at the end of playback."
msgstr ""

#: ../plugins/somafm/PLUGININFO:3
msgid "SomaFM Radio"
msgstr ""

#: ../plugins/somafm/PLUGININFO:4
#, python-format
msgid "SomaFM Radio list%s%s"
msgstr ""

#: ../plugins/streamripper/PLUGININFO:4
msgid ""
"Allows you to record streams with streamripper.\n"
"Depends: streamripper"
msgstr ""

#: ../plugins/wikipedia/PLUGININFO:4
msgid ""
"Provides Wikipedia information about the current artist.\n"
"Requires: webkit2gtk and its typelib file"
msgstr ""

#: ../plugins/winmmkeys/PLUGININFO:2
msgid "Multimedia keys for Windows"
msgstr ""

#: ../plugins/winmmkeys/PLUGININFO:4
#, python-format
msgid ""
"Adds support for multimedia keys (present on most new keyboards) when "
"running Exaile in Microsoft Windows.\n"
"\n"
"Requires: pyHook (%s) or keyboard (%s)"
msgstr ""

#, fuzzy
#~| msgid "Display track counts in collection"
#~ msgid "Show total count of tracks in collection"
#~ msgstr "显示收藏集中的音轨数量"

#, fuzzy
#~| msgid "Disallow playing new tracks when another track is playing"
#~ msgid "Disable new track when playing"
#~ msgstr "不允许在有另一音轨播放时又播放新的音轨"

#, fuzzy
#~ msgid "Main Audio Device"
#~ msgstr "添加设备"

#~ msgid "%s tracks found"
#~ msgstr "找到 %s 条音轨"

#~ msgid "We don't know how to store that kind of setting: "
#~ msgstr "Exaile 不知道如何存储这样的设置： "

#~ msgid "An Unknown type of setting was found!"
#~ msgstr "发现未知类型的设置！"

#~ msgid "Add Device"
#~ msgstr "添加设备"

#~ msgid "Type of device:"
#~ msgstr "设备类型："

#~ msgid "Detected devices:"
#~ msgstr "检测到的设备："

#~ msgid "Custom: "
#~ msgstr "自定义： "

#~ msgid "Limit to:"
#~ msgstr "限定为:"

#~ msgid "tracks"
#~ msgstr "音轨"

#~ msgctxt "About dialog translator credits"
#~ msgid "Unknown translator"
#~ msgstr "Retia Adolf"

#, fuzzy
#~ msgid "Display covers"
#~ msgstr "缩放已显示的封面"

#~ msgid "Installed Plugins"
#~ msgstr "已安装插件"

#~ msgid "Version:"
#~ msgstr "版本："

#~ msgid "Authors:"
#~ msgstr "作者："

#, fuzzy
#~| msgid "Installed Plugins"
#~ msgid "I_nstall Plugin"
#~ msgstr "已安装插件"

#~ msgid "<b>No Plugin Selected</b>"
#~ msgstr "<b>没有选定插件</b>"

#~ msgid "Available Plugins"
#~ msgstr "可用插件"

#, fuzzy
#~| msgid "Plugin"
#~ msgid "_Update Plugin"
#~ msgstr "插件"

#~ msgid "Updates"
#~ msgstr "更新"

#~ msgid "Failed to migrate from 0.2.14"
#~ msgstr "从 0.2.14 迁移失败"

#, fuzzy
#~ msgid "Auto"
#~ msgstr "自适应大小"

#~ msgid "Edit"
#~ msgstr "编辑"

#, fuzzy
#~ msgid "Various"
#~ msgstr "上一首"

#, fuzzy
#~ msgid "_Export Current Playlist"
#~ msgstr "导出当前播放列表(_E)"

#, fuzzy
#~ msgid "Re_scan Collection"
#~ msgstr "重新扫描音乐库"

#~ msgid "Are you sure you want to permanently delete the selected playlist?"
#~ msgstr "您确定要永久性删除选中的播放列表？"

#, fuzzy
#~ msgid "© 2009-2014"
#~ msgstr "&#xA9; 2009-2012"

#, fuzzy
#~ msgid ""
#~ "Copyright (C) 2008-2014 Various Contributors\n"
#~ "\n"
#~ "This program is free software; you can redistribute it and/or modify\n"
#~ "it under the terms of the GNU General Public License as published by\n"
#~ "the Free Software Foundation; either version 2 of the License, or\n"
#~ "(at your option) any later version.\n"
#~ "\n"
#~ "This program is distributed in the hope that it will be useful,\n"
#~ "but WITHOUT ANY WARRANTY; without even the implied warranty of\n"
#~ "MERCHANTABILITY or FITNESS FOR A PARTICULAR PURPOSE.  See the\n"
#~ "GNU General Public License for more details.\n"
#~ "\n"
#~ "You should have received a copy of the GNU General Public License along\n"
#~ "with this program; if not, write to the Free Software Foundation, Inc.,\n"
#~ "51 Franklin Street, Fifth Floor, Boston, MA 02110-1301 USA.\n"
#~ msgstr ""
#~ "版权所有 (C) 2008-2009 Adam Olsen <arolsen@gmail.com> \n"
#~ "\n"
#~ "本程序为自由软件；您可以在自由软件基金会所发布的 GNU 通用公共许可证 (GPL) "
#~ "第二版或之后任意版本之下自由修改/重发布此软件。\n"
#~ "\n"
#~ "分发此软件是希望它能够有一些用处，但是我们对它不做任何保证，无论是关于其适"
#~ "销性还是对特定用途的适用性。请查看 GNU 通用公共许可证以了解详情。\n"
#~ "您应当随此程序获得 GNU 通用公共许可证的一个副本；如果没有，请致函自由软件"
#~ "基金会：\n"
#~ "Free Software Foundation, Inc.,\n"
#~ "51 Franklin Street, Fifth Floor, Boston, MA 02110-1301 USA.\n"

#, fuzzy
#~ msgid "_Search:"
#~ msgstr "搜索： "

#, fuzzy
#~ msgid "Device:  "
#~ msgstr "设备管理器"

#, fuzzy
#~ msgid "Unified (unstable)"
#~ msgstr ""
#~ "普通\n"
#~ "Unified(不稳定)"

#~ msgid "Install"
#~ msgstr "安装"

#~ msgid "Install Updates"
#~ msgstr "安装更新"

#~ msgid "Queue Manager"
#~ msgstr "队列管理器"

#~ msgid "Searching for mood..."
#~ msgstr "正在搜索 mood..."

#~ msgid "Mood found."
#~ msgstr "Mood 已找到。"

#~ msgid "Could not read moodbar."
#~ msgstr "无法读取 moodbar 。"

#~ msgid "Moodbar executable is not available."
#~ msgstr "Moodbar 可执行程序不存在。"

#~ msgid "%(title)s"
#~ msgstr "%(title)s"

#~ msgid "from %(album)s"
#~ msgstr "专辑：%(album)s"

#~ msgid ""
#~ "by %(artist)s\n"
#~ "from <i>%(album)s</i>"
#~ msgstr ""
#~ "艺人：%(artist)s\n"
#~ "专辑：<i>%(album)s</i>"

#, fuzzy
#~ msgid "Drop to Choose"
#~ msgstr "选择"

#, fuzzy
#~ msgid "Base color"
#~ msgstr "文本颜色"

#, fuzzy
#~ msgid "Time per increment:"
#~ msgstr "时间每次增量："

#, fuzzy
#~ msgid "On track change"
#~ msgstr "当音轨发生变更时"

#, fuzzy
#~ msgid "On tag change"
#~ msgstr "当音轨发生变更时"

#~ msgid "<b>Display</b>"
#~ msgstr "<b>显示</b>"

#, fuzzy
#~ msgid "Artist line:"
#~ msgstr "艺人："

#, fuzzy
#~ msgid ""
#~ "<i>The tags \"%(title)s\", \"%(artist)s\", and \"%(album)s\" will be "
#~ "replaced by their respective values. The title will be replaced by "
#~ "\"Unknown\" if it is empty.</i>"
#~ msgstr ""
#~ "\"%(title)s\"，\"%(artist)s\" 和 \"%(album)s\" 三个标签将被其相应值替代。"
#~ "如果标题为空则用 \"Unknown\" 替换。"

#~ msgid "Summary:"
#~ msgstr "概览"

#, fuzzy
#~ msgid "Album line:"
#~ msgstr "专辑："

#~ msgid "<b>Content</b>"
#~ msgstr "<b>内容</b>"

#, fuzzy
#~ msgid "IPython Color Theme:"
#~ msgstr "显示 IPython 控制台"

#, fuzzy
#~ msgid "Only artist:"
#~ msgstr "仅艺人"

#, fuzzy
#~ msgid ""
#~ "<i>Message that should be displayed in the body of the notification. In "
#~ "each case, \"%(title)s\", \"%(artist)s\", and \"%(album)s\" will be "
#~ "replaced by their respective values. If the tag is not known, \"Unknown\" "
#~ "will be filled in its place.</i>"
#~ msgstr ""
#~ "信息将被显示于通知窗主体位置。任何情况下，\"%(title)s\", \"%(artist)s\", "
#~ "和 \"%(album)s\" 将被他们各自的值替换。如果标签未知，则用 \"Unknown\" 替代"

#, fuzzy
#~ msgid "Both artist and album:"
#~ msgstr "艺人和专辑"

#~ msgid "<b>Body Message</b>"
#~ msgstr "<b>主体信息</b>"

#, fuzzy
#~ msgid "comment"
#~ msgstr "推荐的"

#, fuzzy
#~ msgid "composer"
#~ msgstr "作曲"

#~ msgid "Use covers in the bookmarks menu (takes effect on next start)"
#~ msgstr "在书签菜单中显示封面(下次启动时生效)"

#, fuzzy
#~ msgid "Adds a side tab displaying lyrics for the currently playing track."
#~ msgstr "显示当前播放音轨的弹出窗"

#, fuzzy
#~ msgid "Drop Trayicon"
#~ msgstr "显示托盘图标"

#~ msgid "Queue Items"
#~ msgstr "将项目加入队列"

#~ msgid "%s KB"
#~ msgstr "%s KB"

#~ msgid "Plays"
#~ msgstr "播放"

#, fuzzy
#~ msgid "Artist: "
#~ msgstr "艺人"

#, fuzzy
#~ msgid "Shoutcast Radio list"
#~ msgstr "SHOUTcast 搜索"

#~ msgid "GNOME"
#~ msgstr "GNOME"

#~ msgid "ALSA"
#~ msgstr "ALSA"

#~ msgid "OSS"
#~ msgstr "OSS"

#~ msgid "PulseAudio"
#~ msgstr "PulseAudio"

#~ msgid "JACK"
#~ msgstr "JACK"

#~ msgid "Could not set parameter %(parameter)s for %(sink)s"
#~ msgstr "无法为 %(sink)s 设定参数 %(parameter)s"

#~ msgid "Normal playback engine selected."
#~ msgstr "已选择普通回放引擎"

#~ msgid "Unified playback engine selected."
#~ msgstr "已选择 Unified 回放引擎。"

#~ msgid "Buffering complete"
#~ msgstr "缓冲完成"

#~ msgid ""
#~ "Exaile now uses absolute URI's, please delete/rename your %s directory"
#~ msgstr "Exaile 现在使用绝对 URI，请删除/重命名您的 %s 目录"

#~ msgid "Couldn't send seek event"
#~ msgstr "无法发送查找事件"

#~ msgid "Loading settings..."
#~ msgstr "正在加载设置..."

#~ msgid "Safe mode enabled, not loading plugins."
#~ msgstr "安全模式启用，不载入插件。"

#~ msgid "Loading interface..."
#~ msgstr "正在载入界面..."

#~ msgid "Toggle Play or Pause"
#~ msgstr "切换播放或暂停"

#~ msgid "Print the position inside the current track as a percentage"
#~ msgstr "打印当前音轨的进度百分比"

#~ msgid "Exaile is shutting down..."
#~ msgstr "Exaile 正在关闭..."

#~ msgid "Saving state..."
#~ msgstr "正在保存状态..."

#~ msgid "Bye!"
#~ msgstr "再见！"

#~ msgid "CoverDB: set cover %(cover)s for '%(album)s - %(artist)s'"
#~ msgstr "封面数据库：为 \"%(album)s - %(artist)s\" 选取封面 %(cover)s"

#~ msgid "order must be a list or tuple"
#~ msgstr "order 必须是一个列表或数组"

#~ msgid "Attempting to find covers for %s"
#~ msgstr "正在尝试找到 %s 的封面"

#~ msgid "%s method doesn't support searching, skipping"
#~ msgstr "%s 方式不支持搜索，跳过"

#~ msgid ""
#~ "Could not import tag %(tag)s from file %(location)s because of possible "
#~ "conflict, please adjust your tags if you want to import this."
#~ msgstr ""
#~ "无法从文件 %(location)s 导入标签 %(tag)s，如果您仍想导入它们请调整您的标签"
#~ "以解决可能存在的冲突"

#~ msgid "Failed to load HAL devices for %s"
#~ msgstr "为 %s 加载 HAL 设备失败"

#~ msgid "Failed to connect to HAL, autodetection of devices will be disabled."
#~ msgstr "连接 HAL 失败，自动检测设备将被禁用。"

#~ msgid "Found no HAL device handler for %s"
#~ msgstr "找不到处理 %s 的 HAL 设备"

#~ msgid "Failed to create device for %s"
#~ msgstr "为 %s 创建设备失败"

#~ msgid "Found new %(handler)s device at %(device_udi)s"
#~ msgstr "在 %(device_udi)s 发现新的 %(handler)s 设备"

#~ msgid "  New song, fetching cover."
#~ msgstr "  新歌曲，正在获取封面。"

#~ msgid "File count: %d"
#~ msgstr "文件计数：%d"

#~ msgid "Watching directory: %s"
#~ msgstr "监视目录：%s"

#~ msgid "Location deleted: %s"
#~ msgstr "位置已删除： %s"

#~ msgid "Location modified: %s"
#~ msgstr "位置已修改： %s"

#~ msgid "PyInotify not installed or not supported.  "
#~ msgstr "PyInotify 未安装或不支持。  "

#~ msgid "Not watching library: %s"
#~ msgstr "没有监视音乐库: %s"

#~ msgid "Encoding error, skipping compilation check"
#~ msgstr "编码错误，跳过编辑检查"

#~ msgid "Compilation detected: %s"
#~ msgstr "编辑检查发现: %s"

#~ msgid "Scanning library: %s"
#~ msgstr "正在扫描媒体库：%s"

#~ msgid "Provider %(provider)s registered for service %(service)s"
#~ msgstr "提供者 %(provider)s 已注册 %(service)s 服务"

#~ msgid "Provider %(provider)s unregistered from service %(service)s"
#~ msgstr "提供者 %(provider)s 未注册 %(service)s 服务"

#~ msgid "Unable to enable plugin %s"
#~ msgstr "无法启用 %s 插件"

#~ msgid "Unable to fully disable plugin %s"
#~ msgstr "无法完全关闭插件 %s"

#~ msgid "Ran out of tracks to shuffle"
#~ msgstr "随机播放音轨"

#~ msgid "Searching for %(limit)s tracks related to %(track)s"
#~ msgstr "正在搜索与 %(track)s 关联的 %(limit)s 首音轨"

#~ msgid "Added %s tracks."
#~ msgstr "添加 %s 音轨。"

#~ msgid "Stopping IdleManager thread..."
#~ msgstr "正在停止 IdleManager 线程..."

#~ msgid "Sent '%(type)s' event from '%(object)s' with data '%(data)s'."
#~ msgstr "从 '%(object)s' 发出 '%(type)s' 事件和 '%(data)s' 数据。"

#~ msgid "Failed to open music DB."
#~ msgstr "打开音乐数据库失败。"

#~ msgid "Saving %(name)s DB to %(location)s."
#~ msgstr "保存 %(name)s 数据库到 %(location)s。"

#~ msgid "Failed to open music DB for write."
#~ msgstr "打开音乐数据库失败。"

#~ msgid "bad search token"
#~ msgstr "错误的搜索指令"

#~ msgid "Streaming..."
#~ msgstr "滚动..."

#~ msgid "New playlist title:"
#~ msgstr "新建的播放列表标题："

#~ msgid "%(playlist_count)d showing, %(collection_count)d in collection"
#~ msgstr "当前显示 %(playlist_count)d 首，音乐库中共 %(collection_count)d 首"

#~ msgid " (%(queue_count)d queued)"
#~ msgstr " (%(queue_count)d 首已排队)"

#~ msgid "Buffering: 100%..."
#~ msgstr "正在缓冲:100%"

#~ msgid "Stopped"
#~ msgstr "已停止"

#~ msgid ""
#~ "Exaile Music Player\n"
#~ "Not playing"
#~ msgstr ""
#~ "Exaile 音乐播放器\n"
#~ "未播放"

#~ msgid "by %s"
#~ msgstr "艺人：%s"

#~ msgid "from %s"
#~ msgstr "- %s"

#~ msgid "In pause: %s"
#~ msgstr "暂停：%s"

#~ msgid "Set Rating"
#~ msgstr "评级"

#~ msgid "_Save As Custom Playlist"
#~ msgstr "另存为自定义播放列表(_S)"

#~ msgid "C_lear All Tracks"
#~ msgstr "清除所有音轨*_L("

#~ msgid "_Close Playlist"
#~ msgstr "关闭播放列表(_C)"

#~ msgid "Export as..."
#~ msgstr "导出..."

#~ msgid "No cover found"
#~ msgstr "未找到封面"

#~ msgid "Saving cover database"
#~ msgstr "正在保存封面数据库"

#~ msgid "Enter the search text"
#~ msgstr "输入要搜索的内容"

#~ msgid "Export current playlist..."
#~ msgstr "导出当前播放列表..."

#~ msgid "Invalid file extension, file not saved"
#~ msgstr "无效的文件扩展名，文件未保存"

#~ msgid "Tracks did not change, no need to update"
#~ msgstr "音轨未改变，不需要更新"

#~ msgid "Gave an invalid number to remove"
#~ msgstr "要删除的编号无效"

#~ msgid "File Type"
#~ msgstr "文件类型"

#~ msgid "Extension"
#~ msgstr "扩展名"

#~ msgid "0:00"
#~ msgstr "0:00"

#~ msgid " songs"
#~ msgstr " 首"

#~ msgid "The selected plugin doesn't have any configuration options"
#~ msgstr "已选中的插件没有配置选项"

#~ msgid "adding %(column_id)s column to %(preference)s"
#~ msgstr "正在添加 %(column_id)s 列到 %(preference)s"

#~ msgid "removing %(column_id)s column from %(preference)s"
#~ msgstr "正在从 %(preference)s 删除 %(column_id)s 列"

#~ msgid "Confirm Close"
#~ msgstr "确认关闭"

#~ msgid "Quit"
#~ msgstr "退出"

#~ msgid "..."
#~ msgstr "..."

#~ msgid ""
#~ "Mathias Brodala\n"
#~ "   <info@noctus.net>\n"
#~ "    Translation Manager"
#~ msgstr ""
#~ "Mathias Brodala\n"
#~ "   <info@noctus.net>\n"
#~ "    Translation Manager\n"
#~ "Aron Xu\n"
#~ "   <aronxu@gnome.org>\n"
#~ "   Simplified Chinese translator\n"
#~ "fujianwzh\n"
#~ "   <fujianwzh@gmail.com>\n"
#~ "   Simplified Chinese translator"

#~ msgid ""
#~ "Left\n"
#~ "Right\n"
#~ "Top\n"
#~ "Bottom"
#~ msgstr ""
#~ "左\n"
#~ "右\n"
#~ "上\n"
#~ "下"

#~ msgid ""
#~ "<b>OSD</b>\n"
#~ "Drag to the location you'd like the\n"
#~ "OSD to appear"
#~ msgstr ""
#~ "<b>OSD</b>\n"
#~ "拖动 OSD 到您希望的位置"

#~ msgid "Popup"
#~ msgstr "弹出"

#~ msgid ""
#~ "<b>Move the On Screen Display window to the location you want it to "
#~ "appear</b>"
#~ msgstr "<b>移动屏幕上显示的窗口到指定位置</b>"

#~ msgid ""
#~ "<b>{title}</b>\n"
#~ "{artist}\n"
#~ "on {album} - {length}"
#~ msgstr ""
#~ "<b>{title}</b>\n"
#~ "艺人：{artist}\n"
#~ "专辑：{album} - {length}"

#~ msgid "Display OSD when hovering over tray icon"
#~ msgstr "鼠标在托盘图标悬停时显示 OSD"

#~ msgid "Display a progressbar in the OSD"
#~ msgstr "在 OSD 上显示进度条"

#~ msgid "Opacity Level:"
#~ msgstr "透明度："

#~ msgid "Show OSD on track change"
#~ msgstr "当音轨改变时显示 OSD"

#~ msgid "Window Height:"
#~ msgstr "窗口高度："

#~ msgid "Window Width:"
#~ msgstr "窗口宽度"

#~ msgid "Plugin Manager"
#~ msgstr "插件管理器"

#~ msgid "Close this dialog"
#~ msgstr "关闭此对话框"

#~ msgid "Move song down in queue"
#~ msgstr "在队列中下移歌曲"

#~ msgid "Move song to bottom of queue"
#~ msgstr "移动歌曲到队列尾部"

#~ msgid "Move song to top in queue"
#~ msgstr "移动歌曲到队列首部"

#~ msgid "Move song up in queue"
#~ msgstr "在队列中前移歌曲"

#~ msgid "Queue Manager - Exaile"
#~ msgstr "队列管理器 - Exaile"

#~ msgid "Remove All"
#~ msgstr "全部删除"

#~ msgid ""
#~ "Automatic\n"
#~ "GNOME\n"
#~ "ALSA\n"
#~ "OSS\n"
#~ "PulseAudio\n"
#~ "JACK"
#~ msgstr ""
#~ "自动\n"
#~ "GNOME\n"
#~ "ALSA\n"
#~ "OSS\n"
#~ "PulseAudio\n"
#~ "JACK"

#~ msgid "These options only affect the unified engine."
#~ msgstr "这些选项只影响 unified 引擎。"

#~ msgid " - "
#~ msgstr " - "

#~ msgid "Page 1"
#~ msgstr "第1页"

#~ msgid "Pl_ugins"
#~ msgstr "插件(_U)"

#~ msgid "Vol:"
#~ msgstr "音量："

#~ msgid "_Collection Manager"
#~ msgstr "音乐库管理器(_C)"

#~ msgid "_Cover Manager"
#~ msgstr "封面管理器(_C)"

#~ msgid ""
#~ "Artist\n"
#~ "Album\n"
#~ "Genre - Artist\n"
#~ "Genre - Album\n"
#~ "Year - Artist\n"
#~ "Year - Album\n"
#~ "Artist - Year - Album"
#~ msgstr ""
#~ "艺人\n"
#~ "专辑\n"
#~ "流派 - 艺人\n"
#~ "流派 - 专辑\n"
#~ "年份 - 艺人\n"
#~ "年份 - 专辑\n"
#~ "艺人 - 年份 - 专辑"

#~ msgid "<b>General</b>"
#~ msgstr "<b>常规</b>"

#~ msgid "Personal"
#~ msgstr "私人的"

#~ msgid "Neighbourhood"
#~ msgstr "邻近的"

#~ msgid "LastFM: %s"
#~ msgstr "LastFM：%s"

#~ msgid "Available controls"
#~ msgstr "可用控制"

#~ msgid " & "
#~ msgstr " & "

#~ msgid "Streamripper can only record streams."
#~ msgstr "媒体流提取程序只能记录流媒体。"

#~ msgid "Alarm Name:"
#~ msgstr "提醒名称："

#~ msgid "Alarm:"
#~ msgstr "提醒："

#~ msgid "Fading:"
#~ msgstr "渐变："

#~ msgid "Name - Time"
#~ msgstr "名称 - 时间"

#~ msgid "Timer per Increment:"
#~ msgstr "定时器每次增量："

#~ msgid "Pre-amp (dB):"
#~ msgstr "前置放大器(dB)："

#~ msgid "Summary"
#~ msgstr "概览"

#~ msgid "<b>Position</b>"
#~ msgstr "<b>位置</b>"

#~ msgid "Center horizontally"
#~ msgstr "水平居中"

#~ msgid "Center vertically"
#~ msgstr "竖直居中"

#~ msgid "Horizontal:"
#~ msgstr "水平："

#~ msgid "Track selector title:"
#~ msgstr "音轨选择器标题："

#~ msgid "Vertical:"
#~ msgstr "竖直："<|MERGE_RESOLUTION|>--- conflicted
+++ resolved
@@ -8,15 +8,9 @@
 msgstr ""
 "Project-Id-Version: exaile\n"
 "Report-Msgid-Bugs-To: \n"
-<<<<<<< HEAD
-"POT-Creation-Date: 2022-01-23 13:22+0100\n"
-"PO-Revision-Date: 2020-04-29 05:11+0000\n"
-"Last-Translator: Elizabeth Sherrock <lizzyd710@gmail.com>\n"
-=======
 "POT-Creation-Date: 2022-01-13 22:55+0100\n"
 "PO-Revision-Date: 2022-01-24 19:54+0000\n"
 "Last-Translator: Eric <alchemillatruth@purelymail.com>\n"
->>>>>>> cf1d30f0
 "Language-Team: Chinese (Simplified) <https://hosted.weblate.org/projects/"
 "exaile/master/zh_Hans/>\n"
 "Language: zh\n"
@@ -361,13 +355,7 @@
 msgid "Enable debugging of xl.event. Generates lots of output"
 msgstr "启用 xl.event 的调试。会产生大量输出"
 
-<<<<<<< HEAD
-#: ../xl/main.py:404
-#, fuzzy
-#| msgid "Enable debugging of xl.event. Generates LOTS of output"
-=======
 #: ../xl/main.py:397
->>>>>>> cf1d30f0
 msgid "Enable full debugging of xl.event. Generates LOTS of output"
 msgstr "启用 xl.event 的完整调试。会产生大量的输出"
 
@@ -862,14 +850,8 @@
 msgid "Cover for %s"
 msgstr ""
 
-<<<<<<< HEAD
-#: ../xlgui/cover.py:879
-#, fuzzy, python-brace-format
-#| msgid "{format} ({width}x{height} pixels)"
-=======
 #: ../xlgui/cover.py:880
 #, python-brace-format
->>>>>>> cf1d30f0
 msgid "{width}x{height} pixels ({zoom}%)"
 msgstr "{width}x{height} 像素 ({zoom}%)"
 
@@ -882,12 +864,7 @@
 msgid "Cover options for %(artist)s - %(album)s"
 msgstr ""
 
-<<<<<<< HEAD
-#: ../xlgui/cover.py:1132
-#, fuzzy
-=======
 #: ../xlgui/cover.py:1133
->>>>>>> cf1d30f0
 msgid "No covers found."
 msgstr "未找到封面。"
 
