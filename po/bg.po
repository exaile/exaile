--- conflicted
+++ resolved
@@ -6,30 +6,18 @@
 msgid ""
 msgstr ""
 "Project-Id-Version: exaile\n"
-<<<<<<< HEAD
 "Report-Msgid-Bugs-To: \n"
 "POT-Creation-Date: 2012-11-01 11:10+0100\n"
-"PO-Revision-Date: 2013-12-26 19:53+0000\n"
+"PO-Revision-Date: 2014-08-10 19:50+0000\n"
 "Last-Translator: Atanas Kovachki <Unknown>\n"
-=======
-"Report-Msgid-Bugs-To: FULL NAME <EMAIL@ADDRESS>\n"
-"POT-Creation-Date: 2012-11-01 11:10+0100\n"
-"PO-Revision-Date: 2014-08-10 19:50+0000\n"
-"Last-Translator: FULL NAME <EMAIL@ADDRESS>\n"
->>>>>>> 188b3494
 "Language-Team: Bulgarian <bg@li.org>\n"
 "Language: bg\n"
 "MIME-Version: 1.0\n"
 "Content-Type: text/plain; charset=UTF-8\n"
 "Content-Transfer-Encoding: 8bit\n"
 "Plural-Forms: nplurals=2; plural=n != 1;\n"
-<<<<<<< HEAD
-"X-Launchpad-Export-Date: 2013-12-27 05:38+0000\n"
-"X-Generator: Launchpad (build 16877)\n"
-=======
 "X-Launchpad-Export-Date: 2014-08-12 06:24+0000\n"
 "X-Generator: Launchpad (build 17156)\n"
->>>>>>> 188b3494
 
 #: ../xl/formatter.py:597
 #, python-format
@@ -123,12 +111,8 @@
 msgid "Usage: exaile [OPTION]... [URI]"
 msgstr "Начин на ползване: exaile [ПАРАМЕТРИ]... [URI]"
 
-<<<<<<< HEAD
-#: ../xl/main.py:417 ../plugins/minimode/minimode_preferences.ui.h:11
-=======
 #: ../xl/main.py:417
 #: ../plugins/minimode/minimode_preferences.ui.h:11
->>>>>>> 188b3494
 msgid "Options"
 msgstr "Настройки"
 
@@ -144,12 +128,8 @@
 msgid "Play the previous track"
 msgstr "Изпълни предишната песен"
 
-<<<<<<< HEAD
-#: ../xl/main.py:427 ../plugins/minimode/controls.py:342
-=======
 #: ../xl/main.py:427
 #: ../plugins/minimode/controls.py:342
->>>>>>> 188b3494
 #: ../plugins/minimode/controls.py:357
 msgid "Stop playback"
 msgstr "Спри възпроизвеждането"
@@ -166,12 +146,8 @@
 msgid "Pause or resume playback"
 msgstr "Прекъсни или продължи възпроизвеждането"
 
-<<<<<<< HEAD
-#: ../xl/main.py:437 ../plugins/minimode/controls.py:365
-=======
 #: ../xl/main.py:437
 #: ../plugins/minimode/controls.py:365
->>>>>>> 188b3494
 msgid "Stop playback after current track"
 msgstr "Спри възпроизвеждането след текущата песен"
 
@@ -180,12 +156,8 @@
 msgstr "Настройки на колекцията"
 
 #. TRANSLATORS: Meta variable for --add and --export-playlist
-<<<<<<< HEAD
-#: ../xl/main.py:443 ../xl/main.py:450
-=======
 #: ../xl/main.py:443
 #: ../xl/main.py:450
->>>>>>> 188b3494
 msgid "LOCATION"
 msgstr "РАЗПОЛОЖЕНИЕ"
 
@@ -248,13 +220,9 @@
 msgstr "Показвай продължителността на текущата песен"
 
 #. TRANSLATORS: Variable for command line options with arguments
-<<<<<<< HEAD
-#: ../xl/main.py:478 ../xl/main.py:493 ../xl/main.py:497
-=======
 #: ../xl/main.py:478
 #: ../xl/main.py:493
 #: ../xl/main.py:497
->>>>>>> 188b3494
 msgid "N"
 msgstr "N"
 
@@ -318,20 +286,13 @@
 #: ../xl/main.py:519
 msgid "Toggle visibility of the GUI (if possible)"
 msgstr "Превключи видимостта на графичният интерфейс (ако е възможно)"
-<<<<<<< HEAD
 
 #: ../xl/main.py:521
+msgstr "Стартирай в безопасен режим - полезно при възникване на проблеми"
+#: ../xl/main.py:524
 msgid "Start in safe mode - sometimes useful when you're running into problems"
 msgstr "Стартирай в безопасен режим - полезно при възникване на проблеми"
 
-=======
-
-#: ../xl/main.py:521
-msgid ""
-"Start in safe mode - sometimes useful when you're running into problems"
-msgstr "Стартирай в безопасен режим - полезно при възникване на проблеми"
-
->>>>>>> 188b3494
 #: ../xl/main.py:524
 msgid "Force import of old data from version 0.2.x (Overwrites current data)"
 msgstr ""
@@ -351,12 +312,8 @@
 msgid "Development/Debug Options"
 msgstr "Разработка/Отстраняване на грешки"
 
-<<<<<<< HEAD
-#: ../xl/main.py:536 ../xl/main.py:538
-=======
 #: ../xl/main.py:536
 #: ../xl/main.py:538
->>>>>>> 188b3494
 msgid "DIRECTORY"
 msgstr "DIRECTORY"
 
@@ -537,13 +494,6 @@
 msgid "Automatic"
 msgstr "Автоматично"
 
-<<<<<<< HEAD
-#: ../xl/player/pipe.py:340 ../xl/player/pipe.py:365 ../xl/player/pipe.py:386
-msgid "Custom"
-msgstr "По избор"
-
-#: ../xl/player/pipe.py:441 ../plugins/previewdevice/previewprefs.py:76
-=======
 #: ../xl/player/pipe.py:340
 #: ../xl/player/pipe.py:365
 #: ../xl/player/pipe.py:386
@@ -552,7 +502,6 @@
 
 #: ../xl/player/pipe.py:441
 #: ../plugins/previewdevice/previewprefs.py:76
->>>>>>> 188b3494
 msgid "Auto"
 msgstr ""
 
@@ -588,12 +537,8 @@
 msgid "Invalid playlist type."
 msgstr "Невалиден формат на списъка с песни."
 
-<<<<<<< HEAD
-#: ../xl/playlist.py:173 ../xlgui/widgets/playlist.py:335
-=======
 #: ../xl/playlist.py:173
 #: ../xlgui/widgets/playlist.py:335
->>>>>>> 188b3494
 msgid "Playlist"
 msgstr "Списък с песни"
 
@@ -605,12 +550,8 @@
 msgid "PLS Playlist"
 msgstr "PLS списък с песни"
 
-<<<<<<< HEAD
-#: ../xl/playlist.py:517 ../xl/playlist.py:533
-=======
 #: ../xl/playlist.py:517
 #: ../xl/playlist.py:533
->>>>>>> 188b3494
 #, python-format
 msgid "Invalid format for %s."
 msgstr "Невалиден формат за %s."
@@ -660,30 +601,14 @@
 msgid "Dynamic by Similar _Artists"
 msgstr ""
 
-<<<<<<< HEAD
-#: ../xl/playlist.py:1824 ../xlgui/panel/playlists.py:59
-#: ../xlgui/panel/playlists.py:71 ../xlgui/panel/playlists.py:78
-=======
 #: ../xl/playlist.py:1824
 #: ../xlgui/panel/playlists.py:59
 #: ../xlgui/panel/playlists.py:71
 #: ../xlgui/panel/playlists.py:78
->>>>>>> 188b3494
 #: ../plugins/osd/osd_preferences.ui.h:7
 msgid "seconds"
 msgstr "секунди"
 
-<<<<<<< HEAD
-#: ../xl/playlist.py:1825 ../xlgui/panel/playlists.py:71
-msgid "minutes"
-msgstr "минути"
-
-#: ../xl/playlist.py:1826 ../xlgui/panel/playlists.py:71
-msgid "hours"
-msgstr "часа"
-
-#: ../xl/playlist.py:1827 ../xlgui/panel/playlists.py:68
-=======
 #: ../xl/playlist.py:1825
 #: ../xlgui/panel/playlists.py:71
 msgid "minutes"
@@ -696,17 +621,12 @@
 
 #: ../xl/playlist.py:1827
 #: ../xlgui/panel/playlists.py:68
->>>>>>> 188b3494
 #: ../xlgui/panel/playlists.py:71
 msgid "days"
 msgstr "дни"
 
-<<<<<<< HEAD
-#: ../xl/playlist.py:1828 ../xlgui/panel/playlists.py:71
-=======
 #: ../xl/playlist.py:1828
 #: ../xlgui/panel/playlists.py:71
->>>>>>> 188b3494
 msgid "weeks"
 msgstr "седмици"
 
@@ -718,17 +638,6 @@
 msgid "Enqueue"
 msgstr "Добавяне на опашката"
 
-<<<<<<< HEAD
-#: ../xlgui/widgets/menuitems.py:118 ../xlgui/oldmenu.py:116
-msgid "Replace Current"
-msgstr "Заместване на текущата"
-
-#: ../xlgui/widgets/menuitems.py:122 ../xlgui/oldmenu.py:114
-msgid "Append to Current"
-msgstr "Добавяне към текущия списък"
-
-#: ../xlgui/widgets/menuitems.py:145 ../xlgui/properties.py:1135
-=======
 #: ../xlgui/widgets/menuitems.py:118
 #: ../xlgui/oldmenu.py:116
 msgid "Replace Current"
@@ -741,7 +650,6 @@
 
 #: ../xlgui/widgets/menuitems.py:145
 #: ../xlgui/properties.py:1135
->>>>>>> 188b3494
 msgid "Open Directory"
 msgstr "Отваряне на директорията"
 
@@ -876,18 +784,12 @@
 msgid "Title"
 msgstr "Заглавие"
 
-<<<<<<< HEAD
-#: ../xlgui/widgets/playlist_columns.py:232 ../xlgui/properties.py:63
-#: ../xlgui/panel/collection.py:173 ../xlgui/panel/playlists.py:234
-#: ../data/ui/widgets/tracklist_info.ui.h:2 ../plugins/cd/cdprefs.py:107
-=======
 #: ../xlgui/widgets/playlist_columns.py:232
 #: ../xlgui/properties.py:63
 #: ../xlgui/panel/collection.py:173
 #: ../xlgui/panel/playlists.py:234
 #: ../data/ui/widgets/tracklist_info.ui.h:2
 #: ../plugins/cd/cdprefs.py:107
->>>>>>> 188b3494
 #: ../plugins/minimode/minimode_preferences.py:94
 #: ../plugins/jamendo/ui/jamendo_panel.ui.h:17
 msgid "Artist"
@@ -901,18 +803,12 @@
 msgid "Composer"
 msgstr "Композитор"
 
-<<<<<<< HEAD
-#: ../xlgui/widgets/playlist_columns.py:246 ../xlgui/properties.py:64
-#: ../xlgui/panel/collection.py:176 ../xlgui/panel/playlists.py:236
-#: ../data/ui/widgets/tracklist_info.ui.h:1 ../plugins/cd/cdprefs.py:109
-=======
 #: ../xlgui/widgets/playlist_columns.py:246
 #: ../xlgui/properties.py:64
 #: ../xlgui/panel/collection.py:176
 #: ../xlgui/panel/playlists.py:236
 #: ../data/ui/widgets/tracklist_info.ui.h:1
 #: ../plugins/cd/cdprefs.py:109
->>>>>>> 188b3494
 #: ../plugins/minimode/minimode_preferences.py:96
 #: ../plugins/jamendo/ui/jamendo_panel.ui.h:18
 msgid "Album"
@@ -944,61 +840,39 @@
 msgid "Rating"
 msgstr "Оценка"
 
-<<<<<<< HEAD
-#: ../xlgui/widgets/playlist_columns.py:312 ../xlgui/properties.py:59
-=======
 #: ../xlgui/widgets/playlist_columns.py:312
 #: ../xlgui/properties.py:59
->>>>>>> 188b3494
 #: ../plugins/cd/cdprefs.py:113
 #: ../plugins/minimode/minimode_preferences.py:100
 msgid "Date"
 msgstr "Дата"
 
-<<<<<<< HEAD
-#: ../xlgui/widgets/playlist_columns.py:318 ../xlgui/properties.py:71
-#: ../xlgui/panel/playlists.py:241 ../plugins/cd/cdprefs.py:114
-=======
 #: ../xlgui/widgets/playlist_columns.py:318
 #: ../xlgui/properties.py:71
 #: ../xlgui/panel/playlists.py:241
 #: ../plugins/cd/cdprefs.py:114
->>>>>>> 188b3494
 #: ../plugins/minimode/minimode_preferences.py:101
 msgid "Genre"
 msgstr "Жанр"
 
-<<<<<<< HEAD
-#: ../xlgui/widgets/playlist_columns.py:325 ../xlgui/properties.py:78
-=======
 #: ../xlgui/widgets/playlist_columns.py:325
 #: ../xlgui/properties.py:78
->>>>>>> 188b3494
 #: ../plugins/cd/cdprefs.py:115
 #: ../plugins/minimode/minimode_preferences.py:102
 msgid "Bitrate"
 msgstr "Битрейт"
 
-<<<<<<< HEAD
-#: ../xlgui/widgets/playlist_columns.py:332 ../xlgui/properties.py:81
-#: ../xlgui/panel/playlists.py:244 ../data/ui/collection_manager.ui.h:2
-=======
 #: ../xlgui/widgets/playlist_columns.py:332
 #: ../xlgui/properties.py:81
 #: ../xlgui/panel/playlists.py:244
 #: ../data/ui/collection_manager.ui.h:2
->>>>>>> 188b3494
 #: ../plugins/cd/cdprefs.py:116
 #: ../plugins/minimode/minimode_preferences.py:103
 msgid "Location"
 msgstr "Местоположение"
 
-<<<<<<< HEAD
-#: ../xlgui/widgets/playlist_columns.py:339 ../xlgui/panel/files.py:150
-=======
 #: ../xlgui/widgets/playlist_columns.py:339
 #: ../xlgui/panel/files.py:150
->>>>>>> 188b3494
 #: ../plugins/cd/cdprefs.py:117
 #: ../plugins/minimode/minimode_preferences.py:104
 msgid "Filename"
@@ -1008,39 +882,25 @@
 msgid "Playcount"
 msgstr "Брояч"
 
-<<<<<<< HEAD
-#: ../xlgui/widgets/playlist_columns.py:353 ../xlgui/properties.py:76
-#: ../xlgui/panel/playlists.py:170 ../xlgui/panel/playlists.py:245
-=======
 #: ../xlgui/widgets/playlist_columns.py:353
 #: ../xlgui/properties.py:76
 #: ../xlgui/panel/playlists.py:170
 #: ../xlgui/panel/playlists.py:245
->>>>>>> 188b3494
 #: ../plugins/cd/cdprefs.py:120
 #: ../plugins/minimode/minimode_preferences.py:107
 msgid "BPM"
 msgstr "Уд/мин"
 
-<<<<<<< HEAD
-#: ../xlgui/widgets/playlist_columns.py:360 ../xlgui/properties.py:86
-#: ../xlgui/panel/playlists.py:243 ../plugins/cd/cdprefs.py:119
-=======
 #: ../xlgui/widgets/playlist_columns.py:360
 #: ../xlgui/properties.py:86
 #: ../xlgui/panel/playlists.py:243
 #: ../plugins/cd/cdprefs.py:119
->>>>>>> 188b3494
 #: ../plugins/minimode/minimode_preferences.py:106
 msgid "Last played"
 msgstr "Последно изпълнение"
 
-<<<<<<< HEAD
-#: ../xlgui/widgets/playlist_columns.py:366 ../xlgui/properties.py:79
-=======
 #: ../xlgui/widgets/playlist_columns.py:366
 #: ../xlgui/properties.py:79
->>>>>>> 188b3494
 #: ../xlgui/panel/playlists.py:242
 msgid "Date added"
 msgstr "Дата на добавяне"
@@ -1049,13 +909,6 @@
 msgid "Schedule"
 msgstr ""
 
-<<<<<<< HEAD
-#: ../xlgui/widgets/playlist_columns.py:491 ../xlgui/properties.py:77
-msgid "Comment"
-msgstr ""
-
-#: ../xlgui/widgets/playlist_columns.py:500 ../xlgui/panel/playlists.py:178
-=======
 #: ../xlgui/widgets/playlist_columns.py:491
 #: ../xlgui/properties.py:77
 msgid "Comment"
@@ -1063,7 +916,6 @@
 
 #: ../xlgui/widgets/playlist_columns.py:500
 #: ../xlgui/panel/playlists.py:178
->>>>>>> 188b3494
 #: ../xlgui/panel/playlists.py:246
 msgid "Grouping"
 msgstr ""
@@ -1129,12 +981,8 @@
 msgid "Requires plugins providing dynamic playlists"
 msgstr "Изисква приставка поддържаща динамични списъци с песни"
 
-<<<<<<< HEAD
-#: ../xlgui/widgets/playlist.py:538 ../data/ui/playlist.ui.h:3
-=======
 #: ../xlgui/widgets/playlist.py:538
 #: ../data/ui/playlist.ui.h:3
->>>>>>> 188b3494
 msgid "Dynamically add similar tracks to the playlist"
 msgstr "Автоматично добавяне на песни към списъка"
 
@@ -1259,12 +1107,8 @@
 msgid "The playlist name you entered is already in use."
 msgstr "Името, което въведохте вече се използва."
 
-<<<<<<< HEAD
-#: ../xlgui/widgets/notebook.py:146 ../xlgui/menu.py:115
-=======
 #: ../xlgui/widgets/notebook.py:146
 #: ../xlgui/menu.py:115
->>>>>>> 188b3494
 msgid "Close Tab"
 msgstr "Затваряне на подпрозорец"
 
@@ -1640,12 +1484,8 @@
 msgid "Choose directory to export files to"
 msgstr ""
 
-<<<<<<< HEAD
-#: ../xlgui/oldmenu.py:278 ../xlgui/panel/playlists.py:1178
-=======
 #: ../xlgui/oldmenu.py:278
 #: ../xlgui/panel/playlists.py:1178
->>>>>>> 188b3494
 msgid "Are you sure you want to permanently delete the selected playlist?"
 msgstr "Наистина ли искате напълно да изтриете избрания списък с песни?"
 
@@ -1657,12 +1497,8 @@
 msgid "Rename Playlist"
 msgstr "Преименуване на списъка"
 
-<<<<<<< HEAD
-#: ../xlgui/oldmenu.py:331 ../plugins/multialarmclock/malrmclk.ui.h:2
-=======
 #: ../xlgui/oldmenu.py:331
 #: ../plugins/multialarmclock/malrmclk.ui.h:2
->>>>>>> 188b3494
 msgid "Remove"
 msgstr "Премахване"
 
@@ -2014,11 +1850,7 @@
 
 #: ../data/ui/about_dialog.ui.h:2
 msgid "&#xA9; 2009-2012"
-<<<<<<< HEAD
-msgstr "&#xA9; 2009-2012"
-=======
-msgstr ""
->>>>>>> 188b3494
+msgstr ""
 
 #: ../data/ui/about_dialog.ui.h:3
 msgid ""
@@ -3089,12 +2921,8 @@
 msgid "Playback progress and seeking"
 msgstr "Състояние и прескачане"
 
-<<<<<<< HEAD
-#: ../plugins/grouptagger/gt_prefs.py:21 ../plugins/grouptagger/__init__.py:97
-=======
 #: ../plugins/grouptagger/gt_prefs.py:21
 #: ../plugins/grouptagger/__init__.py:97
->>>>>>> 188b3494
 #: ../plugins/grouptagger/__init__.py:114
 msgid "GroupTagger"
 msgstr ""
@@ -4610,110 +4438,11 @@
 msgid "Allows playing of DAAP music shares."
 msgstr ""
 
-<<<<<<< HEAD
-#~ msgid "New Search"
-#~ msgstr "Ново търсене"
-
-#~ msgid "_Close"
-#~ msgstr "_Затваряне"
-
-#~ msgid "Open"
-#~ msgstr "Отваряне"
-
-#~ msgid "Text Font:"
-#~ msgstr "Шрифт:"
-
-#~ msgid "Text Color"
-#~ msgstr "Цвят на текста"
-
-#~ msgid "Window Height:"
-#~ msgstr "Височина на прозореца:"
-
-#~ msgid "Window Width:"
-#~ msgstr "Широчина на прозолеца:"
-
-#~ msgid "Alarm Days:"
-#~ msgstr "Дни за събуждане:"
-
-#~ msgid "Enter the search text"
-#~ msgstr "Въведете текст за търсене"
-
-#~ msgid "Stop Playback"
-#~ msgstr "Спиране на изпълнението"
-
-#~ msgid " songs"
-#~ msgstr " песни"
-
-#~ msgid "Opacity Level:"
-#~ msgstr "Степен на прозрачност:"
-
-#~ msgid "Popup"
-#~ msgstr "Изскачащ прозорец"
-
-#~ msgid "Add a directory"
-#~ msgstr "Добавяне на папка"
-
-#~ msgid "Playing %s"
-#~ msgstr "Изпълнение на %s"
-
-#~ msgid "Start"
-#~ msgstr "Започване"
-
-#~ msgid "Stopped"
-#~ msgstr "Спряно"
-
-#~ msgid "Show OSD on track change"
-#~ msgstr "Уведомление при смяна на песните"
-
-#~ msgid "from %s"
-#~ msgstr "от %s"
-
-#~ msgid "%(title)s (by %(artist)s)"
-#~ msgstr "%(title)s (на %(artist)s)"
-
-#~ msgid "by %s"
-#~ msgstr "на %s"
-
-#~ msgid ""
-#~ "<b>Move the On Screen Display window to the location you want it to "
-#~ "appear</b>"
-#~ msgstr ""
+#~ msgid "&#xA9; 2009-2010"
+#~ msgstr "&#xA9; 2009-2010"
+
 #~ "<b>Преместете табелката до мястото, където искате да се появява.</b>"
-
-#~ msgid "Display OSD when hovering over tray icon"
-#~ msgstr "Показване на табелка при минаване над областта за уведомяване"
-
-#~ msgid ""
-#~ "Path is already in your collection, or is a subdirectory of another path "
-#~ "in your collection"
-#~ msgstr ""
-#~ "Пътят вече е във вашата колекция или е поддиректория на друг път в "
 #~ "колекцията"
-
-#~ msgid "File Type"
-#~ msgstr "Вид на файла"
-
-#~ msgid "Extension"
-#~ msgstr "Разширение"
-
-#~ msgid "0:00"
-#~ msgstr "0:00"
-
-#~ msgid "Export"
-#~ msgstr "Експортиране"
-
-#~ msgid "No covers found"
-#~ msgstr "Няма намерени обложки"
-
-#~ msgid "Add device"
-#~ msgstr "Добавяне на устройство"
-
-#~ msgid "..."
-#~ msgstr "..."
-
-#~ msgid "Page 1"
-#~ msgstr "Страница 1"
-
 #~ msgid "OSS"
 #~ msgstr "OSS"
 
@@ -4726,163 +4455,14 @@
 #~ msgid "PulseAudio"
 #~ msgstr "PulseAudio"
 
-#~ msgid "Decreases the volume by VOL%"
-#~ msgstr "Намаляване на звука с VOL%"
-
-#~ msgid "Increases the volume by VOL%"
-#~ msgstr "Увеличаване на звука с VOL%"
-
-#~ msgid "  New song, fetching cover."
-#~ msgstr "  Нова песен, търсене на обложка."
-
-#~ msgid "Close tab"
-#~ msgstr "Затваряне на подпрозорец"
-
-#~ msgid "New playlist title:"
-#~ msgstr "Ново заглавие на списъка с песни:"
-
-#~ msgid "Save As..."
-#~ msgstr "Запазване като..."
-
-#~ msgid "Custom playlist name:"
-#~ msgstr "Потребителско заглавие на списъка с песни"
-
-#~ msgid "Add to custom playlist"
-#~ msgstr "Добавяне към потребителския списък с песни"
-
-#~ msgid "_Save As..."
-#~ msgstr "_Запазване като…"
-
-#~ msgid "_Rename Playlist"
-#~ msgstr "_Преименуване на списък с песни"
-
-#~ msgid "_Save Changes To Playlist"
-#~ msgstr "_Запзване на промените в списъка с песни"
-
-#~ msgid "_Save As Custom Playlist"
-#~ msgstr "_Запзване като потребителски на списък с песни"
-
-#~ msgid ""
-#~ "This will permanantly delete the selected tracks from your disk, are you "
-#~ "sure you wish to continue?"
-#~ msgstr ""
-#~ "Това деиствие ще изтрие окончателно избраните песни от вашия диск, "
-#~ "наистина ли искате да продължите?"
 
 #~ msgid "%d KB"
 #~ msgstr "%d КБ"
-
-#~ msgid "Choose a plugin"
-#~ msgstr "Изберете приставка"
-
-#~ msgid "Remove item"
-#~ msgstr "Премахване на елемента"
-
-#~ msgid "Add item"
-#~ msgstr "Добавяне на елемент"
-
-#~ msgid "%d covers to fetch"
-#~ msgstr "%d обложки за сваляне"
-
-#~ msgid "Clear"
-#~ msgstr "Изчистване"
-
-#~ msgid "Close"
-#~ msgstr "Затваряне"
-
-#~ msgid "Export as..."
 #~ msgstr "Изнасяне като..."
 
-#~ msgid "%(minutes)d:%(seconds)02d"
-#~ msgstr "%(minutes)d:%(seconds)02d"
-
-#~ msgid "No track"
-#~ msgstr "Няма песни"
-
-#~ msgid "New custom playlist name:"
-#~ msgstr "Ново име:"
-
-#~ msgid "Randomize the order of the current playlist"
-#~ msgstr "Разбъркване на песните"
-
-#~ msgid "_Randomize Playlist"
-#~ msgstr "Ра_збъркване на песните в списъка"
-
-#~ msgid "Display a progressbar in the OSD"
-#~ msgstr "Показване на плъзгач на състоянието в OSD"
 
 #~ msgid "GNOME"
 #~ msgstr "ГНОМ"
 
 #~ msgid "&#xA9; 2009-2010"
-#~ msgstr "&#xA9; 2009-2010"
-
-#~ msgid ""
-#~ "Mathias Brodala\n"
-#~ "   <info@noctus.net>\n"
-#~ "    Translation Manager"
-#~ msgstr ""
-#~ "Галин Петров\n"
-#~ "   <topgunbg@gmail.com>\n"
-#~ "    Преводач"
-
-#~ msgid ""
-#~ "<b>OSD</b>\n"
-#~ "Drag to the location you'd like the\n"
-#~ "OSD to appear"
-#~ msgstr ""
-#~ "<b>OSD</b>\n"
-#~ "Влачете до мястото където искате\n"
-#~ "OSD да се показва"
-
-#~ msgid "AWN"
-#~ msgstr "AWN"
-
-#~ msgctxt "yes"
-#~ msgid "Friday"
-#~ msgstr "Петък"
-
-#~ msgctxt "yes"
-#~ msgid "Maximum volume:"
-#~ msgstr "Максимална сила:"
-
-#~ msgctxt "yes"
-#~ msgid "Minimum volume:"
-#~ msgstr "Минимална сила:"
-
-#~ msgctxt "yes"
-#~ msgid "Monday"
-#~ msgstr "Понеделник"
-
-#~ msgctxt "yes"
-#~ msgid "Saturday"
-#~ msgstr "Събота"
-
-#~ msgctxt "yes"
-#~ msgid "Sunday"
-#~ msgstr "Неделя"
-
-#~ msgctxt "yes"
-#~ msgid "Thursday"
-#~ msgstr "Четвъртък"
-
-#~ msgctxt "yes"
-#~ msgid "Tuesday"
-#~ msgstr "Вторник"
-
-#~ msgctxt "yes"
-#~ msgid "Wednesday"
-#~ msgstr "Сряда"
-
-#~ msgid "Secret key:"
-#~ msgstr "Таен ключ:"
-
-#~ msgid "API Key:"
-#~ msgstr "API Ключ:"
-
-#~ msgid "Awn"
-#~ msgstr "Awn"
-=======
-#~ msgid "&#xA9; 2009-2010"
-#~ msgstr "&#xA9; 2009-2010"
->>>>>>> 188b3494
+#~ msgstr "&#xA9; 2009-2010"