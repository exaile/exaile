--- conflicted
+++ resolved
@@ -20,17 +20,8 @@
 import inspect
 import notify_cover
 from xlgui.prefs import widgets
-<<<<<<< HEAD
-from xl import event, common
-=======
 from xl import event, common, settings
->>>>>>> f10c0234
 from xl.nls import gettext as _
-from xl.settings import SETTINGSMANAGER
-
-logger = logging.getLogger(__name__)
-UNKNOWN_TEXT = _("Unknown")
-ATTACH_COVERS_OPTION_ALLOWED = False
 
 logger = logging.getLogger(__name__)
 UNKNOWN_TEXT = _("Unknown")
@@ -51,17 +42,10 @@
     def __inner_preference(klass):
         """Function will make a property for a given subclass of PrefsItem"""
         def getter(self):
-<<<<<<< HEAD
-            return SETTINGSMANAGER.get_option(klass.name, klass.default or None)
-
-        def setter(self, val):
-            SETTINGSMANAGER.set_option(klass.name, val)
-=======
             return settings.get_option(klass.name, klass.default or None)
 
         def setter(self, val):
             settings.set_option(klass.name, val)
->>>>>>> f10c0234
 
         return property(getter, setter)
 
