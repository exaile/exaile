--- conflicted
+++ resolved
@@ -22,10 +22,6 @@
 from xl.track import Track
 from xlgui.guiutil import get_workarea_size
 from xlgui.playlist import Playlist
-<<<<<<< HEAD
-from xlgui.guiutil import get_workarea_size
-=======
->>>>>>> 0ccfe45f
 
 class MMMenuItem(gtk.ImageMenuItem):
     """
