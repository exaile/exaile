# Dutch translation for exaile
<<<<<<< HEAD
# Copyright (c) 2010 Rosetta Contributors and Canonical Ltd 2010
# This file is distributed under the same license as the exaile package.
# FIRST AUTHOR <EMAIL@ADDRESS>, 2010.
=======
# Copyright (c) 2014 Rosetta Contributors and Canonical Ltd 2014
# This file is distributed under the same license as the exaile package.
# FIRST AUTHOR <EMAIL@ADDRESS>, 2014.
>>>>>>> 188b3494
#
msgid ""
msgstr ""
"Project-Id-Version: exaile\n"
<<<<<<< HEAD
"Report-Msgid-Bugs-To: \n"
"POT-Creation-Date: 2012-11-01 11:10+0100\n"
"PO-Revision-Date: 2012-08-25 06:59+0000\n"
"Last-Translator: rob <linuxned@gmail.com>\n"
=======
"Report-Msgid-Bugs-To: FULL NAME <EMAIL@ADDRESS>\n"
"POT-Creation-Date: 2012-11-01 11:10+0100\n"
"PO-Revision-Date: 2014-08-10 19:50+0000\n"
"Last-Translator: FULL NAME <EMAIL@ADDRESS>\n"
>>>>>>> 188b3494
"Language-Team: Dutch <nl@li.org>\n"
"Language: nl\n"
"MIME-Version: 1.0\n"
"Content-Type: text/plain; charset=UTF-8\n"
"Content-Transfer-Encoding: 8bit\n"
"Plural-Forms: nplurals=2; plural=n != 1;\n"
<<<<<<< HEAD
"X-Launchpad-Export-Date: 2012-08-28 05:25+0000\n"
"X-Generator: Launchpad (build 15864)\n"
=======
"X-Launchpad-Export-Date: 2014-08-12 06:24+0000\n"
"X-Generator: Launchpad (build 17156)\n"
>>>>>>> 188b3494

#: ../xl/formatter.py:597
#, python-format
msgid "%d day, "
msgid_plural "%d days, "
msgstr[0] "%d dag, "
msgstr[1] "%d dagen, "

#: ../xl/formatter.py:599
#, python-format
msgid "%d hour, "
msgid_plural "%d hours, "
msgstr[0] "%d uur, "
msgstr[1] "%d uren, "

#: ../xl/formatter.py:600
#, python-format
msgid "%d minute, "
msgid_plural "%d minutes, "
msgstr[0] "%d minuut, "
msgstr[1] "%d minuten, "

#: ../xl/formatter.py:601
#, python-format
msgid "%d second"
msgid_plural "%d seconds"
msgstr[0] "%d seconde"
msgstr[1] "%d seconden"

#. TRANSLATORS: Short form of an amount of days
#: ../xl/formatter.py:606
#, python-format
msgid "%dd, "
msgstr "%dd, "

#. TRANSLATORS: Short form of an amount of hours
#: ../xl/formatter.py:609
#, python-format
msgid "%dh, "
msgstr "%du, "

#. TRANSLATORS: Short form of an amount of minutes
#: ../xl/formatter.py:611
#, python-format
msgid "%dm, "
msgstr "%dm, "

#. TRANSLATORS: Short form of an amount of seconds
#: ../xl/formatter.py:613
#, python-format
msgid "%ds"
msgstr "%ds"

#. TRANSLATORS: Short form of an amount of days
#: ../xl/formatter.py:618
#, python-format
msgid "%dd "
msgstr "%dd "

#. TRANSLATORS: Time duration (hours:minutes:seconds)
#: ../xl/formatter.py:621
#, python-format
msgid "%d:%02d:%02d"
msgstr "%d:%02d:%02d"

#. TRANSLATORS: Time duration (minutes:seconds)
#: ../xl/formatter.py:625
#, python-format
msgid "%d:%02d"
msgstr "%d:%02d"

#. TRANSLATORS: Indicates that a track has never been played before
#: ../xl/formatter.py:691
#: ../xl/formatter.py:696
msgid "Never"
msgstr "Nooit"

#: ../xl/formatter.py:702
msgid "Today"
msgstr "Vandaag"

#: ../xl/formatter.py:704
msgid "Yesterday"
msgstr "Gisteren"

#: ../xl/main.py:201
msgid "Failed to migrate from 0.2.14"
msgstr "Kon niet upgraden van 0.2.14"

#: ../xl/main.py:416
msgid "Usage: exaile [OPTION]... [URI]"
msgstr "Gebruik: exaile [OPTION]... [URI]"

<<<<<<< HEAD
#: ../xl/main.py:417 ../plugins/minimode/minimode_preferences.ui.h:11
=======
#: ../xl/main.py:417
#: ../plugins/minimode/minimode_preferences.ui.h:11
>>>>>>> 188b3494
msgid "Options"
msgstr "Voorkeuren"

#: ../xl/main.py:421
msgid "Playback Options"
msgstr "Afspeelopties"

#: ../xl/main.py:423
msgid "Play the next track"
msgstr "Het volgende nummer afspelen"

#: ../xl/main.py:425
msgid "Play the previous track"
msgstr "Het vorige nummer afspelen"

<<<<<<< HEAD
#: ../xl/main.py:427 ../plugins/minimode/controls.py:342
=======
#: ../xl/main.py:427
#: ../plugins/minimode/controls.py:342
>>>>>>> 188b3494
#: ../plugins/minimode/controls.py:357
msgid "Stop playback"
msgstr "Afspelen stoppen"

#: ../xl/main.py:429
msgid "Play"
msgstr "Afspelen"

#: ../xl/main.py:431
msgid "Pause"
msgstr "Pauze"

#: ../xl/main.py:434
msgid "Pause or resume playback"
msgstr "Afspelen pauzeren of hervatten"

<<<<<<< HEAD
#: ../xl/main.py:437 ../plugins/minimode/controls.py:365
=======
#: ../xl/main.py:437
#: ../plugins/minimode/controls.py:365
>>>>>>> 188b3494
msgid "Stop playback after current track"
msgstr "Stoppen met afspelen na dit nummer"

#: ../xl/main.py:440
msgid "Collection Options"
msgstr "Collectie-opties"

#. TRANSLATORS: Meta variable for --add and --export-playlist
<<<<<<< HEAD
#: ../xl/main.py:443 ../xl/main.py:450
=======
#: ../xl/main.py:443
#: ../xl/main.py:450
>>>>>>> 188b3494
msgid "LOCATION"
msgstr "LOCATIE"

#: ../xl/main.py:443
msgid "Add tracks from LOCATION to the collection"
msgstr "Nummers vanaf LOCATIE toevoegen aan de collectie"

#: ../xl/main.py:447
msgid "Playlist Options"
msgstr "Afspeellijstopties"

#: ../xl/main.py:451
msgid "Exports the current playlist to LOCATION"
msgstr "Exporteert de huidige afspeellijst naar LOCATIE"

#: ../xl/main.py:454
msgid "Track Options"
msgstr "Nummeropties"

#: ../xl/main.py:456
msgid "Query player"
msgstr "Queryspeler"

#. TRANSLATORS: Meta variable for --format-query
#: ../xl/main.py:459
msgid "FORMAT"
msgstr "FORMAAT"

#: ../xl/main.py:460
msgid "Retrieves the current playback state and track information as FORMAT"
msgstr "Haalt huidige afspeelstatus en nummerinformatie op als FORMAAT"

#. TRANSLATORS: Meta variable for --format-query-tags
#: ../xl/main.py:463
msgid "TAGS"
msgstr "LABELS"

#: ../xl/main.py:464
msgid "TAGS to retrieve from the current track, use with --format-query"
msgstr ""
"LABELS om op te halen van het huidige nummer, gebruiken met --format-query"

#: ../xl/main.py:467
msgid "Show a popup with data of the current track"
msgstr "Pop-up van het huidige nummer tonen"

#: ../xl/main.py:469
msgid "Print the title of current track"
msgstr "Titel van het huidige nummer weergeven"

#: ../xl/main.py:471
msgid "Print the album of current track"
msgstr "Album van het huidige nummer weergeven"

#: ../xl/main.py:473
msgid "Print the artist of current track"
msgstr "Artiest van het huidige nummer weergeven"

#: ../xl/main.py:475
msgid "Print the length of current track"
msgstr "Tijdsduur van het huidige nummer weergeven"

#. TRANSLATORS: Variable for command line options with arguments
<<<<<<< HEAD
#: ../xl/main.py:478 ../xl/main.py:493 ../xl/main.py:497
=======
#: ../xl/main.py:478
#: ../xl/main.py:493
#: ../xl/main.py:497
>>>>>>> 188b3494
msgid "N"
msgstr "N"

#: ../xl/main.py:479
msgid "Set rating for current track to N%"
msgstr "Waardering van het huidige nummer instellen op N%"

#: ../xl/main.py:481
msgid "Get rating for current track"
msgstr "Waardering voor het huidige nummer ophalen"

#: ../xl/main.py:484
msgid "Print the current playback position as time"
msgstr "Afspeelpositie weergeven als tijd"

#: ../xl/main.py:486
msgid "Print the current playback progress as percentage"
msgstr "Vooruitgang van het huidige nummer weergeven als percentage"

#: ../xl/main.py:490
msgid "Volume Options"
msgstr "Volume-opties"

#: ../xl/main.py:494
msgid "Increases the volume by N%"
msgstr "Verhoogt het volume met N%"

#. TRANSLATORS: Meta variable for --increase-vol and--decrease-vol
#: ../xl/main.py:499
msgid "Decreases the volume by N%"
msgstr "Verlaagt het volume met N%"

#: ../xl/main.py:502
msgid "Mutes or unmutes the volume"
msgstr "Zet volumedemping aan of uit"

#: ../xl/main.py:504
msgid "Print the current volume percentage"
msgstr "Volumepercentage van het huidige nummer weergeven"

#: ../xl/main.py:507
msgid "Other Options"
msgstr "Andere opties"

#: ../xl/main.py:509
msgid "Start new instance"
msgstr "Start een nieuwe instantie"

#: ../xl/main.py:511
msgid "Show this help message and exit"
msgstr "Dit hulpbericht tonen en daarna afsluiten"

#: ../xl/main.py:513
msgid "Show program's version number and exit."
msgstr "Versienummer toepassing tonen en daarna afsluiten"

#: ../xl/main.py:516
msgid "Start minimized (to tray, if possible)"
msgstr "Geminimaliseerd starten (naar het systeemvak, indien mogelijk)"

#: ../xl/main.py:519
msgid "Toggle visibility of the GUI (if possible)"
msgstr "Zichtbaarheid van de GUI wisselen (indien mogelijk)"

#: ../xl/main.py:521
<<<<<<< HEAD
msgid "Start in safe mode - sometimes useful when you're running into problems"
=======
msgid ""
"Start in safe mode - sometimes useful when you're running into problems"
>>>>>>> 188b3494
msgstr "Starten in veilige modus - soms nuttig wanneer u problemen heeft"

#: ../xl/main.py:524
msgid "Force import of old data from version 0.2.x (Overwrites current data)"
msgstr ""
"Importeren van oude data van 0.2.x forceren (overschrijft huidige data)"

#: ../xl/main.py:527
msgid "Do not import old data from version 0.2.x"
msgstr "Geen oude data importeren van versie 0.2.x"

#: ../xl/main.py:530
msgid "Make control options like --play start Exaile if it is not running"
msgstr ""
"Laat besturingsopties zoals --play Exaile starten indien nog niet gestart"

#: ../xl/main.py:534
msgid "Development/Debug Options"
msgstr "Ontwikkeling/Debug Opties"

<<<<<<< HEAD
#: ../xl/main.py:536 ../xl/main.py:538
=======
#: ../xl/main.py:536
#: ../xl/main.py:538
>>>>>>> 188b3494
msgid "DIRECTORY"
msgstr "MAP"

#: ../xl/main.py:536
msgid "Set data directory"
msgstr "Stel de datamap in"

#: ../xl/main.py:538
msgid "Set data and config directory"
msgstr "Data en configuratiemap instellen"

#: ../xl/main.py:540
msgid "MODULE"
msgstr "MODULE"

#: ../xl/main.py:541
msgid "Limit log output to MODULE"
msgstr "Logresultaten beperken tot MODULE"

#: ../xl/main.py:543
msgid "LEVEL"
msgstr "NIVEAU"

#: ../xl/main.py:544
msgid "Limit log output to LEVEL"
msgstr "Logresultaten beperken tot NIVEAU"

#: ../xl/main.py:547
msgid "Show debugging output"
msgstr "Debug uitvoer tonen"

#: ../xl/main.py:549
msgid "Enable debugging of xl.event. Generates LOTS of output"
msgstr "Zet debuggen van xl.event aan. Genereert VEEL uitvoer"

#: ../xl/main.py:552
msgid "Add thread name to logging messages."
msgstr "Thread-naam aan logberichten toeveoegen."

#: ../xl/main.py:555
msgid "TYPE"
msgstr "TYPE"

#: ../xl/main.py:556
msgid "Limit xl.event debug to output of TYPE"
msgstr "Xl.event debug-resultaten beperken tot TYPE"

#: ../xl/main.py:558
msgid "Reduce level of output"
msgstr "Verminder hoeveelheid uitvoer"

#: ../xl/main.py:562
msgid "Disable D-Bus support"
msgstr "D-Bus-ondersteuning uitschakelen"

#: ../xl/main.py:564
msgid "Disable HAL support."
msgstr "HAL-ondersteuning uitschakelen"

#: ../xl/main.py:580
msgid "Entire Library"
msgstr "Hele bibliotheek"

#: ../xl/main.py:586
#, python-format
msgid "Random %d"
msgstr "Willekeurig %d"

#: ../xl/main.py:594
#, python-format
msgid "Rating > %d"
msgstr "Waardering > %d"

#: ../xl/main.py:695
msgid ""
"Exaile is not yet finished loading. Perhaps you should listen for the "
"exaile_loaded signal?"
msgstr ""
"Exaile is nog niet klaar met laden. Misschien moet u even wachten op het "
"signaal wanneer exaile ge_laden is ?"

#: ../xl/covers.py:466
#: ../data/ui/trackproperties_dialog.ui.h:6
msgid "Tags"
msgstr "Labels"

#: ../xl/covers.py:505
msgid "Local file"
msgstr "Lokaal bestand"

#: ../xl/plugins.py:94
msgid "Plugin archive is not in the correct format."
msgstr "Plug-inarchief is niet in het goede formaat."

#: ../xl/plugins.py:101
#, python-format
msgid "A plugin with the name \"%s\" is already installed."
msgstr "Een plug-in met de naam \"%s\" is al geïnstalleerd."

#: ../xl/plugins.py:106
msgid "Plugin archive contains an unsafe path."
msgstr "Plug-inarchief bevat een onveilig pad."

#: ../xl/trax/trackdb.py:167
msgid "You did not specify a location to load the db from"
msgstr "U heeft geen locatie opgegeven om de databank van te laden"

#: ../xl/trax/trackdb.py:248
msgid "You did not specify a location to save the db"
msgstr "U heeft geen locatie opgegeven om de databank op te slaan"

#: ../xl/trax/track.py:65
#: ../xlgui/widgets/info.py:431
msgid "Various Artists"
msgstr "Diverse artiesten"

#. TRANSLATORS: title of a track if it is unknown
#: ../xl/trax/track.py:66
#: ../plugins/notifyosd/__init__.py:71
msgid "Unknown"
msgstr "Onbekend"

#. TRANSLATORS: String multiple tag values will be joined by
#: ../xl/trax/track.py:68
msgid " / "
msgstr " / "

#. TRANSLATORS: Bitrate (k here is short for kbps).
#: ../xl/trax/track.py:585
#: ../xl/trax/track.py:647
#, python-format
msgid "%dk"
msgstr "%dk"

#: ../xl/transcoder.py:56
msgid ""
"Vorbis is an open source, lossy audio codec with high quality output at a "
"lower file size than MP3."
msgstr ""
"Vorbis is een open bron, audioformaat (met verlies) met hoge kwaliteit "
"uitvoer bij een kleinere bestandsgrootte dan MP3."

#: ../xl/transcoder.py:66
msgid ""
"Free Lossless Audio Codec (FLAC) is an open source codec that compresses but "
"does not degrade audio quality."
msgstr ""
"Free Lossless Audio Codec (FLAC) is een open bron codec die wel comprimeert "
"maar niet de geluidskwaliteit vermindert."

#: ../xl/transcoder.py:78
msgid ""
"Apple's proprietary lossy audio format that achieves better sound quality "
"than MP3 at lower bitrates."
msgstr ""
"Apple's eigen, niet-vrije audioformaat (met verlies) dat betere "
"geluidskwaliteit bereikt bij lagere bitrates dan MP3."

#: ../xl/transcoder.py:89
msgid ""
"A proprietary and older, but also popular, lossy audio format. VBR gives "
"higher quality than CBR, but may be incompatible with some players."
msgstr ""
"Een niet-vrij, oud, maar populair audioformaat (met verlies). VBR geeft een "
"hogere kwaliteit dan CBR, maar kan niet goed werken met sommige spelers."

#: ../xl/transcoder.py:100
msgid ""
"A proprietary and older, but also popular, lossy audio format. CBR gives "
"less quality than VBR, but is compatible with any player."
msgstr ""
"Een niet-vrij, oud, maar populair audioformaat (met verlies). CBR geeft een "
"lagere kwaliteit dan VBR, maar werkt met alle spelers."

#: ../xl/transcoder.py:111
msgid "A very fast Free lossless audio format with good compression."
msgstr "Een erg snel vrij audioformaat (zonder verlies) met goede compressie."

#: ../xl/player/pipe.py:311
msgid "Automatic"
msgstr "Automatisch"

<<<<<<< HEAD
#: ../xl/player/pipe.py:340 ../xl/player/pipe.py:365 ../xl/player/pipe.py:386
msgid "Custom"
msgstr "Aangepast"

#: ../xl/player/pipe.py:441 ../plugins/previewdevice/previewprefs.py:76
=======
#: ../xl/player/pipe.py:340
#: ../xl/player/pipe.py:365
#: ../xl/player/pipe.py:386
msgid "Custom"
msgstr "Aangepast"

#: ../xl/player/pipe.py:441
#: ../plugins/previewdevice/previewprefs.py:76
>>>>>>> 188b3494
msgid "Auto"
msgstr "Auto"

#: ../xl/xldbus.py:117
#: ../xl/xldbus.py:496
#: ../plugins/lyricsviewer/__init__.py:243
msgid "Not playing."
msgstr "Niet aan het afspelen"

#: ../xl/xldbus.py:498
#, python-format
msgid ""
"status: %(status)s, title: %(title)s, artist: %(artist)s, album: %(album)s, "
"length: %(length)s, position: %(progress)s%% [%(position)s]"
msgstr ""
"status: %(status)s, titel: %(title)s, artiest: %(artist)s, album: %(album)s, "
"tijd: %(length)s, positie: %(progress)s%% [%(position)s]"

#: ../xl/settings.py:103
msgid "Settings version is newer than current."
msgstr "De instellingenversie is nieuwer dan de huidige."

#: ../xl/settings.py:247
msgid "We don't know how to store that kind of setting: "
msgstr "We weten niet hoe we dat soort instelling op moeten slaan: "

#: ../xl/settings.py:275
msgid "An Unknown type of setting was found!"
msgstr "Een onbekend type instelling werd gevonden!"

#: ../xl/playlist.py:152
#: ../xl/playlist.py:166
msgid "Invalid playlist type."
msgstr "Ongeldige afspeellijsttype."

<<<<<<< HEAD
#: ../xl/playlist.py:173 ../xlgui/widgets/playlist.py:335
=======
#: ../xl/playlist.py:173
#: ../xlgui/widgets/playlist.py:335
>>>>>>> 188b3494
msgid "Playlist"
msgstr "Afspeellijst"

#: ../xl/playlist.py:322
msgid "M3U Playlist"
msgstr "M3U-afspeellijst"

#: ../xl/playlist.py:423
msgid "PLS Playlist"
msgstr "PLS-afspeellijst"

<<<<<<< HEAD
#: ../xl/playlist.py:517 ../xl/playlist.py:533
=======
#: ../xl/playlist.py:517
#: ../xl/playlist.py:533
>>>>>>> 188b3494
#, python-format
msgid "Invalid format for %s."
msgstr "Ongeldig formaat voor %s."

#: ../xl/playlist.py:528
#, python-format
msgid "Unsupported version %(version)s for %(type)s"
msgstr "Niet ondersteunde versie %(version)s voor %(type)s"

#: ../xl/playlist.py:588
msgid "ASX Playlist"
msgstr "ASX-afspeellijst"

#: ../xl/playlist.py:759
msgid "XSPF Playlist"
msgstr "XSPF-afspeellijst"

#: ../xl/playlist.py:874
msgid "Shuffle _Off"
msgstr "Willekeurig afspelen _uitschakelen"

#: ../xl/playlist.py:875
msgid "Shuffle _Tracks"
msgstr "_Nummers in willekeurige volgorde afspelen"

#: ../xl/playlist.py:875
msgid "Shuffle _Albums"
msgstr "_Albums in willekeurige volgorde afspelen"

#: ../xl/playlist.py:879
msgid "Repeat _Off"
msgstr "Herhalen _van"

#: ../xl/playlist.py:879
msgid "Repeat _All"
msgstr "_Alles herhalen"

#: ../xl/playlist.py:879
msgid "Repeat O_ne"
msgstr "Eé_n herhalen"

#: ../xl/playlist.py:883
msgid "Dynamic _Off"
msgstr "Dynamisch _uitzetten"

#: ../xl/playlist.py:883
msgid "Dynamic by Similar _Artists"
msgstr "Dynamisch met soortgelijke _artiesten"

<<<<<<< HEAD
#: ../xl/playlist.py:1824 ../xlgui/panel/playlists.py:59
#: ../xlgui/panel/playlists.py:71 ../xlgui/panel/playlists.py:78
=======
#: ../xl/playlist.py:1824
#: ../xlgui/panel/playlists.py:59
#: ../xlgui/panel/playlists.py:71
#: ../xlgui/panel/playlists.py:78
>>>>>>> 188b3494
#: ../plugins/osd/osd_preferences.ui.h:7
msgid "seconds"
msgstr "seconden"

<<<<<<< HEAD
#: ../xl/playlist.py:1825 ../xlgui/panel/playlists.py:71
msgid "minutes"
msgstr "minuten"

#: ../xl/playlist.py:1826 ../xlgui/panel/playlists.py:71
msgid "hours"
msgstr "uren"

#: ../xl/playlist.py:1827 ../xlgui/panel/playlists.py:68
=======
#: ../xl/playlist.py:1825
#: ../xlgui/panel/playlists.py:71
msgid "minutes"
msgstr "minuten"

#: ../xl/playlist.py:1826
#: ../xlgui/panel/playlists.py:71
msgid "hours"
msgstr "uren"

#: ../xl/playlist.py:1827
#: ../xlgui/panel/playlists.py:68
>>>>>>> 188b3494
#: ../xlgui/panel/playlists.py:71
msgid "days"
msgstr "dagen"

<<<<<<< HEAD
#: ../xl/playlist.py:1828 ../xlgui/panel/playlists.py:71
=======
#: ../xl/playlist.py:1828
#: ../xlgui/panel/playlists.py:71
>>>>>>> 188b3494
msgid "weeks"
msgstr "weken"

#: ../xl/lyrics.py:305
msgid "Local"
msgstr "Lokaal"

#: ../xlgui/widgets/menuitems.py:96
msgid "Enqueue"
msgstr "Toevoegen aan wachtrij"

<<<<<<< HEAD
#: ../xlgui/widgets/menuitems.py:118 ../xlgui/oldmenu.py:116
msgid "Replace Current"
msgstr "Huidige afspeellijst vervangen"

#: ../xlgui/widgets/menuitems.py:122 ../xlgui/oldmenu.py:114
msgid "Append to Current"
msgstr "Toevoegen aan huidige afspeellijst"

#: ../xlgui/widgets/menuitems.py:145 ../xlgui/properties.py:1135
=======
#: ../xlgui/widgets/menuitems.py:118
#: ../xlgui/oldmenu.py:116
msgid "Replace Current"
msgstr "Huidige afspeellijst vervangen"

#: ../xlgui/widgets/menuitems.py:122
#: ../xlgui/oldmenu.py:114
msgid "Append to Current"
msgstr "Toevoegen aan huidige afspeellijst"

#: ../xlgui/widgets/menuitems.py:145
#: ../xlgui/properties.py:1135
>>>>>>> 188b3494
msgid "Open Directory"
msgstr "Map openen"

#: ../xlgui/widgets/menuitems.py:167
msgid ""
"The files cannot be moved to the Trash. Delete them permanently from the "
"disk?"
msgstr ""
"Deze bestanden kunnen niet verplaatst worden naar de prullenbak. Wilt u ze "
"definitief verwijderen van uw schijf?"

#: ../xlgui/widgets/menuitems.py:182
msgid "Move to Trash"
msgstr "Naar prullenbak verplaatsen"

#: ../xlgui/widgets/menuitems.py:193
msgid "_Show Playing Track"
msgstr "Afspelend nummer _tonen"

#: ../xlgui/widgets/filter.py:62
#: ../xlgui/panel/radio.py:200
msgid "Name:"
msgstr "Naam:"

#: ../xlgui/widgets/filter.py:76
msgid "Match any of the criteria"
msgstr "Een of meer overeenkomende criteria"

#: ../xlgui/widgets/filter.py:78
msgid "Randomize results"
msgstr "Resultaten in willekeurige volgorde"

#: ../xlgui/widgets/filter.py:94
msgid "Limit to: "
msgstr "Beperk tot: "

#: ../xlgui/widgets/filter.py:104
msgid " tracks"
msgstr " nummers"

#: ../xlgui/widgets/playback.py:95
#: ../xlgui/widgets/info.py:71
msgid "Not Playing"
msgstr "Niet aan het afspelen"

#: ../xlgui/widgets/playback.py:744
#, python-format
msgid "Seeking: %s"
msgstr "Zoeken: %s"

#: ../xlgui/widgets/playback.py:1020
msgid "Move"
msgstr "Verplaatsen"

#: ../xlgui/widgets/playback.py:1166
msgid "New Marker"
msgstr "Nieuwe markering"

#: ../xlgui/widgets/playback.py:1265
msgid "Muted"
msgstr "Gedempt"

#. TRANSLATORS: Volume percentage
#: ../xlgui/widgets/playback.py:1271
#, python-format
msgid "%d%%"
msgstr "%d%%"

#: ../xlgui/widgets/playback.py:1274
msgid "Full Volume"
msgstr "Maximum volume"

#: ../xlgui/widgets/info.py:65
msgid ""
"<span size=\"x-large\" weight=\"bold\">$title</span>\n"
"by $artist\n"
"from $album"
msgstr ""
"<span size=\"x-large\" weight=\"bold\">$title</span>\n"
"van $artist\n"
"van $album"

#: ../xlgui/widgets/info.py:426
msgid "Various"
msgstr "Diversen"

#: ../xlgui/widgets/info.py:445
#, python-format
msgid "%(track_count)d in total (%(total_duration)s)"
msgstr "%(track_count)d in totaal (%(total_duration)s)"

#: ../xlgui/widgets/info.py:602
#, python-format
msgid "%d in collection"
msgstr "%d in collectie"

#: ../xlgui/widgets/info.py:624
#: ../xlgui/widgets/info.py:631
#, python-format
msgid "%d showing"
msgstr "%d weergegeven"

#: ../xlgui/widgets/info.py:628
#: ../xlgui/widgets/info.py:635
#, python-format
msgid "%d selected"
msgstr "%d geselecteerd"

#: ../xlgui/widgets/queue.py:87
msgid "Queue"
msgstr "Wachtrij"

#: ../xlgui/widgets/queue.py:89
#, python-format
msgid "Queue (%d)"
msgstr "Wachtrij (%d)"

#. TRANSLATORS: Title of the track number column
#: ../xlgui/widgets/playlist_columns.py:217
#: ../xlgui/panel/flatplaylist.py:100
msgid "#"
msgstr "#"

#: ../xlgui/widgets/playlist_columns.py:218
msgid "Track Number"
msgstr "Tracknummer"

#: ../xlgui/widgets/playlist_columns.py:225
#: ../xlgui/properties.py:69
#: ../xlgui/panel/flatplaylist.py:108
#: ../xlgui/panel/playlists.py:235
#: ../plugins/cd/cdprefs.py:106
#: ../plugins/minimode/minimode_preferences.py:93
msgid "Title"
msgstr "Titel"

<<<<<<< HEAD
#: ../xlgui/widgets/playlist_columns.py:232 ../xlgui/properties.py:63
#: ../xlgui/panel/collection.py:173 ../xlgui/panel/playlists.py:234
#: ../data/ui/widgets/tracklist_info.ui.h:2 ../plugins/cd/cdprefs.py:107
=======
#: ../xlgui/widgets/playlist_columns.py:232
#: ../xlgui/properties.py:63
#: ../xlgui/panel/collection.py:173
#: ../xlgui/panel/playlists.py:234
#: ../data/ui/widgets/tracklist_info.ui.h:2
#: ../plugins/cd/cdprefs.py:107
>>>>>>> 188b3494
#: ../plugins/minimode/minimode_preferences.py:94
#: ../plugins/jamendo/ui/jamendo_panel.ui.h:17
msgid "Artist"
msgstr "Artiest"

#: ../xlgui/widgets/playlist_columns.py:239
#: ../xlgui/properties.py:72
#: ../data/ui/trackproperties_dialog_cover_row.ui.h:12
#: ../plugins/cd/cdprefs.py:108
#: ../plugins/minimode/minimode_preferences.py:95
msgid "Composer"
msgstr "Componist"

<<<<<<< HEAD
#: ../xlgui/widgets/playlist_columns.py:246 ../xlgui/properties.py:64
#: ../xlgui/panel/collection.py:176 ../xlgui/panel/playlists.py:236
#: ../data/ui/widgets/tracklist_info.ui.h:1 ../plugins/cd/cdprefs.py:109
=======
#: ../xlgui/widgets/playlist_columns.py:246
#: ../xlgui/properties.py:64
#: ../xlgui/panel/collection.py:176
#: ../xlgui/panel/playlists.py:236
#: ../data/ui/widgets/tracklist_info.ui.h:1
#: ../plugins/cd/cdprefs.py:109
>>>>>>> 188b3494
#: ../plugins/minimode/minimode_preferences.py:96
#: ../plugins/jamendo/ui/jamendo_panel.ui.h:18
msgid "Album"
msgstr "Album"

#: ../xlgui/widgets/playlist_columns.py:253
#: ../xlgui/properties.py:80
#: ../xlgui/panel/playlists.py:237
#: ../plugins/cd/cdprefs.py:110
#: ../plugins/minimode/minimode_preferences.py:97
msgid "Length"
msgstr "Tijd"

#: ../xlgui/widgets/playlist_columns.py:260
#: ../xlgui/properties.py:75
msgid "Disc"
msgstr "Schijf"

#: ../xlgui/widgets/playlist_columns.py:261
msgid "Disc Number"
msgstr "Schijfnummer"

#: ../xlgui/widgets/playlist_columns.py:268
#: ../xlgui/panel/playlists.py:238
#: ../plugins/cd/cdprefs.py:112
#: ../plugins/minimode/minimode_preferences.py:99
#: ../plugins/minimode/controls.py:527
#: ../plugins/jamendo/ui/jamendo_panel.ui.h:9
msgid "Rating"
msgstr "Waardering"

<<<<<<< HEAD
#: ../xlgui/widgets/playlist_columns.py:312 ../xlgui/properties.py:59
=======
#: ../xlgui/widgets/playlist_columns.py:312
#: ../xlgui/properties.py:59
>>>>>>> 188b3494
#: ../plugins/cd/cdprefs.py:113
#: ../plugins/minimode/minimode_preferences.py:100
msgid "Date"
msgstr "Datum"

<<<<<<< HEAD
#: ../xlgui/widgets/playlist_columns.py:318 ../xlgui/properties.py:71
#: ../xlgui/panel/playlists.py:241 ../plugins/cd/cdprefs.py:114
=======
#: ../xlgui/widgets/playlist_columns.py:318
#: ../xlgui/properties.py:71
#: ../xlgui/panel/playlists.py:241
#: ../plugins/cd/cdprefs.py:114
>>>>>>> 188b3494
#: ../plugins/minimode/minimode_preferences.py:101
msgid "Genre"
msgstr "Genre"

<<<<<<< HEAD
#: ../xlgui/widgets/playlist_columns.py:325 ../xlgui/properties.py:78
=======
#: ../xlgui/widgets/playlist_columns.py:325
#: ../xlgui/properties.py:78
>>>>>>> 188b3494
#: ../plugins/cd/cdprefs.py:115
#: ../plugins/minimode/minimode_preferences.py:102
msgid "Bitrate"
msgstr "Bitrate"

<<<<<<< HEAD
#: ../xlgui/widgets/playlist_columns.py:332 ../xlgui/properties.py:81
#: ../xlgui/panel/playlists.py:244 ../data/ui/collection_manager.ui.h:2
=======
#: ../xlgui/widgets/playlist_columns.py:332
#: ../xlgui/properties.py:81
#: ../xlgui/panel/playlists.py:244
#: ../data/ui/collection_manager.ui.h:2
>>>>>>> 188b3494
#: ../plugins/cd/cdprefs.py:116
#: ../plugins/minimode/minimode_preferences.py:103
msgid "Location"
msgstr "Locatie"

<<<<<<< HEAD
#: ../xlgui/widgets/playlist_columns.py:339 ../xlgui/panel/files.py:150
=======
#: ../xlgui/widgets/playlist_columns.py:339
#: ../xlgui/panel/files.py:150
>>>>>>> 188b3494
#: ../plugins/cd/cdprefs.py:117
#: ../plugins/minimode/minimode_preferences.py:104
msgid "Filename"
msgstr "Bestandsnaam"

#: ../xlgui/widgets/playlist_columns.py:346
msgid "Playcount"
msgstr "Aantal keren afgespeeld"

<<<<<<< HEAD
#: ../xlgui/widgets/playlist_columns.py:353 ../xlgui/properties.py:76
#: ../xlgui/panel/playlists.py:170 ../xlgui/panel/playlists.py:245
=======
#: ../xlgui/widgets/playlist_columns.py:353
#: ../xlgui/properties.py:76
#: ../xlgui/panel/playlists.py:170
#: ../xlgui/panel/playlists.py:245
>>>>>>> 188b3494
#: ../plugins/cd/cdprefs.py:120
#: ../plugins/minimode/minimode_preferences.py:107
msgid "BPM"
msgstr "BPM"

<<<<<<< HEAD
#: ../xlgui/widgets/playlist_columns.py:360 ../xlgui/properties.py:86
#: ../xlgui/panel/playlists.py:243 ../plugins/cd/cdprefs.py:119
=======
#: ../xlgui/widgets/playlist_columns.py:360
#: ../xlgui/properties.py:86
#: ../xlgui/panel/playlists.py:243
#: ../plugins/cd/cdprefs.py:119
>>>>>>> 188b3494
#: ../plugins/minimode/minimode_preferences.py:106
msgid "Last played"
msgstr "Laatst afgespeeld"

<<<<<<< HEAD
#: ../xlgui/widgets/playlist_columns.py:366 ../xlgui/properties.py:79
=======
#: ../xlgui/widgets/playlist_columns.py:366
#: ../xlgui/properties.py:79
>>>>>>> 188b3494
#: ../xlgui/panel/playlists.py:242
msgid "Date added"
msgstr "Toegevoegd op"

#: ../xlgui/widgets/playlist_columns.py:372
msgid "Schedule"
msgstr "Planning"

<<<<<<< HEAD
#: ../xlgui/widgets/playlist_columns.py:491 ../xlgui/properties.py:77
msgid "Comment"
msgstr "Commentaar"

#: ../xlgui/widgets/playlist_columns.py:500 ../xlgui/panel/playlists.py:178
=======
#: ../xlgui/widgets/playlist_columns.py:491
#: ../xlgui/properties.py:77
msgid "Comment"
msgstr "Commentaar"

#: ../xlgui/widgets/playlist_columns.py:500
#: ../xlgui/panel/playlists.py:178
>>>>>>> 188b3494
#: ../xlgui/panel/playlists.py:246
msgid "Grouping"
msgstr "Groepering"

#: ../xlgui/widgets/playlist_columns.py:619
msgid "_Resizable"
msgstr "Herschaalbaar"

#: ../xlgui/widgets/playlist_columns.py:624
msgid "_Autosize"
msgstr "Automatisch inschalen"

#: ../xlgui/widgets/rating.py:261
msgid "Rating:"
msgstr "Waardering:"

#: ../xlgui/widgets/playlist.py:129
msgid "Shuffle"
msgstr "Willekeurig afspelen"

#: ../xlgui/widgets/playlist.py:133
msgid "Repeat"
msgstr "Herhalen"

#: ../xlgui/widgets/playlist.py:137
msgid "Dynamic"
msgstr "Dynamisch"

#: ../xlgui/widgets/playlist.py:152
msgid "Remove Current Track From Playlist"
msgstr "Huidig nummer uit afspeellijst verwijderen"

#: ../xlgui/widgets/playlist.py:182
msgid "Randomize Playlist"
msgstr "Afspeellijst randomiseren"

#: ../xlgui/widgets/playlist.py:185
msgid "Randomize Selection"
msgstr "Selectie in willekeurige volgorde zetten"

#: ../xlgui/widgets/playlist.py:206
#: ../xlgui/oldmenu.py:188
#: ../xlgui/playlist.py:76
#: ../xlgui/panel/radio.py:435
#: ../plugins/droptrayicon/__init__.py:288
msgid "New Playlist"
msgstr "Nieuwe afspeellijst"

#: ../xlgui/widgets/playlist.py:226
#: ../xlgui/oldmenu.py:244
msgid "Rename"
msgstr "Hernoemen"

#: ../xlgui/widgets/playlist.py:266
msgid "Stop Playback After This Track"
msgstr "Stoppen met afspelen na dit nummer"

#: ../xlgui/widgets/playlist.py:273
msgid "Continue Playback After This Track"
msgstr "Doorgaan met afspelen na dit nummer"

#: ../xlgui/widgets/playlist.py:534
msgid "Requires plugins providing dynamic playlists"
msgstr "Vereist plug-ins voor dynamische afspeellijsten"

<<<<<<< HEAD
#: ../xlgui/widgets/playlist.py:538 ../data/ui/playlist.ui.h:3
=======
#: ../xlgui/widgets/playlist.py:538
#: ../data/ui/playlist.ui.h:3
>>>>>>> 188b3494
msgid "Dynamically add similar tracks to the playlist"
msgstr "Soortgelijke nummers dynamisch aan afspeellijst toevoegen."

#: ../xlgui/widgets/dialogs.py:283
msgid "Enter the URL to open"
msgstr "Voer de te openen URL in"

#: ../xlgui/widgets/dialogs.py:284
msgid "Open URL"
msgstr "URL openen"

#: ../xlgui/widgets/dialogs.py:552
msgid "Select File Type (by Extension)"
msgstr "Selecteer bestandstype (op extensie)"

#: ../xlgui/widgets/dialogs.py:608
msgid "Choose Media to Open"
msgstr "Selecteer media om te openen"

#: ../xlgui/widgets/dialogs.py:619
msgid "Supported Files"
msgstr "Ondersteunde bestanden"

#: ../xlgui/widgets/dialogs.py:621
msgid "Music Files"
msgstr "Muziekbestanden"

#: ../xlgui/widgets/dialogs.py:623
#: ../xlgui/widgets/dialogs.py:781
msgid "Playlist Files"
msgstr "Afspeellijstbestanden"

#: ../xlgui/widgets/dialogs.py:625
#: ../xlgui/widgets/dialogs.py:783
#: ../xlgui/preferences/plugin.py:201
msgid "All Files"
msgstr "Alle bestanden"

#: ../xlgui/widgets/dialogs.py:699
msgid "Choose Directory to Open"
msgstr "Selecteer map om te openen"

#: ../xlgui/widgets/dialogs.py:770
#: ../xlgui/menu.py:87
#: ../xlgui/oldmenu.py:192
msgid "Import Playlist"
msgstr "Afspeellijst importeren"

#: ../xlgui/widgets/dialogs.py:863
msgid "Export Current Playlist"
msgstr "Huidige afspeellijst exporteren"

#: ../xlgui/widgets/dialogs.py:874
msgid "Use relative paths to tracks"
msgstr "Relatieve paden naar nummers gebruiken"

#: ../xlgui/widgets/dialogs.py:929
#, python-format
msgid "Playlist saved as <b>%s</b>."
msgstr "Afspeellijst opgeslagen als <b>%s</b>."

#: ../xlgui/widgets/dialogs.py:943
#, python-format
msgid "Close %s"
msgstr "Sluit %s"

#: ../xlgui/widgets/dialogs.py:944
#, python-format
msgid "<b>Save changes to %s before closing?</b>"
msgstr "<b>Wijzigingen aan %s opslaan alvorens te sluiten?</b>"

#: ../xlgui/widgets/dialogs.py:945
msgid "Your changes will be lost if you don't save them"
msgstr "De wijzigingen zullen verloren gaan als u ze niet opslaat"

#: ../xlgui/widgets/dialogs.py:947
msgid "Close Without Saving"
msgstr "Sluiten zonder opslaan"

#: ../xlgui/widgets/dialogs.py:1303
msgid "Yes to all"
msgstr "Ja op alles"

#: ../xlgui/widgets/dialogs.py:1311
msgid "No to all"
msgstr "Nee op alles"

#: ../xlgui/widgets/dialogs.py:1336
#: ../xlgui/properties.py:1209
#, python-format
msgid "Saved %(count)s of %(total)s."
msgstr "%(count)s opgeslagen van %(total)s."

#: ../xlgui/widgets/dialogs.py:1456
#, python-format
msgid "Error occurred while copying %s: %s"
msgstr "Er is een fout opgetreden tijdens het kopiëren van %s: %s"

#: ../xlgui/widgets/dialogs.py:1465
#, python-format
msgid "File exists, overwrite %s ?"
msgstr "Bestand bestaat al, %s overschrijven?"

#: ../xlgui/widgets/dialogs.py:1516
msgid "Playlist name:"
msgstr "Afspeellijstnaam:"

#: ../xlgui/widgets/dialogs.py:1517
msgid "Add new playlist..."
msgstr "Nieuwe afspeellijst toevoegen…"

#: ../xlgui/widgets/dialogs.py:1526
#: ../xlgui/panel/playlists.py:755
#: ../xlgui/panel/playlists.py:838
msgid "You did not enter a name for your playlist"
msgstr "U heeft geen naam ingevoerd voor uw afspeellijst"

#: ../xlgui/widgets/dialogs.py:1529
#: ../xlgui/panel/playlists.py:321
#: ../xlgui/panel/playlists.py:761
#: ../xlgui/panel/playlists.py:845
msgid "The playlist name you entered is already in use."
msgstr "De ingevoerde naam van de afspeellijst wordt al gebruikt!"

<<<<<<< HEAD
#: ../xlgui/widgets/notebook.py:146 ../xlgui/menu.py:115
=======
#: ../xlgui/widgets/notebook.py:146
#: ../xlgui/menu.py:115
>>>>>>> 188b3494
msgid "Close Tab"
msgstr "Tabblad sluiten"

#: ../xlgui/main.py:111
msgid "$title (by $artist)"
msgstr "$title (door $artist)"

#: ../xlgui/main.py:466
msgid "Toggle: Stop after Selected Track"
msgstr "Stoppen na geselecteerde nummer"

#: ../xlgui/main.py:569
#: ../plugins/previewdevice/__init__.py:365
msgid "Playback error encountered!"
msgstr "Er is een fout opgetreden tijdens het afspelen!"

#: ../xlgui/main.py:576
#, python-format
msgid "Buffering: %d%%..."
msgstr "Bufferen: %d%%..."

#: ../xlgui/main.py:628
#: ../plugins/previewdevice/__init__.py:376
msgid "Continue Playback"
msgstr "Doorgaan met afspelen"

#: ../xlgui/main.py:632
#: ../xlgui/main.py:820
#: ../plugins/previewdevice/__init__.py:347
#: ../plugins/previewdevice/__init__.py:380
msgid "Pause Playback"
msgstr "Afspelen pauzeren"

#: ../xlgui/main.py:774
#: ../xlgui/menu.py:103
msgid "Playlist export failed!"
msgstr "Exporteren afspeellijst mislukt!"

#: ../xlgui/main.py:832
#: ../data/ui/main.ui.h:7
#: ../plugins/previewdevice/__init__.py:358
msgid "Start Playback"
msgstr "Afspelen starten"

#: ../xlgui/tray.py:148
msgid "Exaile Music Player"
msgstr "Exaile muziekspeler"

#: ../xlgui/menu.py:52
msgid "_New Playlist"
msgstr "_Nieuwe afspeellijst"

#: ../xlgui/menu.py:71
msgid "Open _URL"
msgstr "_Url openen"

#: ../xlgui/menu.py:81
msgid "Open Directories"
msgstr "Mappen openen"

#: ../xlgui/menu.py:109
msgid "_Export Current Playlist"
msgstr "Huidige afspeellijst _exporteren"

#: ../xlgui/menu.py:124
#: ../xlgui/preferences/widgets.py:70
msgid "Restart"
msgstr "Herstarten"

#: ../xlgui/menu.py:147
msgid "_Collection"
msgstr "_Collectie"

#: ../xlgui/menu.py:151
msgid "_Queue"
msgstr "_Wachtrij"

#: ../xlgui/menu.py:158
msgid "C_overs"
msgstr "Albumh_oezen"

#: ../xlgui/menu.py:190
msgid "_Playlist Utilities Bar"
msgstr "Afs_peellijstoptiesbalk"

#: ../xlgui/menu.py:192
msgid "_Columns"
msgstr "_Kolommen"

#: ../xlgui/menu.py:199
msgid "C_lear playlist"
msgstr "Afspee_llijst wissen"

#: ../xlgui/menu.py:215
msgid "_Device Manager"
msgstr "_Apparaatbeheer"

#: ../xlgui/menu.py:218
msgid "Re_scan Collection"
msgstr "Collectie opnieuw _laden"

#: ../xlgui/menu.py:221
msgid "Track _Properties"
msgstr "Nummereigenscha_ppen"

#: ../xlgui/progress.py:79
msgid "Cancel"
msgstr "Annuleren"

#: ../xlgui/properties.py:51
msgid "Original album"
msgstr "Originele album"

#: ../xlgui/properties.py:52
msgid "Lyricist"
msgstr "Tekstschrijver"

#: ../xlgui/properties.py:54
msgid "Website"
msgstr "Website"

#: ../xlgui/properties.py:55
#: ../xlgui/cover.py:793
msgid "Cover"
msgstr "Albumhoes"

#: ../xlgui/properties.py:56
msgid "Original artist"
msgstr "Originele artiest"

#: ../xlgui/properties.py:57
msgid "Author"
msgstr "Auteur"

#: ../xlgui/properties.py:58
msgid "Original date"
msgstr "Originele datum"

#: ../xlgui/properties.py:60
msgid "Arranger"
msgstr "Samensteller"

#: ../xlgui/properties.py:61
#: ../data/ui/trackproperties_dialog_cover_row.ui.h:10
msgid "Conductor"
msgstr "Dirigent"

#: ../xlgui/properties.py:62
msgid "Performer"
msgstr "Uitvoerend artiest"

#: ../xlgui/properties.py:65
msgid "Copyright"
msgstr "Auteursrecht"

#: ../xlgui/properties.py:66
#: ../plugins/lyricsviewer/__init__.py:62
#: ../plugins/lyricsviewer/lyricsviewer.ui.h:1
#: ../plugins/lyricsviewer/PLUGININFO:5
#: ../plugins/lyricsfly/PLUGININFO:5
#: ../plugins/lyricwiki/PLUGININFO:5
msgid "Lyrics"
msgstr "Songteksten"

#: ../xlgui/properties.py:67
#: ../plugins/jamendo/ui/jamendo_panel.ui.h:20
msgid "Track"
msgstr "Nummer"

#: ../xlgui/properties.py:68
#: ../data/ui/preferences/plugin.ui.h:2
msgid "Version"
msgstr "Versie"

#: ../xlgui/properties.py:70
msgid "ISRC"
msgstr "ISRC"

#: ../xlgui/properties.py:73
msgid "Encoded by"
msgstr "Gecodeerd door"

#: ../xlgui/properties.py:74
msgid "Organization"
msgstr "Organisatie"

#: ../xlgui/properties.py:83
msgid "Modified"
msgstr "Gewijzigd"

#: ../xlgui/properties.py:85
msgid "Times played"
msgstr "Keren gespeeld"

#: ../xlgui/properties.py:244
msgid "Writing of tags failed"
msgstr "Aanmaken labels mislukt"

#: ../xlgui/properties.py:245
msgid ""
"Tags could not be written to the following files:\n"
"{files}"
msgstr ""
"Er konden geen labels aangemaakt worden voor:\n"
"{files}"

#: ../xlgui/properties.py:270
#, python-format
msgid "Editing track %(current)d of %(total)d"
msgstr "Nummer %(current)d van de %(total)d aan het bewerken"

#: ../xlgui/properties.py:438
msgid "Apply changes before closing?"
msgstr "Wijzigingen toepassen voordat u afsluit?"

#: ../xlgui/properties.py:439
msgid "Your changes will be lost if you do not apply them now."
msgstr "Uw wijzigingen zullen verloren gaan wanneer u deze niet toepast."

#: ../xlgui/properties.py:614
#, python-format
msgid "%s:"
msgstr "%s:"

#. TRANSLATORS: This is the 'of' between numbers in fields like
#. tracknumber, discnumber, etc. in the tagger.
#: ../xlgui/properties.py:820
msgid "of:"
msgstr "van:"

#: ../xlgui/properties.py:909
msgid "JPEG image"
msgstr "JPEG-afbeelding"

#: ../xlgui/properties.py:915
msgid "PNG image"
msgstr "PNG-afbeelding"

#: ../xlgui/properties.py:919
msgid "Image"
msgstr "Afbeelding"

#: ../xlgui/properties.py:926
msgid "Linked image"
msgstr "Gekoppelde afbeelding"

#: ../xlgui/properties.py:1036
#: ../xlgui/cover.py:1104
msgid "{width}x{height} pixels"
msgstr "{width}x{height} pixels"

#: ../xlgui/properties.py:1038
msgid "{format} ({width}x{height} pixels)"
msgstr "{format} ({width}x{height} pixels)"

#: ../xlgui/properties.py:1051
msgid "Select image to set as cover"
msgstr "Selecteer afbeelding om in te stellen als albumhoes"

#: ../xlgui/properties.py:1060
msgid "Supported image formats"
msgstr "Ondersteunde afbeeldingsformaten"

#: ../xlgui/properties.py:1183
msgid "Apply current value to all tracks"
msgstr "Huidige waarde op alle nummers toepassen"

#: ../xlgui/cover.py:112
msgid "{outstanding} covers left to fetch"
msgstr "nog {outstanding} albumhoezen op te halen"

#: ../xlgui/cover.py:113
msgid "All covers fetched"
msgstr "Alle albumhoezen opgehaald"

#: ../xlgui/cover.py:138
msgid "Collecting albums and covers..."
msgstr "Albums en albumhoezen ophalen…"

#: ../xlgui/cover.py:493
msgid "Show Cover"
msgstr "Albumhoes tonen"

#: ../xlgui/cover.py:494
msgid "Fetch Cover"
msgstr "Albumhoes ophalen"

#: ../xlgui/cover.py:495
msgid "Remove Cover"
msgstr "Albumhoes verwijderen"

#: ../xlgui/cover.py:795
#, python-format
msgid "Cover for %s"
msgstr "Albumhoes voor %s"

#: ../xlgui/cover.py:957
#, python-format
msgid "Cover options for %(artist)s - %(album)s"
msgstr "Albumhoesopties voor %(artist)s - %(album)s"

#: ../xlgui/cover.py:990
msgid "Loading..."
msgstr "Laden…"

#: ../xlgui/cover.py:1062
msgid "No covers found."
msgstr "Geen albumhoezen gevonden."

#: ../xlgui/cover.py:1063
msgid ""
"None of the enabled sources has a cover for this track, try enabling more "
"sources."
msgstr ""
"Geen van de ingeschakelde bronnen heeft een albumhoes voor dit nummer, "
"probeer om meer bronnen in te schakelen."

#: ../xlgui/devices.py:76
msgid "Icon"
msgstr "Icoon"

#: ../xlgui/devices.py:81
msgid "Device"
msgstr "Apparaat"

#: ../xlgui/devices.py:88
msgid "Driver"
msgstr "Stuurprogramma"

#: ../xlgui/__init__.py:296
msgid "Scanning collection..."
msgstr "Collectie herladen..."

#: ../xlgui/__init__.py:380
#, python-format
msgid "Scanning %s..."
msgstr "%s herladen..."

#: ../xlgui/oldmenu.py:72
msgid "Toggle Queue"
msgstr "Wachtrij aan/uitzetten"

#: ../xlgui/oldmenu.py:118
msgid "Queue Items"
msgstr "Nummers in de wachtrij zetten"

#: ../xlgui/oldmenu.py:121
#: ../data/ui/trackproperties_dialog.ui.h:7
msgid "Properties"
msgstr "Eigenschappen"

#: ../xlgui/oldmenu.py:185
msgid "New Station"
msgstr "Nieuw station"

#: ../xlgui/oldmenu.py:190
msgid "New Smart Playlist"
msgstr "Nieuwe intelligente afspeellijst"

#: ../xlgui/oldmenu.py:246
msgid "Edit"
msgstr "Bewerken"

#: ../xlgui/oldmenu.py:249
msgid "Export Playlist"
msgstr "Afspeellijst exporteren"

#: ../xlgui/oldmenu.py:251
msgid "Export Files"
msgstr "Bestanden exporteren"

#: ../xlgui/oldmenu.py:254
msgid "Delete Playlist"
msgstr "Afspeellijst verwijderen"

#: ../xlgui/oldmenu.py:268
msgid "Choose directory to export files to"
msgstr "Selecteer map om bestanden naar te exporteren"

<<<<<<< HEAD
#: ../xlgui/oldmenu.py:278 ../xlgui/panel/playlists.py:1178
=======
#: ../xlgui/oldmenu.py:278
#: ../xlgui/panel/playlists.py:1178
>>>>>>> 188b3494
msgid "Are you sure you want to permanently delete the selected playlist?"
msgstr ""
"Weet u zeker dat u de geselecteerde afspeellijst definitief wilt verwijderen?"

#: ../xlgui/oldmenu.py:291
msgid "Enter the new name you want for your playlist"
msgstr "Voer een nieuwe naam in voor de afspeellijst"

#: ../xlgui/oldmenu.py:292
msgid "Rename Playlist"
msgstr "Afspeellijst hernoemen"

<<<<<<< HEAD
#: ../xlgui/oldmenu.py:331 ../plugins/multialarmclock/malrmclk.ui.h:2
=======
#: ../xlgui/oldmenu.py:331
#: ../plugins/multialarmclock/malrmclk.ui.h:2
>>>>>>> 188b3494
msgid "Remove"
msgstr "Verwijderen"

#: ../xlgui/playlist.py:77
msgid "Drop here to create a new playlist"
msgstr "Versleep hiernaartoe om een nieuwe afspeellijst aan te maken"

#: ../xlgui/playlist.py:137
msgid "Recently Closed Tabs"
msgstr "Recent gesloten tabbladen"

#: ../xlgui/playlist.py:214
#, python-format
msgid "Playlist %d"
msgstr "Afspeellijst %d"

#: ../xlgui/playlist.py:394
msgid "{playlist_name} ({track_count} tracks, closed {minutes} min ago)"
msgstr ""
"{playlist_name} ({track_count} nummers, {minutes} min geleden afgesloten)"

#: ../xlgui/playlist.py:400
msgid "{playlist_name} ({track_count} tracks, closed {seconds} sec ago)"
msgstr ""
"{playlist_name} ({track_count} nummers, {seconds} sec geleden afgesloten)"

#: ../xlgui/collection.py:115
msgid "Add a Directory"
msgstr "Een map toevoegen"

#: ../xlgui/collection.py:134
msgid "Directory not added."
msgstr "Map niet toevoegd."

#: ../xlgui/collection.py:135
msgid ""
"The directory is already in your collection or is a subdirectory of another "
"directory in your collection."
msgstr ""
"Map is al opgenomen in uw collectie, of is een submap van een een andere map "
"in uw collectie."

#: ../xlgui/panel/device.py:137
#, python-format
msgid "Transferring to %s..."
msgstr "Overzetten naar %s..."

#: ../xlgui/panel/radio.py:126
#: ../xlgui/panel/radio.py:490
#: ../xlgui/panel/radio.py:566
msgid "Loading streams..."
msgstr "Streams laden..."

#: ../xlgui/panel/radio.py:198
msgid "Add Radio Station"
msgstr "Radiostation toevoegen"

#: ../xlgui/panel/radio.py:201
#: ../plugins/audioscrobbler/asprefs_pane.ui.h:5
msgid "URL:"
msgstr "URL:"

#: ../xlgui/panel/radio.py:273
msgid "Saved Stations"
msgstr "Opgeslagen stations"

#: ../xlgui/panel/radio.py:274
msgid "Radio Streams"
msgstr "Radio-streams"

#: ../xlgui/panel/radio.py:304
#: ../plugins/wikipedia/data/wikipanel.ui.h:4
msgid "Refresh"
msgstr "Verversen"

#: ../xlgui/panel/radio.py:434
msgid "Enter the name you want for your new playlist"
msgstr "Voer een naam in voor uw nieuwe afspeellijst"

#: ../xlgui/panel/collection.py:179
msgid "Genre - Artist"
msgstr "Genre - Artiest"

#: ../xlgui/panel/collection.py:182
msgid "Genre - Album"
msgstr "Genre - Album"

#: ../xlgui/panel/collection.py:185
msgid "Date - Artist"
msgstr "Datum - Artiest"

#: ../xlgui/panel/collection.py:188
msgid "Date - Album"
msgstr "Datum - Album"

#: ../xlgui/panel/collection.py:191
msgid "Artist - (Date - Album)"
msgstr "Artiest - (Datum - Album)"

#: ../xlgui/panel/collection.py:314
msgid "Rescan Collection"
msgstr "Collectie opnieuw laden"

#. TRANSLATORS: File size column in the file browser
#: ../xlgui/panel/files.py:174
msgid "Size"
msgstr "Grootte"

#: ../xlgui/panel/files.py:441
#, python-format
msgid "%s KB"
msgstr "%s KB"

#. TRANSLATORS: Logical AND used for smart playlists
#: ../xlgui/panel/playlists.py:64
msgid "and"
msgstr "en"

#. TRANSLATORS: True if haystack is equal to needle
#: ../xlgui/panel/playlists.py:198
msgid "is"
msgstr "is"

#. TRANSLATORS: True if haystack is not equal to needle
#: ../xlgui/panel/playlists.py:200
msgid "is not"
msgstr "is niet"

#. TRANSLATORS: True if the specified tag is present (uses the NullField
#. to compare to __null__)
#: ../xlgui/panel/playlists.py:203
msgid "is set"
msgstr "is ingesteld"

#. TRANSLATORS: True if the specified tag is not present (uses the NullField
#. to compare to __null__)
#: ../xlgui/panel/playlists.py:206
msgid "is not set"
msgstr "is niet ingesteld"

#. TRANSLATORS: True if haystack contains needle
#: ../xlgui/panel/playlists.py:208
msgid "contains"
msgstr "bevat"

#. TRANSLATORS: True if haystack does not contain needle
#: ../xlgui/panel/playlists.py:210
msgid "does not contain"
msgstr "bevat niet"

#. TRANSLATORS: True if haystack matches regular expression
#: ../xlgui/panel/playlists.py:212
msgid "regex"
msgstr "regex"

#. TRANSLATORS: True if haystack does not match regular expression
#: ../xlgui/panel/playlists.py:214
msgid "not regex"
msgstr "geen regex"

#. TRANSLATORS: Example: rating >= 5
#: ../xlgui/panel/playlists.py:216
msgid "at least"
msgstr "minstens"

#. TRANSLATORS: Example: rating <= 3
#: ../xlgui/panel/playlists.py:218
msgid "at most"
msgstr "hoogstens"

#. TRANSLATORS: Example: year < 1999
#: ../xlgui/panel/playlists.py:220
msgid "before"
msgstr "voor"

#. TRANSLATORS: Example: year > 2002
#: ../xlgui/panel/playlists.py:222
msgid "after"
msgstr "na"

#. TRANSLATORS: Example: 1980 <= year <= 1987
#: ../xlgui/panel/playlists.py:224
msgid "between"
msgstr "tussen"

#: ../xlgui/panel/playlists.py:225
msgid "greater than"
msgstr "groter dan"

#: ../xlgui/panel/playlists.py:226
msgid "less than"
msgstr "kleiner dan"

#. TRANSLATORS: Example: track has been added in the last 2 days
#: ../xlgui/panel/playlists.py:228
msgid "in the last"
msgstr "in de laatste"

#. TRANSLATORS: Example: track has not been added in the last 5 hours
#: ../xlgui/panel/playlists.py:230
msgid "not in the last"
msgstr "niet in de laatste"

#: ../xlgui/panel/playlists.py:239
msgid "Plays"
msgstr "Keren afgespeeld"

#: ../xlgui/panel/playlists.py:240
msgid "Year"
msgstr "Jaar"

#. TRANSLATORS: Playlist title suggestion with more
#. than two values
#: ../xlgui/panel/playlists.py:424
#: ../xlgui/panel/playlists.py:438
#: ../xlgui/panel/playlists.py:452
#, python-format
msgid "%(first)s, %(second)s and others"
msgstr "%(first)s, %(second)s en andere"

#. TRANSLATORS: Playlist title suggestion with two values
#: ../xlgui/panel/playlists.py:429
#: ../xlgui/panel/playlists.py:443
#: ../xlgui/panel/playlists.py:457
#, python-format
msgid "%(first)s and %(second)s"
msgstr "%(first)s en %(second)s"

#: ../xlgui/panel/playlists.py:675
msgid "Smart Playlists"
msgstr "Intelligente afspeellijsten"

#: ../xlgui/panel/playlists.py:678
msgid "Custom Playlists"
msgstr "Aangepaste afspeellijsten"

#: ../xlgui/panel/playlists.py:733
msgid "Add Smart Playlist"
msgstr "Intelligente afspeellijst toevoegen"

#: ../xlgui/panel/playlists.py:808
msgid "Edit Smart Playlist"
msgstr "Intelligente afspeellijst bewerken"

#: ../xlgui/panel/playlists.py:1125
#, python-format
msgid "Exporting %s"
msgstr "%s exporteren"

#: ../xlgui/preferences/playback.py:35
msgid "Playback"
msgstr "Afspelen"

#: ../xlgui/preferences/plugin.py:40
#: ../xlgui/preferences/__init__.py:124
msgid "Plugins"
msgstr "Plug-ins"

#: ../xlgui/preferences/plugin.py:92
#: ../plugins/grouptagger/gt_common.py:64
#: ../plugins/grouptagger/gt_widgets.py:58
msgid "Uncategorized"
msgstr "Niet gecategoriseerd"

#: ../xlgui/preferences/plugin.py:135
msgid "Could not load plugin info!"
msgstr "Kon plug-ininfo niet laden!"

#: ../xlgui/preferences/plugin.py:137
#, python-format
msgid "Failed plugin: %s"
msgid_plural "Failed plugins: %s"
msgstr[0] "Missende plug-in: %s"
msgstr[1] "Missende plug-ins: %s"

#: ../xlgui/preferences/plugin.py:167
#: ../xlgui/preferences/plugin.py:261
msgid "Could not disable plugin!"
msgstr "Kon plug-in niet uitschakelen!"

#: ../xlgui/preferences/plugin.py:177
#: ../xlgui/preferences/plugin.py:255
msgid "Could not enable plugin!"
msgstr "Kon plug-in niet inschakelen!"

#: ../xlgui/preferences/plugin.py:185
msgid "Choose a Plugin"
msgstr "Selecteer een plug-in"

#: ../xlgui/preferences/plugin.py:194
msgid "Plugin Archives"
msgstr "Plug-inarchieven"

#: ../xlgui/preferences/plugin.py:213
msgid "Plugin file installation failed!"
msgstr "Installatie plug-inbestand mislukt!"

#: ../xlgui/preferences/cover.py:38
#: ../plugins/musicbrainzcovers/PLUGININFO:5
#: ../plugins/lastfmcovers/PLUGININFO:5
#: ../plugins/amazoncovers/PLUGININFO:5
msgid "Covers"
msgstr "Albumhoezen"

#: ../xlgui/preferences/appearance.py:34
#: ../plugins/osd/osd_preferences.ui.h:9
msgid "Appearance"
msgstr "Weergave"

#: ../xlgui/preferences/collection.py:23
#: ../data/ui/panel/device.ui.h:1
#: ../data/ui/panel/collection.ui.h:1
msgid "Collection"
msgstr "Collectie"

#. TRANSLATORS: Grammatical articles that are ignored while sorting the
#. collection panel. For example, in French locales this could be
#. the space-separated list "l' la le les".
#. If this practice is not common in your locale, simply
#. translate this to an empty string.
#: ../xlgui/preferences/collection.py:34
msgid "the"
msgstr "de"

#: ../xlgui/preferences/collection.py:56
msgid "Reset to Defaults"
msgstr "Terug naar standaardwaarden"

#: ../xlgui/preferences/widgets.py:66
msgid "Restart Exaile?"
msgstr "Exaile herstarten?"

#: ../xlgui/preferences/widgets.py:68
msgid "A restart is required for this change to take effect."
msgstr "Een herstart is vereist voordat deze wijziging effect heeft."

#: ../xlgui/preferences/widgets.py:619
msgid "Action"
msgstr "Actie"

#: ../xlgui/preferences/widgets.py:627
msgid "Shortcut"
msgstr "Sneltoets"

#: ../xlgui/preferences/playlists.py:34
#: ../data/ui/panel/playlists.ui.h:1
msgid "Playlists"
msgstr "Afspeellijsten"

#: ../data/ui/about_dialog.ui.h:1
msgid "About Exaile"
msgstr "Over Exaile"

#: ../data/ui/about_dialog.ui.h:2
msgid "&#xA9; 2009-2012"
msgstr "&#xA9; 2009-2012"

#: ../data/ui/about_dialog.ui.h:3
msgid ""
"Copyright (C) 2008-2010 Adam Olsen <arolsen@gmail.com> \n"
"\n"
"This program is free software; you can redistribute it and/or modify\n"
"it under the terms of the GNU General Public License as published by\n"
"the Free Software Foundation; either version 2 of the License, or\n"
"(at your option) any later version.\n"
"\n"
"This program is distributed in the hope that it will be useful,\n"
"but WITHOUT ANY WARRANTY; without even the implied warranty of\n"
"MERCHANTABILITY or FITNESS FOR A PARTICULAR PURPOSE.  See the\n"
"GNU General Public License for more details.\n"
"\n"
"You should have received a copy of the GNU General Public License along\n"
"with this program; if not, write to the Free Software Foundation, Inc.,\n"
"51 Franklin Street, Fifth Floor, Boston, MA 02110-1301 USA.\n"
msgstr ""
"Copyright (C) 2008-2010 Adam Olsen <arolsen@gmail.com> \n"
"\n"
"Dit programma is vrije software; je kunt het (opnieuw) aanbieden en/of "
"veranderen\n"
"onder de voorwaarden van de GNU General Public License zoals gepubliceerd\n"
"door de Free Software Foundation; òf versie 2 van de licentie, òf (als je "
"wilt) iedere latere versie.\n"
"\n"
"Dit programma wordt aangeboden in de hoop dat het handig is,\n"
"maar ZONDER ENIGE GARANTIE; zonder zelfs de garantie om\n"
"GEREED TE ZIJN VOOR DE MARKT of GESCHIKTHEID VOOR EEN BEPAALD DOEL. Bekijk\n"
"de GNU General Public License voor meer details.\n"
"\n"
"Je zou een kopie van de GNU General Public License hebben moeten ontvangen\n"
"samen met dit programma; zo niet, schrijf dan naar de Free Software "
"Foundation, Inc.,\n"
"51 Franklin Street, Vijfde verdieping, Boston, MA 02110-1301 USA.\n"

#: ../data/ui/about_dialog.ui.h:20
msgctxt "About dialog translator credits"
msgid "Unknown translator"
msgstr "Onbekende vertaler"

#: ../data/ui/covermanager.ui.h:1
msgid "Cover Manager"
msgstr "Albumhoesbeheer"

#: ../data/ui/covermanager.ui.h:2
msgid "_Fetch Covers"
msgstr "Albumhoezen _ophalen"

#: ../data/ui/playlist.ui.h:1
msgid "Shuffle playback order"
msgstr "In willekeurige volgorde afspelen"

#: ../data/ui/playlist.ui.h:2
msgid "Repeat playback"
msgstr "Afspelen herhalen"

#: ../data/ui/playlist.ui.h:4
msgid "_Search:"
msgstr "_Zoeken:"

#: ../data/ui/coverchooser.ui.h:1
msgid "Cover Finder"
msgstr "Albumhoeszoeker"

#: ../data/ui/coverchooser.ui.h:2
msgid "The origin of this cover"
msgstr "De origine van deze albumhoes"

#: ../data/ui/coverchooser.ui.h:3
msgid "_Set as Cover"
msgstr "In_stellen als albumhoes"

#: ../data/ui/main.ui.h:1
msgid "_File"
msgstr "_Bestand"

#: ../data/ui/main.ui.h:2
msgid "_Edit"
msgstr "B_ewerken"

#: ../data/ui/main.ui.h:3
msgid "_View"
msgstr "Beel_d"

#: ../data/ui/main.ui.h:4
msgid "_Tools"
msgstr "E_xtra"

#: ../data/ui/main.ui.h:5
msgid "_Help"
msgstr "_Hulp"

#: ../data/ui/main.ui.h:6
msgid "Previous Track"
msgstr "Vorige nummer"

#: ../data/ui/main.ui.h:8
msgid ""
"Stop Playback\n"
"\n"
"Right Click for Stop After Track Feature"
msgstr ""
"Afspelen stoppen\n"
"\n"
"Rechtsklikken om te stoppen na het huidig nummer."

#: ../data/ui/main.ui.h:11
msgid "Next Track"
msgstr "Volgende nummer"

#: ../data/ui/main.ui.h:12
msgid "0:00 / 0:00"
msgstr "0:00 / 0:00"

#: ../data/ui/trackproperties_dialog.ui.h:1
msgid "Track Properties"
msgstr "Nummereigenschappen"

#: ../data/ui/trackproperties_dialog.ui.h:2
msgid "A_dd tag"
msgstr "Label _toevoegen"

#: ../data/ui/trackproperties_dialog.ui.h:3
msgid "_Remove tag"
msgstr "Label _verwijderen"

#: ../data/ui/trackproperties_dialog.ui.h:4
msgid "ab &#x2192; A_b"
msgstr "ab &#x2192; A_b"

#: ../data/ui/trackproperties_dialog.ui.h:5
msgid "Uppercase first letter of all tags"
msgstr "Hoofdletter maken van eerste letter van alle labels."

#: ../data/ui/trackproperties_dialog.ui.h:8
msgid "_Previous"
msgstr "V_orige"

#: ../data/ui/trackproperties_dialog.ui.h:9
msgid "_Next"
msgstr "V_olgende"

#: ../data/ui/trackproperties_dialog_cover_row.ui.h:1
msgid "Other"
msgstr "Anders"

#: ../data/ui/trackproperties_dialog_cover_row.ui.h:2
msgid "32x32 pixels 'file icon' (PNG only)"
msgstr "'Bestandspictogram' 32x32 pixels  (alleen PNG)"

#: ../data/ui/trackproperties_dialog_cover_row.ui.h:3
msgid "Other file icon"
msgstr "Ander bestandspictogram"

#: ../data/ui/trackproperties_dialog_cover_row.ui.h:4
msgid "Cover (front)"
msgstr "Albumhoes (voorkant)"

#: ../data/ui/trackproperties_dialog_cover_row.ui.h:5
msgid "Cover (back)"
msgstr "Albumhoes (achterkant)"

#: ../data/ui/trackproperties_dialog_cover_row.ui.h:6
msgid "Leaflet page"
msgstr ""

#: ../data/ui/trackproperties_dialog_cover_row.ui.h:7
msgid "Media (e.g. label side of CD)"
msgstr "Media (b.v. labelzijde van cd)"

#: ../data/ui/trackproperties_dialog_cover_row.ui.h:8
msgid "Lead artist/lead performer/soloist"
msgstr "Hoofdartiest"

#: ../data/ui/trackproperties_dialog_cover_row.ui.h:9
msgid "Artist/performer"
msgstr "Artiest"

#: ../data/ui/trackproperties_dialog_cover_row.ui.h:11
msgid "Band/Orchestra"
msgstr "Band/Orkest"

#: ../data/ui/trackproperties_dialog_cover_row.ui.h:13
msgid "Lyricist/text writer"
msgstr "Tekstschrijver"

#: ../data/ui/trackproperties_dialog_cover_row.ui.h:14
msgid "Recording Location"
msgstr "Opnamelocatie"

#: ../data/ui/trackproperties_dialog_cover_row.ui.h:15
msgid "During recording"
msgstr "Tijdens opname"

#: ../data/ui/trackproperties_dialog_cover_row.ui.h:16
msgid "During performance"
msgstr "Tijdens uitvoering"

#: ../data/ui/trackproperties_dialog_cover_row.ui.h:17
msgid "Movie/video screen capture"
msgstr "Opname film-/videoscherm"

#: ../data/ui/trackproperties_dialog_cover_row.ui.h:18
msgid "A bright coloured fish"
msgstr "Een fel gekleurde vis"

#: ../data/ui/trackproperties_dialog_cover_row.ui.h:19
msgid "Illustration"
msgstr "Illustratie"

#: ../data/ui/trackproperties_dialog_cover_row.ui.h:20
msgid "Band/artist logotype"
msgstr "Logotype band/artiest"

#: ../data/ui/trackproperties_dialog_cover_row.ui.h:21
msgid "Publisher/Studio logotype"
msgstr "Logotype uitgever/studio"

#: ../data/ui/trackproperties_dialog_cover_row.ui.h:22
msgid "Click or drag files here to change the cover image"
msgstr ""
"Klik hier of versleep bestanden hiernaartoe om de albumhoes te wijzigen"

#: ../data/ui/trackproperties_dialog_cover_row.ui.h:23
msgid "Type:"
msgstr "Type:"

#: ../data/ui/trackproperties_dialog_cover_row.ui.h:24
#: ../data/ui/preferences/plugin.ui.h:8
msgid "Description:"
msgstr "Beschrijving:"

#: ../data/ui/collection_manager.ui.h:1
msgid "Collection Manager"
msgstr "Collectiebeheer"

#: ../data/ui/collection_manager.ui.h:3
msgid "Monitored"
msgstr "Geobserveerd"

#: ../data/ui/panel/flatplaylist.ui.h:1
#: ../data/ui/panel/radio.ui.h:1
msgid "Radio"
msgstr "Radio"

#: ../data/ui/panel/flatplaylist.ui.h:2
msgid "Append All Tracks to Playlist"
msgstr "Alle nummers toevoegen aan afspeellijst"

#: ../data/ui/panel/flatplaylist.ui.h:3
msgid "Import CD"
msgstr "Cd importeren"

#: ../data/ui/panel/radio.ui.h:2
msgid "Add Station"
msgstr "Station toevoegen"

#: ../data/ui/panel/files.ui.h:1
msgid "Files"
msgstr "Bestanden"

#: ../data/ui/panel/files.ui.h:2
msgid "Previous visited directory"
msgstr "Vorige bezochte map"

#: ../data/ui/panel/files.ui.h:3
msgid "Next visited directory"
msgstr "Volgende bezochte map"

#: ../data/ui/panel/files.ui.h:4
msgid "Up one directory"
msgstr "Eén map omhoog"

#: ../data/ui/panel/files.ui.h:5
msgid "Refresh directory listing"
msgstr "Mappenlijst verversen"

#: ../data/ui/panel/files.ui.h:6
msgid "Home directory"
msgstr "Persoonlijke map"

#: ../data/ui/panel/files.ui.h:7
#: ../data/ui/panel/collection.ui.h:6
msgid "Search: "
msgstr "Zoeken: "

#: ../data/ui/panel/files.ui.h:8
#: ../data/ui/panel/collection.ui.h:7
msgid "Clear search field"
msgstr "Zoekveld wissen"

#: ../data/ui/panel/collection.ui.h:2
msgid "<b>Collection is empty.</b>"
msgstr "<b>Collectie is leeg.</b>"

#: ../data/ui/panel/collection.ui.h:3
msgid "Add Music"
msgstr "Muziek toevoegen"

#: ../data/ui/panel/collection.ui.h:4
msgid ""
"Refresh collection view\n"
"(Hold Shift key to rescan the collection)"
msgstr ""
"Getoonde collectie verversen\n"
"(Houdt Shift ingedrukt om de collectie opnieuw te laden)"

#: ../data/ui/preferences/cover.ui.h:1
msgid "Use covers embedded in tags"
msgstr "Albumhoezen gebruiken die geïntegreerd zijn in de labels"

#: ../data/ui/preferences/cover.ui.h:2
msgid "Use covers from local files"
msgstr "Albumhoezen gebruiken uit lokale bestanden"

#: ../data/ui/preferences/cover.ui.h:3
msgid ""
"This option will search for cover image files in \n"
"the same folder as the music file."
msgstr ""
"Deze optie zal naar albumhoesbestanden zoeken in\n"
"dezelfde map als het muziekbestand."

#: ../data/ui/preferences/cover.ui.h:5
msgid "Preferred file names:"
msgstr "Gewenste bestandsnamen:"

#: ../data/ui/preferences/cover.ui.h:6
msgid "A comma-separated list of file names without file extensions"
msgstr ""
"Een door komma's gescheiden lijst met bestandsnamen zonder de "
"bestandsextenties"

#: ../data/ui/preferences/cover.ui.h:7
msgid "Fetch covers automatically on playback start"
msgstr "Albumhoezen automatisch ophalen bij het starten met afspelen"

#: ../data/ui/preferences/cover.ui.h:8
msgid "Cover Search Order:"
msgstr "Volgorde albumhoes zoeken:"

#: ../data/ui/preferences/cover.ui.h:9
msgid "(drag to reorder)"
msgstr "(slepen om opnieuw te ordenen)"

#: ../data/ui/preferences/playlists.ui.h:1
#: ../data/ui/preferences/general.ui.h:1
msgid "Open last playlists on startup"
msgstr "Open de laatste afspeellijsten bij het opstarten"

#: ../data/ui/preferences/playlists.ui.h:2
msgid "Prompt for saving custom playlists on close"
msgstr "Vragen om aangepaste afspeellijsten op te slaan bij het sluiten"

#: ../data/ui/preferences/playlists.ui.h:3
msgid "Replace content on side pane double click"
msgstr "Inhoud afspeellijst vervangen door dubbelklikken in paneel"

#: ../data/ui/preferences/playlists.ui.h:4
msgid ""
"Instead of appending, tracks added via double click in the panes will "
"replace the content of the current playlist."
msgstr ""
"In plaats van toevoegen met rechtermuisklik, zullen nummers toegevoegd door "
"dubbelklikken in de panelen de inhoud van de huidige afspeellijst vervangen."

#: ../data/ui/preferences/playlists.ui.h:5
msgid "Appending/Replacing via menu item triggers playback"
msgstr "Afspelen bij toevoegen/vervangen via menu-item"

#: ../data/ui/preferences/playlists.ui.h:6
msgid ""
"When using a menu item to add/replace tracks on the playlist, start playback "
"if there is track currently playing. This option was the default behavior "
"before Exaile 0.3.3"
msgstr ""
"Wanneer u een menu-item gebruikt om nummers toe te voegen of te vervangen op "
"de afspeellijst, start het afspelen dan als er momenteel een nummer wordt "
"afgespeeld. Dit was de standaardinstelling op versies voor Exaile 0.3.3"

#: ../data/ui/preferences/playlists.ui.h:7
msgid "Queue tracks by default instead of playing them"
msgstr "Nummers standaard in wachtrij plaatsen in plaats van ze af te spelen"

#: ../data/ui/preferences/playlists.ui.h:8
msgid ""
"When you double click or press enter to play a track in a playlist, queue "
"the track instead of playing it"
msgstr ""
"Wanneer u dubbelklikt of op Enter drukt om een nummer in een afspeellijst af "
"te spelen, plaats het nummer dan in de wachtrij in plaats van deze af te "
"spelen."

#: ../data/ui/preferences/playback.ui.h:1
#: ../plugins/previewdevice/previewprefs.ui.h:1
msgid "Playback engine: "
msgstr "Afspeel-engine: "

#: ../data/ui/preferences/playback.ui.h:2
#: ../plugins/previewdevice/previewprefs.ui.h:2
msgid "Use fade transitions on user actions"
msgstr "Gebruik vervagingsovergangen bij acties van gebruiker"

#: ../data/ui/preferences/playback.ui.h:3
#: ../plugins/previewdevice/previewprefs.ui.h:3
msgid "Fade duration (ms):"
msgstr "Duur vervagen (ms):"

#: ../data/ui/preferences/playback.ui.h:4
#: ../plugins/previewdevice/previewprefs.ui.h:4
msgid "Use crossfading (EXPERIMENTAL)"
msgstr "Gebruik overvloeien (EXPERIMENTEEL)"

#: ../data/ui/preferences/playback.ui.h:5
#: ../plugins/previewdevice/previewprefs.ui.h:5
msgid "Crossfade duration (ms):"
msgstr "Duur overvloeien (ms):"

#: ../data/ui/preferences/playback.ui.h:6
#: ../plugins/previewdevice/previewprefs.ui.h:6
msgid "Audio Sink:  "
msgstr "Audiosysteem:  "

#: ../data/ui/preferences/playback.ui.h:7
#: ../plugins/previewdevice/previewprefs.ui.h:7
msgid "Device:  "
msgstr "Apparaat:  "

#: ../data/ui/preferences/playback.ui.h:8
#: ../plugins/previewdevice/previewprefs.ui.h:8
msgid "Custom sink pipeline:"
msgstr "Aangepaste sink pipeline:"

#: ../data/ui/preferences/playback.ui.h:9
msgid "Resume playback on start"
msgstr "Hervat het afspelen bij het opstarten"

#: ../data/ui/preferences/playback.ui.h:10
msgid "Resume playback in paused state"
msgstr "Hervat het afspelen indien gepauzeerd"

#: ../data/ui/preferences/playback.ui.h:11
msgid "Adding an item to an empty queue begins playback"
msgstr ""
"Afspelen starten wanneer een item aan een lege wachtrij wordt toegevoegd"

#: ../data/ui/preferences/playback.ui.h:12
msgid "Remove track from queue upon playback"
msgstr "Nummer verwijderen uit wachtrij wanneer nummer wordt afgespeeld"

#: ../data/ui/preferences/playback.ui.h:13
msgid "Automatically advance to the next track"
msgstr "Automatisch naar het volgende nummer gaan"

#: ../data/ui/preferences/playback.ui.h:14
#: ../plugins/previewdevice/previewprefs.ui.h:9
msgid "Normal"
msgstr "Normaal"

#: ../data/ui/preferences/playback.ui.h:15
#: ../plugins/previewdevice/previewprefs.ui.h:10
msgid "Unified (unstable)"
msgstr "Unified (onstabiel)"

#: ../data/ui/preferences/plugin.ui.h:1
msgid "Plugin"
msgstr "Plug-in"

#: ../data/ui/preferences/plugin.ui.h:3
#: ../plugins/equalizer/equalizer.ui.h:2
msgid "Enabled"
msgstr "Ingeschakeld"

#: ../data/ui/preferences/plugin.ui.h:4
msgid "No Plugin Selected"
msgstr "Geen plugin geselecteerd"

#: ../data/ui/preferences/plugin.ui.h:5
msgid "Installed Plugins"
msgstr "Geïnstalleerde plug-ins"

#: ../data/ui/preferences/plugin.ui.h:6
msgid "Authors:"
msgstr "Auteurs:"

#: ../data/ui/preferences/plugin.ui.h:7
msgid "Version:"
msgstr "Versie:"

#: ../data/ui/preferences/plugin.ui.h:9
msgid "Install"
msgstr "Installeren"

#: ../data/ui/preferences/plugin.ui.h:10
msgid "<b>No Plugin Selected</b>"
msgstr "<b>Geen plug-in geselecteerd</b>"

#: ../data/ui/preferences/plugin.ui.h:11
msgid "Available Plugins"
msgstr "Beschikbare plug-ins"

#: ../data/ui/preferences/plugin.ui.h:12
msgid "Install Updates"
msgstr "Updates installeren"

#: ../data/ui/preferences/plugin.ui.h:13
msgid "Updates"
msgstr "Updates"

#: ../data/ui/preferences/plugin.ui.h:14
msgid "Install Plugin File"
msgstr "Installeer plug-inbestand"

#: ../data/ui/preferences/appearance.ui.h:1
msgid "Show info area"
msgstr "Infoschermvenster tonen"

#: ../data/ui/preferences/appearance.ui.h:2
msgid "The info area contains the cover art and track information"
msgstr "Het Infoschermvenster bevat de albumhoes en nummerinformatie"

#: ../data/ui/preferences/appearance.ui.h:3
msgid "Show cover art in info area"
msgstr "Albumhoes tonen in infogebied"

#: ../data/ui/preferences/appearance.ui.h:4
msgid "Always show tab bar"
msgstr "Tabbladbalk altijd tonen"

#: ../data/ui/preferences/appearance.ui.h:5
msgid "Tab placement:"
msgstr "Tabbladpositie:"

#: ../data/ui/preferences/appearance.ui.h:6
msgid "Playlist font:"
msgstr "Lettertype afspeellijst:"

#: ../data/ui/preferences/appearance.ui.h:7
#: ../plugins/lyricsviewer/lyricsviewer_prefs.ui.h:2
#: ../plugins/grouptagger/gt_prefs.ui.h:2
msgid "Reset to the system font"
msgstr "Herstellen naar systeemlettertype"

#: ../data/ui/preferences/appearance.ui.h:8
msgid "Display track counts in collection"
msgstr "Afspeelteller weergeven in collectie"

#: ../data/ui/preferences/appearance.ui.h:10
#: ../plugins/minimode/minimode_preferences.ui.h:7
msgid "Use alpha transparency:"
msgstr "Alfa-transparantie gebruiken:"

#: ../data/ui/preferences/appearance.ui.h:11
msgid ""
"Warning: this option can cause display errors if used with a window manager "
"without compositing support."
msgstr ""
"Waarschuwing: deze optie kan beeldfouten veroorzaken, indien gebruikt met "
"een vensterbeheerder zonder compositie-ondersteuning."

#: ../data/ui/preferences/appearance.ui.h:12
msgid "Show tray icon"
msgstr "Systeemvakpictogram tonen"

#: ../data/ui/preferences/appearance.ui.h:13
msgid "Minimize to tray"
msgstr "Minimaliseren naar systeemvak"

#: ../data/ui/preferences/appearance.ui.h:14
msgid "Close to tray"
msgstr "Sluiten naar systeemvak"

#: ../data/ui/preferences/appearance.ui.h:16
msgid "Jump to current song on track change"
msgstr "Naar huidige nummer gaan bij nummerverandering"

#: ../data/ui/preferences/appearance.ui.h:17
msgid "Show splash screen on startup"
msgstr "Openingsscherm tonen bij starten"

#: ../data/ui/preferences/appearance.ui.h:18
msgid "Left"
msgstr "Links"

#: ../data/ui/preferences/appearance.ui.h:19
msgid "Right"
msgstr "Rechts"

#: ../data/ui/preferences/appearance.ui.h:20
msgid "Top"
msgstr "Bovenkant"

#: ../data/ui/preferences/appearance.ui.h:21
msgid "Bottom"
msgstr "Onderkant"

#: ../data/ui/preferences/preferences_dialog.ui.h:1
msgid "Preferences"
msgstr "Voorkeuren"

#: ../data/ui/preferences/collection.ui.h:1
msgid ""
"Words to strip from the beginning of artist tags when sorting (space "
"separated):"
msgstr ""
"Woorden om weg te laten aan het begin van artiestenlabels bij het sorteren "
"(gescheiden door een spatie):"

#: ../data/ui/preferences/collection.ui.h:2
msgid "(Right click to reset to defaults)"
msgstr "Rechtsklik om terug te gaan naar de standaardwaarden"

#: ../data/ui/preferences/collection.ui.h:3
msgid "Use file based compilation detection"
msgstr "Gebruik op bestanden gebaseerde compilatie cd herkenning"

#: ../data/ui/device_manager.ui.h:1
msgid "Device Manager"
msgstr "Apparaatbeheer"

#: ../data/ui/device_manager.ui.h:2
msgid "Add Device"
msgstr "Apparaat toevoegen"

#: ../data/ui/device_manager.ui.h:3
msgid "Type of device:"
msgstr "Type apparaat:"

#: ../data/ui/device_manager.ui.h:4
msgid "Detected devices:"
msgstr "Gedetecteerde apparaten:"

#: ../data/ui/device_manager.ui.h:5
msgid "Custom: "
msgstr "Aangepast: "

#: ../data/ui/queue_dialog.ui.h:1
msgid "Queue Manager"
msgstr "Wachtrijbeheer"

#: ../plugins/moodbar/__init__.py:163
msgid "Searching for mood..."
msgstr "Zoeken naar gemoed..."

#: ../plugins/moodbar/__init__.py:167
msgid "Mood found."
msgstr "Gemoed gevonden."

#: ../plugins/moodbar/__init__.py:199
msgid "Could not read moodbar."
msgstr "Kon gemoedsbalk niet lezen."

#: ../plugins/moodbar/__init__.py:538
msgid "Moodbar executable is not available."
msgstr "Gemoedsbalk uitvoerbestand niet beschikbaar."

#: ../plugins/moodbar/moodbarprefs.py:23
#: ../plugins/moodbar/PLUGININFO:3
msgid "Moodbar"
msgstr "Gemoedsbalk"

#: ../plugins/streamripper/__init__.py:72
msgid "Error executing streamripper"
msgstr "Fout tijdens het uitvoeren van Streamripper"

#: ../plugins/streamripper/srprefs.py:22
#: ../plugins/streamripper/PLUGININFO:3
msgid "Streamripper"
msgstr "Streamripper"

#: ../plugins/lastfmlove/lastfmlove_preferences.py:31
#: ../plugins/lastfmlove/PLUGININFO:3
msgid "Last.fm Loved Tracks"
msgstr "Last.fm-goede nummers"

#: ../plugins/lastfmlove/lastfmlove_preferences.py:58
msgid "The API key is invalid."
msgstr "API-sleutel is ongeldig."

#: ../plugins/lastfmlove/lastfmlove_preferences.py:80
#: ../plugins/audioscrobbler/asprefs.py:110
msgid "Please make sure the entered data is correct."
msgstr "Controleer of de ingevoerde data juist is."

#: ../plugins/lastfmlove/lastfmlove_preferences.py:93
msgid "Could not start web browser"
msgstr "Kon webbrowser niet starten"

#: ../plugins/lastfmlove/lastfmlove_preferences.py:94
msgid ""
"Please copy the following URL and open it with your web browser:\n"
"<b><a href=\"{url}\">{url}</a></b>"
msgstr ""
"Kopieer de volgende URL en open deze met uw webbrowser:\n"
"<b><a href=\"{url}\">{url}</a></b>"

#: ../plugins/lastfmlove/__init__.py:122
msgid "Loved"
msgstr "Goed"

#: ../plugins/lastfmlove/__init__.py:123
msgid "Last.fm Loved"
msgstr "Last.fm-goed"

#: ../plugins/lastfmlove/__init__.py:186
msgid "Love This Track"
msgstr "Bij goede nummers indelen"

#: ../plugins/lastfmlove/__init__.py:208
msgid "Unlove This Track"
msgstr "Bij goede nummers weghalen"

#: ../plugins/alarmclock/acprefs.py:22
#: ../plugins/alarmclock/PLUGININFO:3
msgid "Alarm Clock"
msgstr "Alarmklok"

#: ../plugins/mainmenubutton/__init__.py:31
msgid "This plugin needs at least PyGTK 2.22 and GTK 2.20."
msgstr "Deze plug-in heeft minimaal PyGTK 2.22 en GTK 2.20 nodig."

#: ../plugins/mainmenubutton/__init__.py:68
msgid "Main Menu"
msgstr "Hoofdmenu"

#: ../plugins/shoutcast/__init__.py:107
#: ../plugins/shoutcast/__init__.py:164
#: ../plugins/shoutcast/__init__.py:211
#: ../plugins/shoutcast/__init__.py:227
msgid "Contacting Shoutcast server..."
msgstr "Verbinden met de Shoutcast-server..."

#: ../plugins/shoutcast/__init__.py:120
#: ../plugins/shoutcast/__init__.py:124
#: ../plugins/shoutcast/__init__.py:177
#: ../plugins/shoutcast/__init__.py:181
#: ../plugins/shoutcast/__init__.py:242
#: ../plugins/shoutcast/__init__.py:247
msgid "Error connecting to Shoutcast server."
msgstr "Fout tijdens het verbinden met de Shoutcast-server."

#: ../plugins/shoutcast/__init__.py:267
msgid "Enter the search keywords"
msgstr "Voer de zoekwoorden in"

#: ../plugins/shoutcast/__init__.py:268
msgid "Shoutcast Search"
msgstr "Shoutcast zoeken"

#: ../plugins/shoutcast/__init__.py:291
msgid "Search Results"
msgstr "Zoekresultaten"

#: ../plugins/shoutcast/__init__.py:324
msgid "Search"
msgstr "Zoeken"

#: ../plugins/lyricsviewer/__init__.py:278
msgid "No lyrics found."
msgstr "Geen songtekst gevonden."

#: ../plugins/lyricsviewer/__init__.py:303
msgid "Go to: "
msgstr "Ga naar: "

#: ../plugins/lyricsviewer/__init__.py:364
msgid "Any"
msgstr "Elke"

#: ../plugins/lyricsviewer/lyricsviewerprefs.py:21
#: ../plugins/lyricsviewer/PLUGININFO:3
msgid "Lyrics Viewer"
msgstr "Songtekstviewer"

#: ../plugins/audioscrobbler/asprefs.py:32
#: ../plugins/audioscrobbler/PLUGININFO:3
msgid "AudioScrobbler"
msgstr "AudioScrobbler"

#: ../plugins/audioscrobbler/asprefs.py:103
msgid "Verification successful"
msgstr "Verificatie is gelukt"

#: ../plugins/audioscrobbler/asprefs.py:109
msgid "Verification failed"
msgstr "Verificatie is mislukt"

#: ../plugins/audioscrobbler/__init__.py:121
msgid "Enable audioscrobbling"
msgstr "Audioscrobbling inschakelen"

#: ../plugins/equalizer/__init__.py:127
#: ../plugins/equalizer/equalizer.ui.h:1
#: ../plugins/equalizer/PLUGININFO:3
msgid "Equalizer"
msgstr "Equalizer"

#: ../plugins/shutdown/__init__.py:38
#: ../plugins/shutdown/PLUGININFO:3
msgid "Shutdown after Playback"
msgstr "Afsluiten na het afspelen"

#: ../plugins/shutdown/__init__.py:59
msgid "Shutdown scheduled"
msgstr "Afsluitplanning"

#: ../plugins/shutdown/__init__.py:60
msgid "Computer will be shutdown at the end of playback."
msgstr "Computer zal afgesloten worden na het afspelen."

#: ../plugins/shutdown/__init__.py:86
msgid "Imminent Shutdown"
msgstr "Geplande afsluiting"

#: ../plugins/shutdown/__init__.py:109
#, python-format
msgid "The computer will be shut down in %d seconds."
msgstr "De computer zal afgesloten worden na %d seconden."

#: ../plugins/shutdown/__init__.py:130
msgid "Shutdown failed"
msgstr "Afsluiten mislukt"

#: ../plugins/shutdown/__init__.py:131
msgid "Computer could not be shutdown using D-Bus."
msgstr "Computer kon niet afgesloten worden door middel van D-Bus."

#: ../plugins/previewdevice/previewprefs.py:38
#: ../plugins/previewdevice/PLUGININFO:3
msgid "Preview Device"
msgstr "Apparaat-voorbeeld"

#: ../plugins/previewdevice/__init__.py:157
msgid "Preview Player"
msgstr "Speler-voorbeeld"

#: ../plugins/previewdevice/__init__.py:163
msgid "Preview"
msgstr "Voorbeeld"

#: ../plugins/notifyosd/notifyosdprefs.py:22
#: ../plugins/notifyosd/PLUGININFO:3
msgid "Notify-osd notifications"
msgstr "Notify-Infoschermvenster notificaties"

#: ../plugins/notifyosd/notifyosdprefs.py:51
#: ../plugins/notify/notifyprefs.py:53
#, python-format
msgid "%(title)s"
msgstr "%(title)s"

#: ../plugins/notifyosd/notifyosdprefs.py:55
#: ../plugins/notify/notifyprefs.py:43
#, python-format
msgid "by %(artist)s"
msgstr "door %(artist)s"

#: ../plugins/notifyosd/notifyosdprefs.py:59
#: ../plugins/notify/notifyprefs.py:48
#, python-format
msgid "from %(album)s"
msgstr "van %(album)s"

#: ../plugins/ipconsole/__init__.py:86
msgid "IPython Console - Exaile"
msgstr "IPython Console - Exaile"

#: ../plugins/ipconsole/__init__.py:154
msgid "Show IPython Console"
msgstr "Toon IPython Console"

#: ../plugins/ipconsole/ipconsoleprefs.py:22
#: ../plugins/ipconsole/PLUGININFO:3
msgid "IPython Console"
msgstr "IPython-console"

#: ../plugins/notify/notifyprefs.py:22
#: ../plugins/notify/PLUGININFO:3
msgid "Notify"
msgstr "Notificatie"

#: ../plugins/notify/notifyprefs.py:38
#, python-format
msgid ""
"by %(artist)s\n"
"from <i>%(album)s</i>"
msgstr ""
"door %(artist)s\n"
"van <i>%(album)s</i>"

#: ../plugins/cd/_cdguipanel.py:96
msgid "Importing CD..."
msgstr "Cd importeren..."

#: ../plugins/cd/__init__.py:122
#: ../plugins/cd/__init__.py:200
msgid "Audio Disc"
msgstr "Audio-cd"

#: ../plugins/cd/cdprefs.py:37
msgid "CD"
msgstr "CD"

#: ../plugins/cd/cdprefs.py:105
#: ../plugins/minimode/minimode_preferences.py:92
msgid "Track number"
msgstr "Tracknummer"

#: ../plugins/cd/cdprefs.py:111
#: ../plugins/minimode/minimode_preferences.py:98
msgid "Disc number"
msgstr "Schijfnummer"

#: ../plugins/cd/cdprefs.py:118
#: ../plugins/minimode/minimode_preferences.py:105
msgid "Play count"
msgstr "Aantal keren afgespeeld"

#: ../plugins/wikipedia/plugin.py:305
msgid "Artist: "
msgstr "Artiest: "

#: ../plugins/wikipedia/plugin.py:314
#, python-format
msgid ""
"Did you know...\n"
"\n"
"%s"
msgstr ""
"Wist u dat…\n"
"\n"
"%s"

#: ../plugins/wikipedia/__init__.py:134
#: ../plugins/wikipedia/config.py:3
#: ../plugins/wikipedia/preferences.py:21
#: ../plugins/wikipedia/data/wikipanel.ui.h:1
#: ../plugins/wikipedia/PLUGININFO:3
msgid "Wikipedia"
msgstr "Wikipedia"

#: ../plugins/wikipedia/config.py:6
msgid "Displays Wikipedia page about the current performer."
msgstr "Laat Wikipedia-pagina van de huidige uitvoerder zien."

#: ../plugins/abrepeat/__init__.py:49
msgid "Repeat Segment"
msgstr "Segment herhalen"

#: ../plugins/abrepeat/__init__.py:57
msgid "Repeat Beginning"
msgstr "Begin herhalen"

#: ../plugins/abrepeat/__init__.py:61
msgid "Repeat End"
msgstr "Einde herhalen"

#: ../plugins/minimode/__init__.py:103
#: ../plugins/minimode/__init__.py:110
#: ../plugins/minimode/minimode_preferences.py:30
#: ../plugins/minimode/PLUGININFO:3
msgid "Mini Mode"
msgstr "Mini-modus"

#. TRANSLATORS: Mini mode track selector title preset
#: ../plugins/minimode/minimode_preferences.py:111
#: ../plugins/minimode/minimode_preferences.py:117
#: ../plugins/minimode/controls.py:693
#: ../plugins/minimode/controls.py:956
msgid "$tracknumber - $title"
msgstr "$tracknumber - $title"

#. TRANSLATORS: Mini mode track selector title preset
#: ../plugins/minimode/minimode_preferences.py:113
msgid "$title by $artist"
msgstr "$title door $artist"

#. TRANSLATORS: Mini mode track selector title preset
#: ../plugins/minimode/minimode_preferences.py:115
msgid "$title ($__length)"
msgstr "$title ($__length)"

#: ../plugins/minimode/controls.py:221
msgid "Previous"
msgstr "Vorige"

#: ../plugins/minimode/controls.py:222
msgid "Go to the previous track"
msgstr "Naar het vorige nummer gaan"

#: ../plugins/minimode/controls.py:228
msgid "Previous track"
msgstr "Vorige nummer"

#: ../plugins/minimode/controls.py:241
msgid "Next"
msgstr "Volgende"

#: ../plugins/minimode/controls.py:242
msgid "Go to the next track"
msgstr "Naar het volgende nummer gaan"

#: ../plugins/minimode/controls.py:248
msgid "Next track"
msgstr "Volgende nummer"

#: ../plugins/minimode/controls.py:262
msgid "Play/Pause"
msgstr "Afspelen/pauzeren"

#: ../plugins/minimode/controls.py:263
msgid "Start, pause or resume the playback"
msgstr "Afspelen starten, pauzeren of hervatten"

#: ../plugins/minimode/controls.py:283
msgid "Start playback"
msgstr "Afspelen starten"

#: ../plugins/minimode/controls.py:287
msgid "Continue playback"
msgstr "Doorgaan met afspelen"

#: ../plugins/minimode/controls.py:290
msgid "Pause playback"
msgstr "Afspelen pauzeren"

#: ../plugins/minimode/controls.py:328
msgid "Stop"
msgstr "Stoppen"

#: ../plugins/minimode/controls.py:329
msgid "Stop the playback"
msgstr "Afspelen stoppen"

#: ../plugins/minimode/controls.py:363
msgid "Continue playback after current track"
msgstr "Doorgaan met afspelen na huidig nummer"

#: ../plugins/minimode/controls.py:427
msgid "Volume"
msgstr "Volume"

#: ../plugins/minimode/controls.py:428
msgid "Change the volume"
msgstr "Volume wijzigen"

#: ../plugins/minimode/controls.py:489
msgid "Restore"
msgstr "Herstellen"

#: ../plugins/minimode/controls.py:490
msgid "Restore the main window"
msgstr "Hoofdvenster herstellen"

#: ../plugins/minimode/controls.py:498
msgid "Restore main window"
msgstr "Hoofdvenster herstellen"

#: ../plugins/minimode/controls.py:528
msgid "Select rating of the current track"
msgstr "Waardering van het huidige nummer selecteren"

#: ../plugins/minimode/controls.py:545
msgid "Track selector"
msgstr "Nummerkeuze"

#: ../plugins/minimode/controls.py:546
msgid "Simple track list selector"
msgstr "Simpele nummerlijstkeuze"

#: ../plugins/minimode/controls.py:698
msgid "Playlist button"
msgstr "Knop afspeellijst"

#: ../plugins/minimode/controls.py:699
msgid "Access the current playlist"
msgstr "Toegang tot de huidige afspeellijst"

#: ../plugins/minimode/controls.py:996
msgid "$title ($current_time / $total_time)"
msgstr "$title ($current_time / $total_time)"

#: ../plugins/minimode/controls.py:1018
msgid "Progress button"
msgstr "Voortgangsknop"

#: ../plugins/minimode/controls.py:1019
msgid "Playback progress and access to the current playlist"
msgstr "Voortgang van het afspelen en toegang tot de huidige afspeellijst"

#: ../plugins/minimode/controls.py:1090
msgid "Progress bar"
msgstr "Voortgangsbalk"

#: ../plugins/minimode/controls.py:1091
msgid "Playback progress and seeking"
msgstr "Voortgang afspelen en zoeken"

<<<<<<< HEAD
#: ../plugins/grouptagger/gt_prefs.py:21 ../plugins/grouptagger/__init__.py:97
=======
#: ../plugins/grouptagger/gt_prefs.py:21
#: ../plugins/grouptagger/__init__.py:97
>>>>>>> 188b3494
#: ../plugins/grouptagger/__init__.py:114
msgid "GroupTagger"
msgstr "Groepslabelaar"

#: ../plugins/grouptagger/__init__.py:108
#: ../plugins/grouptagger/gt_widgets.py:686
msgid "Get all tags from collection"
msgstr "Alle labels uit collectie halen"

#: ../plugins/grouptagger/__init__.py:119
msgid "Show tracks with all tags"
msgstr "Nummers tonen met alle labels"

#: ../plugins/grouptagger/__init__.py:123
msgid "Show tracks with tags (custom)"
msgstr "Nummers tonen met labels (aangepast)"

#: ../plugins/grouptagger/gt_widgets.py:70
msgid "Show tracks with selected"
msgstr "Nummers tonen met geselecteerde"

#: ../plugins/grouptagger/gt_widgets.py:72
#, python-format
msgid "Show tracks tagged with \"%s\""
msgstr "Nummers tonen met label \"%s\""

#: ../plugins/grouptagger/gt_widgets.py:74
msgid "Show tracks with all selected"
msgstr "Nummers tonen met alle geselecteerde"

#: ../plugins/grouptagger/gt_widgets.py:132
#: ../plugins/grouptagger/gt_widgets.py:650
#: ../plugins/grouptagger/gt_widgets.py:751
msgid "Group"
msgstr "Groep"

#: ../plugins/grouptagger/gt_widgets.py:147
msgid "Add new group"
msgstr "Nieuwe groep toevoegen"

#: ../plugins/grouptagger/gt_widgets.py:151
msgid "Delete group"
msgstr "Groep verwijderen"

#: ../plugins/grouptagger/gt_widgets.py:158
msgid "Add new category"
msgstr "Nieuwe categorie toevoegen"

#: ../plugins/grouptagger/gt_widgets.py:162
msgid "Remove category"
msgstr "Categorie verwijderen"

#: ../plugins/grouptagger/gt_widgets.py:172
msgid "Show tracks with selected (custom)"
msgstr "Nummers tonen met het geselecteerde (aangepast)"

#: ../plugins/grouptagger/gt_widgets.py:251
msgid "New tag value?"
msgstr "Nieuwe labelwaarde?"

#: ../plugins/grouptagger/gt_widgets.py:251
msgid "Enter new tag value"
msgstr "Nieuwe labelwaarde invoeren"

#: ../plugins/grouptagger/gt_widgets.py:281
msgid "New Category?"
msgstr "Nieuwe categorie?"

#: ../plugins/grouptagger/gt_widgets.py:281
msgid "Enter new group category name"
msgstr "Voer naam voor nieuwe categorie in"

#: ../plugins/grouptagger/gt_widgets.py:510
msgid "Add Group"
msgstr "Groep toevoegen"

#: ../plugins/grouptagger/gt_widgets.py:707
msgid "Add selected to choices"
msgstr "Geselecteerde aan keuzes toevoegen"

#: ../plugins/grouptagger/gt_widgets.py:733
msgid "Show tracks with groups"
msgstr "Nummers tonen met groepen"

#: ../plugins/grouptagger/gt_widgets.py:744
msgid "Must have this tag [AND]"
msgstr "Moet dit label hebben [EN]"

#: ../plugins/grouptagger/gt_widgets.py:744
msgid "May have this tag [OR]"
msgstr "Mag dit label hebben [OF]"

#: ../plugins/grouptagger/gt_widgets.py:744
msgid "Must not have this tag [NOT]"
msgstr "Moet dit label niet hebben [NIET]"

#: ../plugins/grouptagger/gt_widgets.py:744
msgid "Ignored"
msgstr "Genegeerd"

#: ../plugins/grouptagger/gt_widgets.py:752
msgid "Selected Tracks"
msgstr "Geselecteerde nummers"

#: ../plugins/replaygain/replaygainprefs.py:32
#: ../plugins/replaygain/PLUGININFO:3
msgid "ReplayGain"
msgstr "ReplayGain"

#: ../plugins/droptrayicon/__init__.py:281
#: ../plugins/droptrayicon/drop_target_window.ui.h:1
msgid "Drop to Choose"
msgstr "Versleep naar om te selecteren"

#: ../plugins/droptrayicon/__init__.py:284
msgid "Append and Play"
msgstr "Toevoegen en afspelen"

#: ../plugins/droptrayicon/__init__.py:286
msgid "Append"
msgstr "Toevoegen"

#: ../plugins/history/history_preferences.py:35
#: ../plugins/history/__init__.py:209
#: ../plugins/history/__init__.py:251
#: ../plugins/daapclient/__init__.py:292
msgid "History"
msgstr "Geschiedenis"

#: ../plugins/history/__init__.py:108
msgid "Playback history"
msgstr "Afspeelgeschiedenis"

#: ../plugins/history/__init__.py:140
msgid "Erase stored history?"
msgstr "Opgeslagen geschiedenis wissen?"

#: ../plugins/history/__init__.py:234
msgid "Save History"
msgstr "Geschiedenis opslaan"

#: ../plugins/history/__init__.py:236
msgid "Clear History"
msgstr "Geschiedenis wissen"

#: ../plugins/jamendo/__init__.py:87
#: ../plugins/jamendo/ui/jamendo_panel.ui.h:5
msgid "Ready"
msgstr "Gereed"

#: ../plugins/jamendo/__init__.py:88
msgid "Searching Jamendo catalogue..."
msgstr "Jamendo catalogus zoeken..."

#: ../plugins/jamendo/__init__.py:89
msgid "Retrieving song data..."
msgstr "Ophalen nummerinformatie..."

#: ../plugins/osd/osd_preferences.py:29
#: ../plugins/osd/PLUGININFO:3
msgid "On Screen Display"
msgstr "Infoschermvenster"

#: ../plugins/osd/osd_preferences.py:88
msgid ""
"<span font_desc=\"Sans 11\" foreground=\"#fff\">$title</span>\n"
"by $artist\n"
"from $album"
msgstr ""
"<span font_desc=\"Sans 11\" foreground=\"#fff\">$title</span>\n"
"door $artist\n"
"van $album"

#: ../plugins/osd/__init__.py:379
msgid ""
"<span font_desc=\"Sans 11\" foreground=\"#fff\"><b>$title</b></span>\n"
"by $artist\n"
"from $album"
msgstr ""
"<span font_desc=\"Sans 11\" foreground=\"#fff\"><b>$title</b></span>\n"
"door $artist\n"
"van $album"

#: ../plugins/amazoncovers/amazonprefs.py:22
#: ../plugins/amazoncovers/PLUGININFO:3
msgid "Amazon Covers"
msgstr "Amazon-albumhoezen"

#: ../plugins/podcasts/__init__.py:55
#: ../plugins/podcasts/PLUGININFO:3
msgid "Podcasts"
msgstr "Podcasts"

#: ../plugins/podcasts/__init__.py:72
msgid "Podcast"
msgstr "Podcast"

#: ../plugins/podcasts/__init__.py:81
msgid "Refresh Podcast"
msgstr "Podcast verversen"

#: ../plugins/podcasts/__init__.py:82
msgid "Delete"
msgstr "Verwijderen"

#: ../plugins/podcasts/__init__.py:120
msgid "Enter the URL of the podcast to add"
msgstr "Voer de URL van de toe te voegen podcast in"

#: ../plugins/podcasts/__init__.py:121
msgid "Open Podcast"
msgstr "Open podcast"

#: ../plugins/podcasts/__init__.py:154
#, python-format
msgid "Loading %s..."
msgstr "%s laden..."

#: ../plugins/podcasts/__init__.py:182
msgid "Error loading podcast."
msgstr "Fout tijdens het laden van de podcast."

#: ../plugins/podcasts/__init__.py:198
msgid "Loading Podcasts..."
msgstr "Podcasts laden..."

#: ../plugins/podcasts/__init__.py:229
msgid "Could not save podcast file"
msgstr "Kon de podcast niet opslaan"

#: ../plugins/desktopcover/desktopcover_preferences.py:21
#: ../plugins/desktopcover/PLUGININFO:3
msgid "Desktop Cover"
msgstr "Desktopalbumhoes"

#: ../plugins/multialarmclock/macprefs.py:23
#: ../plugins/multialarmclock/PLUGININFO:3
msgid "Multi-Alarm Clock"
msgstr "Multi-alarmklok"

#: ../plugins/contextinfo/__init__.py:1147
#: ../plugins/contextinfo/context.ui.h:1
msgid "Context"
msgstr "Context"

#: ../plugins/contextinfo/contextprefs.py:22
msgid "Contextinfo"
msgstr "Contextinfo"

#: ../plugins/bookmarks/__init__.py:104
msgid "Bookmark This Track"
msgstr "Dit nummer toevoegen aan de bladwijzers"

#: ../plugins/bookmarks/__init__.py:106
msgid "Delete Bookmark"
msgstr "Bladwijzer verwijderen"

#: ../plugins/bookmarks/__init__.py:108
msgid "Clear Bookmarks"
msgstr "Bladwijzers wissen"

#: ../plugins/bookmarks/__init__.py:305
#: ../plugins/bookmarks/bookmarksprefs.py:22
#: ../plugins/bookmarks/PLUGININFO:3
msgid "Bookmarks"
msgstr "Bladwijzers"

#: ../plugins/screensaverpause/prefs.py:5
#: ../plugins/screensaverpause/PLUGININFO:3
msgid "Pause on Screensaver"
msgstr "Pauzeren bij schermbeveiliging"

#: ../plugins/daapserver/daapserverprefs.py:6
#: ../plugins/daapserver/PLUGININFO:3
msgid "DAAP Server"
msgstr "DAAP-server"

#: ../plugins/bpm/__init__.py:80
msgid "BPM Counter"
msgstr "BPM-teller"

#: ../plugins/bpm/__init__.py:240
#, python-format
msgid "Set BPM of %d on %s?"
msgstr "BPM instellen van %d naar %s?"

#: ../plugins/daapclient/daapclientprefs.py:5
#: ../plugins/daapclient/PLUGININFO:3
msgid "DAAP Client"
msgstr "DAAP-client"

#: ../plugins/daapclient/__init__.py:298
msgid "Manually..."
msgstr "Handmatig..."

#: ../plugins/daapclient/__init__.py:350
msgid "Enter IP address and port for share"
msgstr "Voer IP-adres en poort in voor delen"

#: ../plugins/daapclient/__init__.py:351
msgid "Enter IP address and port."
msgstr "Voer IP-adres en poort in."

#: ../plugins/daapclient/__init__.py:556
msgid ""
"This server does not support multiple connections.\n"
"You must stop playback before downloading songs."
msgstr ""
"Deze server geeft geen ondersteuning voor meerdere verbindingen.\n"
"Stop het afspelen voordat u nummers gaat downloaden."

#: ../plugins/daapclient/__init__.py:646
msgid "Refresh Server List"
msgstr "Serverlijst verversen"

#: ../plugins/daapclient/__init__.py:649
msgid "Disconnect from Server"
msgstr "Verbinding met server verbreken"

#: ../plugins/daapclient/__init__.py:668
msgid "Select a Location for Saving"
msgstr "Selecteer een locatie voor opslaan"

#: ../plugins/daapclient/__init__.py:714
msgid "Connect to DAAP..."
msgstr "Verbinden met DAAP..."

#: ../plugins/moodbar/moodbarprefs_pane.ui.h:1
msgid "Darken played section instead of using cursor"
msgstr "Verdonker de gespeelde sectie in plaats van een cursor te gebruiken"

#: ../plugins/moodbar/moodbarprefs_pane.ui.h:2
msgid "Darkness level:"
msgstr "Donkerheidsniveau:"

#: ../plugins/moodbar/moodbarprefs_pane.ui.h:3
msgid "Use waveform style"
msgstr "Gebruik golfvorm-stijl"

#: ../plugins/moodbar/moodbarprefs_pane.ui.h:4
msgid "Show only waveform, not mood"
msgstr "Geef enkel golfvorm weer, geen gemoed"

#: ../plugins/moodbar/moodbarprefs_pane.ui.h:5
msgid "Use color theme "
msgstr "Gebruik kleurenthema "

#: ../plugins/moodbar/moodbarprefs_pane.ui.h:6
msgid "Base color:"
msgstr "Basiskleur:"

#: ../plugins/moodbar/moodbarprefs_pane.ui.h:7
msgid "Base color"
msgstr "Basiskleur"

#: ../plugins/streamripper/streamripper.ui.h:1
msgid "Save location:"
msgstr "Locatie opslaan:"

#: ../plugins/streamripper/streamripper.ui.h:2
msgid "Relay port:"
msgstr "Poort verleggen:"

#: ../plugins/streamripper/streamripper.ui.h:3
msgid "Rip to single file"
msgstr "Rippen naar één enkel bestand"

#: ../plugins/streamripper/streamripper.ui.h:4
msgid "Delete incomplete files"
msgstr "Incomplete bestanden verwijderen"

#: ../plugins/lastfmlove/lastfmlove_preferences.ui.h:1
#: ../plugins/amazoncovers/amazonprefs_pane.ui.h:1
msgid "API key:"
msgstr "API-sleutel:"

#: ../plugins/lastfmlove/lastfmlove_preferences.ui.h:2
#: ../plugins/amazoncovers/amazonprefs_pane.ui.h:2
msgid "Secret:"
msgstr "Geheim:"

#: ../plugins/lastfmlove/lastfmlove_preferences.ui.h:3
msgid "Request Access Permission"
msgstr "Toegangstoestemming vragen"

#: ../plugins/lastfmlove/lastfmlove_preferences.ui.h:5
msgid ""
"Go to <b><a href=\"http://www.last.fm/api/account\">Your API Account</a></b> "
"page to get an <b>API key</b> and <b>secret</b> and enter them here. After "
"you have entered these, <b>request access permission</b> and confirm to "
"complete the setup."
msgstr ""
"Ga naar de website <b><a href=\"http://www.last.fm/api/account\">Your API "
"Account</a></b> om een <b>API-sleutel</b en <b>geheim</b> te verkrijgen en "
"voer ze hier in. Nadat u deze heeft ingevoerd, kies dan "
"<b>Toegangstoestemming vragen</b> om de instelling te voltooien."

#: ../plugins/alarmclock/acprefs_pane.ui.h:1
msgid "<b>Alarm time</b>"
msgstr "<b>Alarmtijd</b>"

#: ../plugins/alarmclock/acprefs_pane.ui.h:2
msgid "Monday"
msgstr "Maandag"

#: ../plugins/alarmclock/acprefs_pane.ui.h:3
msgid "Tuesday"
msgstr "Dinsdag"

#: ../plugins/alarmclock/acprefs_pane.ui.h:4
msgid "Wednesday"
msgstr "Woensdag"

#: ../plugins/alarmclock/acprefs_pane.ui.h:5
msgid "Thursday"
msgstr "Donderdag"

#: ../plugins/alarmclock/acprefs_pane.ui.h:6
msgid "Friday"
msgstr "Vrijdag"

#: ../plugins/alarmclock/acprefs_pane.ui.h:7
msgid "Saturday"
msgstr "Zaterdag"

#: ../plugins/alarmclock/acprefs_pane.ui.h:8
msgid "Sunday"
msgstr "Zondag"

#: ../plugins/alarmclock/acprefs_pane.ui.h:9
msgid "<b>Alarm Days</b>"
msgstr "<b>Alarmdagen</b>"

#: ../plugins/alarmclock/acprefs_pane.ui.h:10
msgid "Use Fading"
msgstr "Fading gebruiken"

#: ../plugins/alarmclock/acprefs_pane.ui.h:11
msgid "Minimum volume:"
msgstr "Minimum volume:"

#: ../plugins/alarmclock/acprefs_pane.ui.h:12
msgid "Maximum volume:"
msgstr "Maximum volume:"

#: ../plugins/alarmclock/acprefs_pane.ui.h:13
msgid "Increment:"
msgstr "Verhogen"

#: ../plugins/alarmclock/acprefs_pane.ui.h:14
msgid "Time per increment:"
msgstr "Tijd per verhoging:"

#: ../plugins/awn/awn_prefs_pane.ui.h:1
msgid "Display overlay:"
msgstr "Weergave-overlapping:"

#: ../plugins/awn/awn_prefs_pane.ui.h:2
msgid "Display covers"
msgstr "Albumhoezen tonen"

#: ../plugins/awn/awn_prefs_pane.ui.h:3
msgid "Circle display"
msgstr "Ronde weergave"

#: ../plugins/awn/awn_prefs_pane.ui.h:4
msgid "Text percentage"
msgstr "Tekstpercentage"

#: ../plugins/awn/awn_prefs_pane.ui.h:5
msgid "None"
msgstr "Geen"

#: ../plugins/lyricsviewer/lyricsviewer_prefs.ui.h:1
msgid "Lyrics font:"
msgstr "Lettertype songteksten:"

#: ../plugins/lyricsviewer/lyricsviewer.ui.h:2
msgid "Refresh Lyrics"
msgstr "Songteksten verversen"

#: ../plugins/audioscrobbler/asprefs_pane.ui.h:1
msgid "Submit tracks using Audioscrobbler"
msgstr "Nummers toevoegen met Audioscrobbler"

#: ../plugins/audioscrobbler/asprefs_pane.ui.h:2
msgid "Show menuitem to toggle submission"
msgstr "Menu-item tonen om Submission aan/uit te zetten"

#: ../plugins/audioscrobbler/asprefs_pane.ui.h:3
#: ../plugins/contextinfo/context_pane.ui.h:2
msgid "Password:"
msgstr "Wachtwoord:"

#: ../plugins/audioscrobbler/asprefs_pane.ui.h:4
#: ../plugins/contextinfo/context_pane.ui.h:3
msgid "Username:"
msgstr "Gebruikersnaam:"

#: ../plugins/audioscrobbler/asprefs_pane.ui.h:6
msgid "Verify Login Data"
msgstr "Aanmeldgegevens controleren"

#: ../plugins/equalizer/equalizer.ui.h:3
msgid "pre"
msgstr "voorkeuze"

#: ../plugins/equalizer/equalizer.ui.h:4
msgid "+12 dB"
msgstr "+12 dB"

#: ../plugins/equalizer/equalizer.ui.h:5
msgid "0"
msgstr "0"

#: ../plugins/equalizer/equalizer.ui.h:6
msgid "-24 dB"
msgstr "-24 dB"

#: ../plugins/equalizer/equalizer.ui.h:7
msgid "29"
msgstr "29"

#: ../plugins/equalizer/equalizer.ui.h:8
msgid "59"
msgstr "59"

#: ../plugins/equalizer/equalizer.ui.h:9
msgid "119"
msgstr "119"

#: ../plugins/equalizer/equalizer.ui.h:10
msgid "237"
msgstr "237"

#: ../plugins/equalizer/equalizer.ui.h:11
msgid "474"
msgstr "474"

#: ../plugins/equalizer/equalizer.ui.h:12
msgid "947"
msgstr "947"

#: ../plugins/equalizer/equalizer.ui.h:13
msgid "1.9K"
msgstr "1.9K"

#: ../plugins/equalizer/equalizer.ui.h:14
msgid "3.8K"
msgstr "3.8K"

#: ../plugins/equalizer/equalizer.ui.h:15
msgid "7.5K"
msgstr "7.5K"

#: ../plugins/equalizer/equalizer.ui.h:16
msgid "15K"
msgstr "15K"

#: ../plugins/notifyosd/notifyosdprefs_pane.ui.h:1
msgid "On track change"
msgstr "Bij nummerverandering"

#: ../plugins/notifyosd/notifyosdprefs_pane.ui.h:2
msgid "On playback start, pause or stop"
msgstr "Als het afspelen gestart, gepauzeerd of gestopt wordt"

#: ../plugins/notifyosd/notifyosdprefs_pane.ui.h:3
msgid "On tag change"
msgstr "Bij wijzigen label"

#: ../plugins/notifyosd/notifyosdprefs_pane.ui.h:4
msgid "On tray icon hover"
msgstr "Wanneer u met de muis op het systeemvakpictogram staat"

#: ../plugins/notifyosd/notifyosdprefs_pane.ui.h:5
msgid "When main window is focused"
msgstr "Als het hoofdvenster is gefocust"

#: ../plugins/notifyosd/notifyosdprefs_pane.ui.h:6
msgid "<b>Display</b>"
msgstr "<b>Weergeven</b>"

#: ../plugins/notifyosd/notifyosdprefs_pane.ui.h:7
msgid "Use album covers as icons"
msgstr "Gebruik albumhoezen als iconen"

#: ../plugins/notifyosd/notifyosdprefs_pane.ui.h:8
msgid "Use media icons for pause, stop and resume"
msgstr "Gebruik media-iconen voor pauzeren, stoppen en hervatten"

#: ../plugins/notifyosd/notifyosdprefs_pane.ui.h:9
msgid "<b>Icons</b>"
msgstr "<b>Iconen</b>"

#: ../plugins/notifyosd/notifyosdprefs_pane.ui.h:10
msgid "Artist line:"
msgstr "Artiestregel:"

#: ../plugins/notifyosd/notifyosdprefs_pane.ui.h:12
#, python-format
msgid ""
"<i>The tags \"%(title)s\", \"%(artist)s\", and \"%(album)s\" will be "
"replaced by their respective values. The title will be replaced by \"Unknown"
"\" if it is empty.</i>"
msgstr ""
"<i>De labels \"%(title)s\", \"%(artist)s\" en \"%(album)s\" zullen worden "
"vervangen door hun respectievelijke waarden. De titel zal worden vervangen "
"door \"Onbekend\" als hij leeg is.</i>"

#: ../plugins/notifyosd/notifyosdprefs_pane.ui.h:13
#: ../plugins/notify/notifyprefs_pane.ui.h:2
msgid "Summary:"
msgstr "Samenvatting:"

#: ../plugins/notifyosd/notifyosdprefs_pane.ui.h:14
msgid "Album line:"
msgstr "Albumregel:"

#: ../plugins/notifyosd/notifyosdprefs_pane.ui.h:15
msgid "<b>Content</b>"
msgstr "<b>Inhoud</b>"

#: ../plugins/ipconsole/ipconsole_prefs.ui.h:1
msgid "Linux"
msgstr "Linux"

#: ../plugins/ipconsole/ipconsole_prefs.ui.h:2
msgid "LightBG"
msgstr ""

#: ../plugins/ipconsole/ipconsole_prefs.ui.h:3
msgid "NoColor"
msgstr ""

#: ../plugins/ipconsole/ipconsole_prefs.ui.h:4
msgid "Terminal opacity:"
msgstr "Doorzichtigheid terminal:"

#: ../plugins/ipconsole/ipconsole_prefs.ui.h:5
msgid "Font:"
msgstr "Lettertype:"

#: ../plugins/ipconsole/ipconsole_prefs.ui.h:6
msgid "Text Color:"
msgstr "Tekstkleur:"

#: ../plugins/ipconsole/ipconsole_prefs.ui.h:7
msgid "Background Color:"
msgstr "Achtergrondkleur:"

#: ../plugins/ipconsole/ipconsole_prefs.ui.h:8
msgid "IPython Color Theme:"
msgstr "IPython-kleurthema:"

#: ../plugins/notify/notifyprefs_pane.ui.h:1
msgid "Resize displayed covers"
msgstr "Weergegeven albumhoezen herschalen"

#: ../plugins/notify/notifyprefs_pane.ui.h:3
msgid "Only artist:"
msgstr "Alleen artiest:"

#: ../plugins/notify/notifyprefs_pane.ui.h:4
msgid "Only album:"
msgstr "Alleen album:"

#: ../plugins/notify/notifyprefs_pane.ui.h:6
#, python-format
msgid ""
"<i>Message that should be displayed in the body of the notification. In each "
"case, \"%(title)s\", \"%(artist)s\", and \"%(album)s\" will be replaced by "
"their respective values. If the tag is not known, \"Unknown\" will be filled "
"in its place.</i>"
msgstr ""
"<i>Tekst die zal worden weergegeven in de notificatie. De labels \"%(title)s"
"\", \"%(artist)s\" en \"%(album)s\" zullen worden vervangen door hun "
"respectievelijke waarden. Als een label niet bekend is, zal hij worden "
"vervangen door \"Onbekend\".</i>"

#: ../plugins/notify/notifyprefs_pane.ui.h:7
msgid "Both artist and album:"
msgstr "Zowel artiest als album:"

#: ../plugins/notify/notifyprefs_pane.ui.h:8
msgid "<b>Body Message</b>"
msgstr "<b>Broodtekst</b>"

#: ../plugins/cd/cdprefs_pane.ui.h:1
msgid "Ogg Vorbis"
msgstr "Ogg Vorbis"

#: ../plugins/cd/cdprefs_pane.ui.h:2
msgid "FLAC"
msgstr "FLAC"

#: ../plugins/cd/cdprefs_pane.ui.h:3
msgid "AAC"
msgstr "AAC"

#: ../plugins/cd/cdprefs_pane.ui.h:4
msgid "MP3 (VBR)"
msgstr "MP3 (VBR)"

#: ../plugins/cd/cdprefs_pane.ui.h:5
msgid "MP3 (CBR)"
msgstr "MP3 (CBR)"

#: ../plugins/cd/cdprefs_pane.ui.h:6
msgid "WavPack"
msgstr "WavPack"

#: ../plugins/cd/cdprefs_pane.ui.h:7
msgid "Import format: "
msgstr "Importformaat: "

#: ../plugins/cd/cdprefs_pane.ui.h:8
msgid "Import quality: "
msgstr "Importkwaliteit: "

#: ../plugins/cd/cdprefs_pane.ui.h:9
msgid "Import path: "
msgstr "Importpad: "

#: ../plugins/cd/cdprefs_pane.ui.h:10
#: ../plugins/minimode/minimode_preferences.ui.h:3
msgid ""
"Every tag can be used with <b>$tag</b> or <b>${tag}</b>. Internal tags like "
"<b>$__length</b> need to be specified with two leading underscores."
msgstr ""
"Elk label kan gebruikt worden met<b>$tag</b> of <b>${tag}</b>. Interne "
"labels zoals <b>$__length</b> dienen te worden aangegeven met twee "
"onderstreepjes aan het begin."

#: ../plugins/wikipedia/data/preferences.ui.h:1
msgid "Shortcode of the Wikipedia language version (en, de, fr, ...)"
msgstr "Landcode van de gewenste Wikipedia-taalversie (nl, en, de, fr, ...)"

#: ../plugins/wikipedia/data/preferences.ui.h:2
msgid "Language:"
msgstr "Taal:"

#: ../plugins/wikipedia/data/wikipanel.ui.h:2
msgid "Home"
msgstr "Startpagina"

#: ../plugins/wikipedia/data/wikipanel.ui.h:3
msgid "Back"
msgstr "Vorige"

#: ../plugins/wikipedia/data/wikipanel.ui.h:5
msgid "Forward"
msgstr "Volgende"

#: ../plugins/minimode/minimode_preferences.ui.h:1
msgid ""
"The order of controls can be changed by simply dragging them up or down. (Or "
"press Alt+Up/Down.)"
msgstr ""
"De volgorde van de besturing kan gewijzigd worden door deze omhoog of omlaag "
"te slepen. (Of door op Alt+Up/Down te drukken.)"

#: ../plugins/minimode/minimode_preferences.ui.h:2
msgid "Controls"
msgstr "Besturing"

#: ../plugins/minimode/minimode_preferences.ui.h:4
msgid "Track Title Format"
msgstr "Nummertitelformaat"

#: ../plugins/minimode/minimode_preferences.ui.h:5
msgid "Always on top"
msgstr "Altijd op voorgrond"

#: ../plugins/minimode/minimode_preferences.ui.h:6
msgid "Show in tasklist"
msgstr "Tonen in takenlijst"

#: ../plugins/minimode/minimode_preferences.ui.h:8
msgid "Display window decorations:"
msgstr "Vensterdecoraties tonen:"

#: ../plugins/minimode/minimode_preferences.ui.h:9
msgid "Show on all desktops"
msgstr "Op alle bureaubladen tonen"

#: ../plugins/minimode/minimode_preferences.ui.h:10
msgid "Show button in main window"
msgstr "Knop tonen in hoofdvenster"

#: ../plugins/minimode/minimode_preferences.ui.h:13
msgid "Full"
msgstr "Volledig"

#: ../plugins/minimode/minimode_preferences.ui.h:15
msgid "Simple"
msgstr "Eenvoudig"

#: ../plugins/grouptagger/gt_prefs.ui.h:1
msgid "Group/categories font:"
msgstr "Lettertype groepen/categorieën:"

#: ../plugins/replaygain/replaygainprefs_pane.ui.h:2
msgid "Prefer per-album correction"
msgstr "Per-album correctie prefereren"

#: ../plugins/replaygain/replaygainprefs_pane.ui.h:3
msgid "Prefer ReplayGain's per-album correction over per-track correction."
msgstr ""
"ReplayGain's per-album correctie prefereren boven de per-nummer correctie."

#: ../plugins/replaygain/replaygainprefs_pane.ui.h:5
msgid "Use clipping protection"
msgstr "Gebruik clipping bescherming"

#: ../plugins/replaygain/replaygainprefs_pane.ui.h:6
msgid "Protect against noise caused by over-amplification"
msgstr "Bescherm tegen ruis, ontstaan door overversterking"

#: ../plugins/replaygain/replaygainprefs_pane.ui.h:7
msgid "Additional amplification to apply to all files"
msgstr "Extra versterking op alle bestanden toepassen"

#: ../plugins/replaygain/replaygainprefs_pane.ui.h:9
msgid "Additional amplification (dB):"
msgstr "Extra versterking (dB):"

#: ../plugins/replaygain/replaygainprefs_pane.ui.h:10
msgid "Fallback correction for files that lack ReplayGain information"
msgstr ""
"Terugvalcorrectie voor bestanden die geen ReplayGain-informatie bevatten"

#: ../plugins/replaygain/replaygainprefs_pane.ui.h:12
msgid "Fallback correction level (dB):"
msgstr "Terugvalcorrectieniveau (dB):"

#: ../plugins/history/history_preferences.ui.h:1
msgid "Persist history after player exits"
msgstr "Geschiedenis bewaren nadat de speler is afgesloten"

#: ../plugins/history/history_preferences.ui.h:2
msgid "History length:"
msgstr "Lengte geschiedenis:"

#: ../plugins/jamendo/ui/jamendo_panel.ui.h:1
msgid "Order by:"
msgstr "Sorteren op:"

#: ../plugins/jamendo/ui/jamendo_panel.ui.h:2
msgid "Order direction:"
msgstr "Volgorde:"

#: ../plugins/jamendo/ui/jamendo_panel.ui.h:3
msgid "Results:"
msgstr "Resultaten:"

#: ../plugins/jamendo/ui/jamendo_panel.ui.h:4
msgid "Advanced"
msgstr "Geavanceerd"

#: ../plugins/jamendo/ui/jamendo_panel.ui.h:6
msgid "Descending"
msgstr "Aflopend"

#: ../plugins/jamendo/ui/jamendo_panel.ui.h:7
msgid "Ascending"
msgstr "Oplopend"

#: ../plugins/jamendo/ui/jamendo_panel.ui.h:8
msgid "Release date"
msgstr "Uitgiftedatum"

#: ../plugins/jamendo/ui/jamendo_panel.ui.h:10
msgid "Rating this week"
msgstr "Waardering deze week"

#: ../plugins/jamendo/ui/jamendo_panel.ui.h:11
msgid "Rating this month"
msgstr "Waardering deze maand"

#: ../plugins/jamendo/ui/jamendo_panel.ui.h:12
msgid "Number of playlist additions"
msgstr "Aantal keren toegevoegd aan afspeellijst"

#: ../plugins/jamendo/ui/jamendo_panel.ui.h:13
msgid "Number of downloads"
msgstr "Aantal downloads"

#: ../plugins/jamendo/ui/jamendo_panel.ui.h:14
msgid "Number of listens"
msgstr "Aantal keren beluisterd"

#: ../plugins/jamendo/ui/jamendo_panel.ui.h:15
msgid "Starred"
msgstr "Met ster"

#: ../plugins/jamendo/ui/jamendo_panel.ui.h:16
msgid "Date of starring"
msgstr "Datum van waardering"

#: ../plugins/jamendo/ui/jamendo_panel.ui.h:19
msgid "Genre/Tags"
msgstr "Genre/labels"

#: ../plugins/osd/osd_preferences.ui.h:1
msgid ""
"Every tag can be used with <b>$tag</b> or <b>${tag}</b>. Internal tags like "
"<b>$__length</b> need to be specified with two leading underscores.\n"
"<a href=\"http://developer.gnome.org/pango/stable/PangoMarkupFormat.html"
"\">Pango Text Attribute Markup</a> is supported."
msgstr ""
"Elk label kan gebruikt worden met <b>$tag</b> of <b>${tag}</b>. Interne "
"labels zoals de <b>$__length</b> dienen ingeleid te worden door twee "
"onderstreepjes.\n"
"<a href=\"http://developer.gnome.org/pango/stable/PangoMarkupFormat.html"
"\">Pango Text Attribute Markup</a> wordt ondersteund."

#: ../plugins/osd/osd_preferences.ui.h:3
msgid "Display Format"
msgstr "Weergaveformaat"

#: ../plugins/osd/osd_preferences.ui.h:4
msgid "Display duration:"
msgstr "Weergaveduur:"

#: ../plugins/osd/osd_preferences.ui.h:5
msgid "Background:"
msgstr "Achtergrond:"

#: ../plugins/osd/osd_preferences.ui.h:6
msgid "Show progress bar"
msgstr "Voortgangsbalk tonen"

#: ../plugins/osd/osd_preferences.ui.h:8
msgid "Border radius:"
msgstr "Ronding van rand:"

#: ../plugins/amazoncovers/amazonprefs_pane.ui.h:3
msgid ""
"<i>To sign up for an Amazon AWS account and get \n"
"this information visit <a href=\"http://aws.amazon.com/\">http://aws.amazon."
"com/</a></i>"
msgstr ""
"<i>Voor registratie voor een Amazon AWS-account  \n"
"en deze informatie, gaat u naar <a href=\"http://aws.amazon.com/\">http://"
"aws.amazon.com/</a></i>"

#: ../plugins/podcasts/podcasts.ui.h:1
msgid "Add Podcast"
msgstr "Podcast toevoegen"

#: ../plugins/desktopcover/desktopcover_preferences.ui.h:1
msgid "Anchor:"
msgstr "Anker:"

#: ../plugins/desktopcover/desktopcover_preferences.ui.h:2
msgid "X offset:"
msgstr "Verplaatsing X:"

#: ../plugins/desktopcover/desktopcover_preferences.ui.h:3
msgid "pixels"
msgstr "pixels"

#: ../plugins/desktopcover/desktopcover_preferences.ui.h:4
msgid "Y offset:"
msgstr "Verplaatsing Y:"

#: ../plugins/desktopcover/desktopcover_preferences.ui.h:5
msgid "Override cover size"
msgstr "Grootte albumhoes negeren"

#: ../plugins/desktopcover/desktopcover_preferences.ui.h:6
msgid "Size:"
msgstr "Grootte:"

#: ../plugins/desktopcover/desktopcover_preferences.ui.h:7
msgid "Use fading"
msgstr "Overvloeien gebruiken"

#: ../plugins/desktopcover/desktopcover_preferences.ui.h:8
msgid "Fading duration:"
msgstr "Duur vervagen:"

#: ../plugins/desktopcover/desktopcover_preferences.ui.h:9
msgid "ms"
msgstr "ms"

#: ../plugins/desktopcover/desktopcover_preferences.ui.h:10
msgid "Top left"
msgstr "Linksboven"

#: ../plugins/desktopcover/desktopcover_preferences.ui.h:11
msgid "Top right"
msgstr "Rechtsboven"

#: ../plugins/desktopcover/desktopcover_preferences.ui.h:12
msgid "Bottom left"
msgstr "Linksonder"

#: ../plugins/desktopcover/desktopcover_preferences.ui.h:13
msgid "Bottom right"
msgstr "Rechtsonder"

#: ../plugins/multialarmclock/malrmclk.ui.h:1
msgid "Add"
msgstr "Toevoegen"

#: ../plugins/multialarmclock/malrmclk.ui.h:3
msgid "<b>Alarms</b>"
msgstr "<b>Alarmen</b>"

#: ../plugins/multialarmclock/malrmclk.ui.h:4
msgid "Enable volume fade-in"
msgstr "Volumeverhoging inschakelen"

#: ../plugins/multialarmclock/malrmclk.ui.h:5
msgid "Fade start volume:"
msgstr "Startvolume verhoging:"

#: ../plugins/multialarmclock/malrmclk.ui.h:6
msgid "Fade stop volume:"
msgstr "Eindvolume verhoging:"

#: ../plugins/multialarmclock/malrmclk.ui.h:7
msgid "Fade Increment:"
msgstr "Verhogingstoename:"

#: ../plugins/multialarmclock/malrmclk.ui.h:8
msgid "Fade Time (s):"
msgstr "Verhogingstijd (s):"

#: ../plugins/multialarmclock/malrmclk.ui.h:9
msgid "Restart playlist"
msgstr "Afspeellijst herstarten"

#: ../plugins/multialarmclock/malrmclk.ui.h:10
msgid "<b>Playback</b>"
msgstr "<b>Afspelen</b>"

#: ../plugins/contextinfo/context_pane.ui.h:1
msgid "Please enter your Last.fm authentication:"
msgstr "Voer uw Last.fm authenticatie in:"

#: ../plugins/contextinfo/context_pane.ui.h:4
msgid "Sign up for Last.fm"
msgstr "Lid worden van Last.fm"

#: ../plugins/bookmarks/bookmarks_pane.ui.h:1
msgid "Use covers in the bookmarks menu (takes effect on next start)"
msgstr ""
"Gebruik albumhoezen in het bladwijzermenu (wordt toegepast na herstart)"

#: ../plugins/screensaverpause/prefs.ui.h:1
msgid "Unpause when screensaver ends"
msgstr "Afspelen hervatten wanneer schermbeveiliging beëindigd wordt"

#: ../plugins/daapserver/daapserver_prefs.ui.h:1
msgid "Server name:"
msgstr "Servernaam:"

#: ../plugins/daapserver/daapserver_prefs.ui.h:2
msgid "Server host:"
msgstr "Host-server:"

#: ../plugins/daapserver/daapserver_prefs.ui.h:3
msgid "Port:"
msgstr "Poort:"

#: ../plugins/daapserver/daapserver_prefs.ui.h:4
msgid "Server enabled"
msgstr "Server ingeschakeld"

#: ../plugins/daapclient/daapclient_prefs.ui.h:1
msgid "Show ipv6 servers (Experimental)"
msgstr "ipv6-servers tonen (experimenteel)"

#: ../plugins/daapclient/daapclient_prefs.ui.h:2
msgid "Remember recent DAAP servers"
msgstr "Recente DAAP-servers onthouden"

#: ../plugins/currentsong/PLUGININFO:3
msgid "Current Song"
msgstr "Huidige nummer"

#: ../plugins/currentsong/PLUGININFO:4
msgid ""
"Sets the currently playing status in Pidgin. Check the Pidgin FAQ to find "
"out the suppported services."
msgstr ""
"Laat de afspeelstatus zien in Pidgin. Controleer de Pidgin-FAQ voor de "
"ondersteunde opties."

#: ../plugins/currentsong/PLUGININFO:5
#: ../plugins/audioscrobbler/PLUGININFO:5
#: ../plugins/notifyosd/PLUGININFO:5
#: ../plugins/notify/PLUGININFO:5
#: ../plugins/osd/PLUGININFO:5
msgid "Notifications"
msgstr "Notificaties"

#: ../plugins/moodbar/PLUGININFO:4
msgid ""
"Replaces the standard progress bar with a moodbar.\n"
"Depends: moodbar"
msgstr ""
"Vervangt de standaard vooruitgangsbalk met een gemoedsbalk.\n"
"Vereisten: moodbar"

#: ../plugins/moodbar/PLUGININFO:5
#: ../plugins/mainmenubutton/PLUGININFO:5
#: ../plugins/awn/PLUGININFO:5
#: ../plugins/minimode/PLUGININFO:5
#: ../plugins/droptrayicon/PLUGININFO:5
#: ../plugins/desktopcover/PLUGININFO:5
msgid "GUI"
msgstr "GUI"

#: ../plugins/gnomemmkeys/PLUGININFO:3
msgid "GNOME Multimedia Keys"
msgstr "GNOME-Multimediatoetsen"

#: ../plugins/gnomemmkeys/PLUGININFO:4
msgid ""
"Adds support for controlling Exaile via GNOME's multimedia key system. "
"Compatible with GNOME >= 2.20.x"
msgstr ""
"Voegt ondersteuning toe voor het besturen van Exaile via het GNOME-"
"multimediatoetsensysteem. Compatibel met GNOME >= 2.20.x"

#: ../plugins/gnomemmkeys/PLUGININFO:5
#: ../plugins/xkeys/PLUGININFO:5
#: ../plugins/winmmkeys/PLUGININFO:5
msgid "Hotkeys"
msgstr "Sneltoetsen"

#: ../plugins/streamripper/PLUGININFO:4
msgid ""
"Allows you to record streams with streamripper.\n"
"Depends: streamripper"
msgstr ""
"Maakt het mogelijk om streams op te slaan met streamripper.\n"
"Vereisten: streamripper"

#: ../plugins/streamripper/PLUGININFO:5
#: ../plugins/previewdevice/PLUGININFO:5
msgid "Output"
msgstr "Uitvoer"

#: ../plugins/musicbrainzcovers/PLUGININFO:3
msgid "MusicBrainz Covers"
msgstr "MusicBrainz-albumhoezen"

#: ../plugins/musicbrainzcovers/PLUGININFO:4
msgid "Integrates MusicBrainz for cover search"
msgstr "Zoekt bij MusicBrainz naar albumhoezen"

#: ../plugins/lastfmlove/PLUGININFO:4
msgid ""
"Shows which tracks have been loved and allows for loving tracks.\n"
"\n"
"Make sure to enter a valid API key and secret in the plugin preferences.\n"
"\n"
"Depends on the plugin \"AudioScrobbler\" for username and password."
msgstr ""
"Kan nummers als goed indelen en toont de nummers die als goed ingedeeld "
"zijn.\n"
"\n"
"Voer een geldige API-sleutel en geheime sleutel  in in de plug-"
"invoorkeuren.\n"
"\n"
"Vereist de plug-in \"AudioScrobbler\" voor gebruikersnaam en wachtwoord."

#: ../plugins/lastfmlove/PLUGININFO:5
#: ../plugins/exfalso/PLUGININFO:5
#: ../plugins/grouptagger/PLUGININFO:5
msgid "Tagging"
msgstr "Labelen"

#: ../plugins/alarmclock/PLUGININFO:4
msgid ""
"Plays music at a specific time.\n"
"\n"
"Note that when the specified time arrives, Exaile will just act like you "
"pressed the play button, so be sure you have the music you want to hear in "
"your playlist"
msgstr ""
"Speel muziek af op een specifiek moment.\n"
"\n"
"Merk op dat als dat moment aanbreekt, Exaile net zal doen alsof u op de "
"Afspelen-knop heeft gedrukt, dus zorg ervoor dat de muziek die u wilt horen "
"in uw afspeellijst staat"

#: ../plugins/alarmclock/PLUGININFO:5
#: ../plugins/inhibitsuspend/PLUGININFO:5
#: ../plugins/shutdown/PLUGININFO:5
#: ../plugins/mpris/PLUGININFO:5
#: ../plugins/history/PLUGININFO:5
#: ../plugins/multialarmclock/PLUGININFO:5
#: ../plugins/bookmarks/PLUGININFO:5
#: ../plugins/screensaverpause/PLUGININFO:5
#: ../plugins/bpm/PLUGININFO:5
msgid "Utility"
msgstr "Hulpmiddel"

#: ../plugins/mainmenubutton/PLUGININFO:3
msgid "Main Menu Button"
msgstr "Hoofdmenuknop"

#: ../plugins/mainmenubutton/PLUGININFO:4
msgid ""
"Moves the main menu into a button on top of the panels.\n"
"Depends: PyGTK >= 2.22, GTK >= 2.20"
msgstr ""
"Verplaatst het hoofdmenu naar een knop boven de panelen.\n"
"Vereisten: PyGTK >= 2.22, GTK >= 2.20"

#: ../plugins/lastfmcovers/PLUGININFO:3
msgid "Last.fm Covers"
msgstr "Last.fm-albumhoezen"

#: ../plugins/lastfmcovers/PLUGININFO:4
msgid "Searches Last.fm for covers"
msgstr "Zoekt albumhoezen op Last.fm"

#: ../plugins/awn/PLUGININFO:4
msgid "Sets the cover and adds some menu items to AWN for Exaile"
msgstr "Stelt de albumhoes en enige menu-items in bij AWN voor Exaile"

#: ../plugins/shoutcast/PLUGININFO:3
msgid "Shoutcast Radio"
msgstr "Shoutcast Radio"

#: ../plugins/shoutcast/PLUGININFO:4
msgid "Shoutcast Radio list"
msgstr "Shoutcast Radio lijst"

#: ../plugins/shoutcast/PLUGININFO:5
#: ../plugins/librivox/PLUGININFO:5
#: ../plugins/jamendo/PLUGININFO:5
#: ../plugins/podcasts/PLUGININFO:5
#: ../plugins/daapserver/PLUGININFO:5
#: ../plugins/daapclient/PLUGININFO:5
msgid "Media Sources"
msgstr "Mediabronnen"

#: ../plugins/exfalso/PLUGININFO:3
msgid "Ex Falso tag editor"
msgstr "Ex Falso-labeleditor"

#: ../plugins/exfalso/PLUGININFO:4
msgid ""
"Integrates the Ex Falso tag editor with Exaile.\n"
"Depends: Ex Falso."
msgstr ""
"Integreert de Ex Falso-labeleditor in Exaile.\n"
"Vereisten: Ex Falso."

#: ../plugins/lyricsviewer/PLUGININFO:4
msgid "Adds a side tab displaying lyrics for the currently playing track."
msgstr ""
"Voegt een zijtabblad toe met de songtekst voor het momenteel spelende nummer."

#: ../plugins/audioscrobbler/PLUGININFO:4
msgid ""
"Submits listening information to Last.fm and similar services supporting "
"AudioScrobbler"
msgstr ""
"Stuurt luisterinformatie naar Last.fm en soortgelijke services die "
"AudioScrobbler ondersteunen"

#: ../plugins/xkeys/PLUGININFO:3
msgid "XKeys"
msgstr "XKeys"

#: ../plugins/xkeys/PLUGININFO:4
msgid "Global hotkeys using xlib (mmkeys.so)"
msgstr "Globale sneltoetsen die gebruikmaken van xlib (mmkeys.so)"

#: ../plugins/winmmkeys/PLUGININFO:1
msgid "Multimedia keys for Windows"
msgstr "Multimediatoetsen voor Windows"

#: ../plugins/winmmkeys/PLUGININFO:4
msgid ""
"Adds support for multimedia keys (present on most new keyboards) when "
"running Exaile in Microsoft Windows.\n"
"\n"
"Requires: pyHook <http://pyhook.sf.net/>"
msgstr ""
"Voegt ondersteuning toe voor multimediatoetsen (aanwezig op de meeste nieuwe "
"toetsenborden), wanneer u Exaile gebruikt in Microsoft Windows.\n"
"\n"
"Vereist: pyHook <http://pyhook.sf.net/>"

#: ../plugins/equalizer/PLUGININFO:4
msgid "A 10-band equalizer"
msgstr "Een 10-band equalizer"

#: ../plugins/equalizer/PLUGININFO:5
#: ../plugins/abrepeat/PLUGININFO:5
#: ../plugins/replaygain/PLUGININFO:5
#: ../plugins/karaoke/PLUGININFO:5
msgid "Effect"
msgstr "Effect"

#: ../plugins/lyricsfly/PLUGININFO:3
msgid "Lyrics Fly"
msgstr "Lyrics Fly"

#: ../plugins/lyricsfly/PLUGININFO:4
msgid "Plugin to fetch lyrics from lyricsfly.com"
msgstr "Plug-in om songteksten op te halen van lyricsfly.com"

#: ../plugins/inhibitsuspend/PLUGININFO:3
msgid "Inhibit Suspend"
msgstr "Pauzestand niet toestaan"

#: ../plugins/inhibitsuspend/PLUGININFO:4
msgid "Prevents User Session from suspending while music is playing"
msgstr ""
"Voorkomt dat de gebruikerssessie wordt gestopt terwijl er nog muziek wordt "
"afgespeeld"

#: ../plugins/librivox/PLUGININFO:3
msgid "Librivox"
msgstr "Librivox"

#: ../plugins/librivox/PLUGININFO:4
msgid "Browse and listen to audiobooks from Librivox.org."
msgstr "Zoek en luister naar audioboeken van Librivox.org."

#: ../plugins/shutdown/PLUGININFO:4
msgid "Allows for shutdown of the computer at the end of playback."
msgstr "Laat toe dat computer na het afspelen afgesloten wordt."

#: ../plugins/massstorage/PLUGININFO:3
msgid "USB Mass Storage Media Player Support"
msgstr "USB-massa-opslag mediaspelerondersteuning"

#: ../plugins/massstorage/PLUGININFO:4
msgid ""
"Support for accessing portable media players using the USB Mass Storage "
"protocol"
msgstr ""
"Ondersteuning om toegang te verkrijgen tot draagbare mediaspelers die het "
"USB-massa-opslagprotocol gebruiken"

#: ../plugins/massstorage/PLUGININFO:5
#: ../plugins/cd/PLUGININFO:5
#: ../plugins/ipod/PLUGININFO:5
msgid "Devices"
msgstr "Apparaten"

#: ../plugins/previewdevice/PLUGININFO:4
msgid ""
"Allows playing audio over a secondary device (right click on playlist and "
"select 'preview'). Useful for DJs."
msgstr ""
"Geeft de mogelijkheid om audio op een tweede apparaat af te spelen (klik met "
"rechts op afspeellijst en selecteer 'Voorbeeld'). Handig voor DJ's."

#: ../plugins/lastfmdynamic/PLUGININFO:3
msgid "Last.fm Dynamic Playlists"
msgstr "Last.fm dynamische afspeellijsten"

#: ../plugins/lastfmdynamic/PLUGININFO:4
msgid "The Last.fm backend for dynamic playlists"
msgstr "De Last.fm backend voor dynamische afspeellijsten"

#: ../plugins/lastfmdynamic/PLUGININFO:5
msgid "Dynamic Playlists"
msgstr "Dynamische afspeellijsten"

#: ../plugins/notifyosd/PLUGININFO:4
msgid ""
"This plugins displays notification bubbles when a song is played/resumed/"
"stopped, with either the song cover or a media icon to indicate the latest "
"action.\n"
"\n"
"Depends: python-notify\n"
"Recommends: notify-osd"
msgstr ""
"Deze plug-in geeft notificatieberichten weer wanneer een nummer gespeeld/"
"gestopt/hervat wordt, met ofwel de albumhoes van het nummer, ofwel een media-"
"icoon om de laatste actie aan te duiden.\n"
"\n"
"Vereisten: python-notify\n"
"Aanbevolen: notify-osd"

#: ../plugins/ipconsole/PLUGININFO:4
msgid "Provides an IPython console that can be used to manipulate Exaile."
msgstr ""
"Voorziet een IPython console die gebruikt kan worden om Exaile te "
"manipuleren."

#: ../plugins/ipconsole/PLUGININFO:5
#: ../plugins/helloworld/PLUGININFO:5
msgid "Development"
msgstr "Ontwikkeling"

#: ../plugins/notify/PLUGININFO:4
msgid "Pops up a notification when playback of a track starts"
msgstr "Geeft een notificatie wanneer het afspelen van een nummer begint"

#: ../plugins/cd/PLUGININFO:3
msgid "CD Playback"
msgstr "CD afspelen"

#: ../plugins/cd/PLUGININFO:4
msgid ""
"Adds support for playing audio CDs.\n"
"\n"
"Requires HAL to autodetect CDs\n"
"Requires cddb-py (http://cddb-py.sourceforge.net/) to look up tags."
msgstr ""
"Voegt ondersteuning toe voor het afspelen van audio-cd's.\n"
"\n"
"Vereist HAL om cd's automatisch te detecteren\n"
"Vereist cddb-py (http://cddb-py.sourceforge.net/) om labels op te kunnen "
"zoeken."

#: ../plugins/wikipedia/PLUGININFO:4
msgid ""
"Provides Wikipedia information about the current artist.\n"
"Depends: python-webkit"
msgstr ""
"Geeft Wikipedia-informatie over de huidige artiest.\n"
"Vereist: python-webkit"

#: ../plugins/wikipedia/PLUGININFO:5
#: ../plugins/contextinfo/PLUGININFO:5
msgid "Information"
msgstr "Informatie"

#: ../plugins/abrepeat/PLUGININFO:3
msgid "A-B Repeat"
msgstr "A-B herhalen"

#: ../plugins/abrepeat/PLUGININFO:4
msgid "Continuously repeats a segment of a track."
msgstr "Segment van nummer voortdurend herhalen."

#: ../plugins/minimode/PLUGININFO:4
msgid "Compact mode for Exaile with a configurable interface"
msgstr "Compacte modus voor Exaile met een configureerbare interface"

#: ../plugins/grouptagger/PLUGININFO:3
msgid "Group Tagger"
msgstr "Groepslabelaar"

#: ../plugins/grouptagger/PLUGININFO:4
msgid ""
"Facilitates categorizing your music by managing the grouping/category tag in "
"audio files"
msgstr ""
"Categoriseert uw muziek door het beheren van de groeps-/categorielabels in "
"audiobestanden"

#: ../plugins/replaygain/PLUGININFO:4
msgid "Enables ReplayGain support"
msgstr "Schakelt ReplayGain-ondersteuning in"

#: ../plugins/droptrayicon/PLUGININFO:3
msgid "Drop Trayicon"
msgstr "Versleep-systeemvakpictogram"

#: ../plugins/droptrayicon/PLUGININFO:4
msgid ""
"Provides an alternative trayicon which accepts dropped files.\n"
"\n"
"Depends: python-eggtrayicon"
msgstr ""
"Voorziet een alternatief systeemvakpictogram dat versleepte bestanden "
"accepteert.\n"
"\n"
"Vereisten: python-eggtrayicon"

#: ../plugins/mpris/PLUGININFO:4
msgid ""
"Implements the MPRIS (org.freedesktop.MediaPlayer) DBus interface for "
"controlling Exaile."
msgstr ""
"Implementeert de MPRIS (org.freedesktop.MediaPlayer) DBus-interface om "
"Exaile te kunnen bedienen."

#: ../plugins/jamendo/PLUGININFO:3
msgid "Jamendo"
msgstr "Jamendo"

#: ../plugins/jamendo/PLUGININFO:4
msgid "Enables access to the Jamendo music catalogue."
msgstr "Schakelt toegang in tot de Jamendo muziekcatalogus."

#: ../plugins/osd/PLUGININFO:4
msgid "A popup window showing information of the currently playing track."
msgstr "Toont een pop-upvenster met informatie van het huidige nummer."

#: ../plugins/ipod/PLUGININFO:3
msgid "iPod Support"
msgstr "iPod-ondersteuning"

#: ../plugins/ipod/PLUGININFO:4
msgid ""
"A plugin for iPod support. Read-only for the moment, no transfer.\n"
"\n"
"Depends on python-gpod."
msgstr ""
"Een plug-in voor iPod-ondersteuning. Op het moment alleen lezen mogelijk, "
"geen overdracht.\n"
"\n"
"Vereist python-gpod."

#: ../plugins/amazoncovers/PLUGININFO:4
msgid ""
"Searches Amazon for covers\n"
"\n"
"To be able to use this plugin, an AWS API key and secret key are required."
msgstr ""
"Zoekt bij Amazon naar albumhoezen\n"
"\n"
"Om deze plug-in te kunnen gebruiken is een AWS API-sleutel en een geheime "
"sleutel nodig."

#: ../plugins/karaoke/PLUGININFO:3
msgid "Karaoke"
msgstr "Karaoke"

#: ../plugins/karaoke/PLUGININFO:4
msgid "Removes voice from audio"
msgstr "Stem verwijderen uit audio"

#: ../plugins/podcasts/PLUGININFO:4
msgid "Adds Simple Podcast Support"
msgstr "Voegt simpele podcast-ondersteuning toe"

#: ../plugins/desktopcover/PLUGININFO:4
msgid "Displays the current album cover on the desktop"
msgstr "Toont huidige albumhoes op het bureaublad"

#: ../plugins/helloworld/PLUGININFO:3
msgid "Hello World"
msgstr "Hallo Wereld"

#: ../plugins/helloworld/PLUGININFO:4
msgid "A simple plugin for testing the basic plugin system"
msgstr "Een simpele plug-in om het plug-insysteem te testen"

#: ../plugins/multialarmclock/PLUGININFO:4
msgid ""
"Plays music at specific times and days.\n"
"\n"
"Note that when the specified time arrives, Exaile will just act like you "
"pressed the play button, so be sure you have the music you want to hear in "
"your playlist"
msgstr ""
"Speel muziek af op gespecificeerde momenten en dagen.\n"
"\n"
"Merk op dat als dat moment aanbreekt, Exaile net zal doen alsof u op de "
"Afspelen-knop heeft gedrukt, dus zorg ervoor dat de muziek die u wilt horen "
"in uw afspeellijst staat"

#: ../plugins/contextinfo/PLUGININFO:3
msgid "Contextual Info"
msgstr "Contextuele informatie"

#: ../plugins/contextinfo/PLUGININFO:4
msgid ""
"Show various informations about the track currently playing.\n"
"Depends: libwebkit >= 1.0.1, python-webkit >= 1.1.2, python-imaging (a.k.a. "
"PIL)"
msgstr ""
"Toont diverse informatie over het nummer dat nu aan het spelen is.\n"
"Vereisten: libwebkit >= 1.0.1, python-webkit >= 1.1.2, python-imaging (ook "
"bekend als PIL)"

#: ../plugins/bookmarks/PLUGININFO:4
msgid "Allows saving/resuming bookmark positions in audio files."
msgstr ""
"Staat opslaan/verdergaan van bladwijzer-posities in audiobestanden toe."

#: ../plugins/screensaverpause/PLUGININFO:4
msgid ""
"Pauses (and optionally resumes) playback based on screensaver status.\n"
"\n"
"Requires: GNOME Screensaver or KDE Screensaver (does not support "
"XScreenSaver nor XLockMore)"
msgstr ""
"Pauzeert (en optioneel hervat) het afspelen gebaseerd op de status van de "
"schermbeveiliging.\n"
"\n"
"Vereist: GNOME Screensaver of KDE Screensaver (ondersteunt geen XScreenSaver "
"en XLockMore)"

#: ../plugins/lyricwiki/PLUGININFO:3
msgid "Lyrics Wiki"
msgstr "Lyrics Wiki"

#: ../plugins/lyricwiki/PLUGININFO:4
msgid ""
"Plugin to fetch lyrics from lyrics.wikia.com\n"
"Depends: python-beautifulsoup"
msgstr ""
"Plug-in om songteksten op te halen vanaf lyrics.wikia.com\n"
"Vereisten: python-beautifulsoup"

#: ../plugins/daapserver/PLUGININFO:4
msgid ""
"This plugin integrates spydaap (http://launchpad.net/spydaap) into Exaile so "
"a collection can be shared over DAAP."
msgstr ""
"Deze plug-in integreert spydaap (http://launchpad.net/spydaap) in Exaile "
"zodat een collectie gedeeld kan worden via DAAP."

#: ../plugins/daapclient/PLUGININFO:4
msgid "Allows playing of DAAP music shares."
msgstr "Maakt afspelen van DAAP muziekdelingen mogelijk."

<<<<<<< HEAD
#~ msgid "Clear"
#~ msgstr "Wissen"

#~ msgid "Close"
#~ msgstr "Afsluiten"

#~ msgid "Close tab"
#~ msgstr "Tabblad sluiten"

#~ msgid "Export as..."
#~ msgstr "Exporteren als..."

#~ msgid "%d KB"
#~ msgstr "%d KB"

#~ msgid "&#xA9; 2009-2010"
#~ msgstr "&#xA9; 2009-2010"

#~ msgid "GNOME"
#~ msgstr "GNOME"

#~ msgid "ALSA"
#~ msgstr "ALSA"

#~ msgid "OSS"
#~ msgstr "OSS"

#~ msgid "PulseAudio"
#~ msgstr "PulseAudio"

#~ msgid "JACK"
#~ msgstr "JACK"

#~ msgid "AWN"
#~ msgstr "AWN"

#~ msgid "API Key:"
#~ msgstr "API-sleutel:"

#~ msgctxt "yes"
#~ msgid "Monday"
#~ msgstr "Maandag"

#~ msgctxt "yes"
#~ msgid "Tuesday"
#~ msgstr "Dinsdag"

#~ msgctxt "yes"
#~ msgid "Wednesday"
#~ msgstr "Woensdag"

#~ msgctxt "yes"
#~ msgid "Thursday"
#~ msgstr "Donderdag"

#~ msgctxt "yes"
#~ msgid "Friday"
#~ msgstr "Vrijdag"

#~ msgctxt "yes"
#~ msgid "Saturday"
#~ msgstr "Zaterdag"

#~ msgctxt "yes"
#~ msgid "Sunday"
#~ msgstr "Zondag"

#~ msgctxt "yes"
#~ msgid "Use Fading"
#~ msgstr "Fading gebruiken"

#~ msgctxt "yes"
#~ msgid "Minimum volume:"
#~ msgstr "Minimum volume:"

#~ msgctxt "yes"
#~ msgid "Maximum volume:"
#~ msgstr "Maximum volume:"

#~ msgctxt "yes"
#~ msgid "Increment:"
#~ msgstr "Verhoging:"

#~ msgctxt "yes"
#~ msgid "Time per increment:"
#~ msgstr "Tijd per verhoging:"

#~ msgid "Secret key:"
#~ msgstr "Geheime sleutel:"

#~ msgid "Awn"
#~ msgstr "Awn"

#~ msgid "Number of Plays"
#~ msgstr "Aantal keer afgespeeld"

#~ msgid "Add to Playlist"
#~ msgstr "Toevoegen aan Afspeellijst"

#~ msgid "Choose a file"
#~ msgstr "Bestand kiezen"

#~ msgid "Add Playlist"
#~ msgstr "Afspeellijst Toevoegen"

#~ msgid "_Close"
#~ msgstr "_Sluiten"

#~ msgid ""
#~ "Exaile now uses absolute URI's, please delete/rename your %s directory"
#~ msgstr ""
#~ "Exaile gebruik nu absolute URI's, verwijder of hernoem a.u.b. je %s map."

#~ msgid "Increases the volume by VOL%"
#~ msgstr "Verhoogt het volume met VOL%"

#~ msgid "Decreases the volume by VOL%"
#~ msgstr "Verlaagt het volume met VOL%"

#~ msgid "Set rating for current song"
#~ msgstr "Stel de waardering van het huidige nummer in"

#~ msgid "Get rating for current song"
#~ msgstr "Haal de waardering voor het huidige nummer op"

#~ msgid "order must be a list or tuple"
#~ msgstr "volgorde moet een lijst of tuple zijn"

#~ msgid "Streaming..."
#~ msgstr "Streamen..."

#~ msgid "Buffering: 100%..."
#~ msgstr "Bufferen: 100%..."

#~ msgid "Stopped"
#~ msgstr "Gestopt"

#~ msgid "Toggle: Stop after selected track"
#~ msgstr "Aan/uit: Na geselecteerd nummer stoppen"

#~ msgid "%(title)s (by %(artist)s)"
#~ msgstr "%(title)s (door %(artist)s)"

#~ msgid "by %s"
#~ msgstr "door %s"

#~ msgid "_Rename Playlist"
#~ msgstr "Afspeellijst _hernoemen"

#~ msgid "from %s"
#~ msgstr "van %s"

#~ msgid "_Save As Custom Playlist"
#~ msgstr "_Opslaan als aangepaste afspeellijst"

#~ msgid "Open"
#~ msgstr "Openen"

#~ msgid "Export"
#~ msgstr "Exporteren"

#~ msgid "Start"
#~ msgstr "Starten"

#~ msgid "%d covers to fetch"
#~ msgstr "%d albumhoezen om op te halen"

#~ msgid "%(minutes)d:%(seconds)02d"
#~ msgstr "%(minutes)d:%(seconds)02d"

#~ msgid "No covers found"
#~ msgstr "Geen albumhoezen gevonden"

#~ msgid "Invalid file extension, file not saved"
#~ msgstr "Ongeldige bestandsextensie, bestand niet opgeslagen"

#~ msgid "Enter the search text"
#~ msgstr "Voer de zoektekst in"

#~ msgid "Choose a file to open"
#~ msgstr "Selecteer een bestand om te openen"

#~ msgid "Select File Type (By Extension)"
#~ msgstr "Selecteer bestandstype (op extensie)"

#~ msgid "File Type"
#~ msgstr "Bestandstype"

#~ msgid "Extension"
#~ msgstr "Extensie"

#~ msgid "0:00"
#~ msgstr "0:00"

#~ msgid " songs"
#~ msgstr " nummers"

#~ msgid "&#xA9; 2009"
#~ msgstr "&#xA9; 2009"

#~ msgid "Add device"
#~ msgstr "Apparaat toevoegen"

#~ msgid "..."
#~ msgstr "..."

#~ msgid "New Search"
#~ msgstr "Nieuwe zoekopdracht"

#~ msgid ""
#~ "Left\n"
#~ "Right\n"
#~ "Top\n"
#~ "Bottom"
#~ msgstr ""
#~ "Links\n"
#~ "Rechts\n"
#~ "Boven\n"
#~ "Onder"

#~ msgid "Opacity Level:"
#~ msgstr "Doorzichtigheidsniveau:"

#~ msgid "Window Height:"
#~ msgstr "Vensterhoogte:"

#~ msgid "Window Width:"
#~ msgstr "Vensterbreedte:"

#~ msgid "Text Font:"
#~ msgstr "Tekstlettertype:"

#~ msgid "Text Color"
#~ msgstr "Tekstkleur"

#~ msgid "Remove All"
#~ msgstr "Alles verwijderen"

#~ msgid ""
#~ "Automatic\n"
#~ "GNOME\n"
#~ "ALSA\n"
#~ "OSS\n"
#~ "PulseAudio\n"
#~ "JACK"
#~ msgstr ""
#~ "Automatisch\n"
#~ "GNOME\n"
#~ "ALSA\n"
#~ "OSS\n"
#~ "PulseAudio\n"
#~ "JACK"

#~ msgid " - "
#~ msgstr " - "

#~ msgid " + "
#~ msgstr " + "

#~ msgid "Page 1"
#~ msgstr "Pagina 1"

#~ msgid "Vol:"
#~ msgstr "Vol:"

#~ msgid "Resizable"
#~ msgstr "Herschaalbaar"

#~ msgid "Stop Playback"
#~ msgstr "Afspelen stoppen"

#~ msgid "  New song, fetching cover."
#~ msgstr "  Nieuw nummer, albumhoes aan het ophalen."

#~ msgid "<b>General</b>"
#~ msgstr "<b>Algemeen</b>"

#~ msgid "Neighbourhood"
#~ msgstr "Buurt"

#~ msgid "Personal"
#~ msgstr "Persoonlijk"

#~ msgid "Recommended"
#~ msgstr "Aanbevolen"

#~ msgid "Loved Tracks"
#~ msgstr "Geliefde Tracks"

#~ msgid "LastFM Radio"
#~ msgstr "LastFM Radio"

#~ msgid ""
#~ "Normal\n"
#~ "Unified (unstable)"
#~ msgstr ""
#~ "Normaal\n"
#~ "Verenigd (onstabiel)"

#~ msgid "Autosize"
#~ msgstr "Automatische grootte"

#~ msgid " & "
#~ msgstr " & "

#~ msgid ""
#~ "Artist\n"
#~ "Album\n"
#~ "Genre - Artist\n"
#~ "Genre - Album\n"
#~ "Year - Artist\n"
#~ "Year - Album\n"
#~ "Artist - Year - Album"
#~ msgstr ""
#~ "Artiest\n"
#~ "Album\n"
#~ "Genre - Artiest\n"
#~ "Genre - Album\n"
#~ "Jaar - Artiest\n"
#~ "Jaar - Album\n"
#~ "Artiest - Jaar - Album"

#~ msgid "Alarm:"
#~ msgstr "Alarm:"

#~ msgid "Alarm Days:"
#~ msgstr "Alarmdagen:"

#~ msgid "Streamripper can only record streams."
#~ msgstr "Streamripper kan alleen streams opnemen."

#~ msgid "Alarm Name:"
#~ msgstr "Alarmnaam:"

#~ msgid "Alarm Time:"
#~ msgstr "Alarmtijd:"

#~ msgid "Restart Playlist"
#~ msgstr "Afspeellijst herstarten"

#~ msgid "Minimum Volume:"
#~ msgstr "Minimumvolume:"

#~ msgid "Name - Time"
#~ msgstr "Naam - Tijd"

#~ msgid "Time per Increment:"
#~ msgstr "Tijd per verhoging:"

#~ msgid "Maximum Volume:"
#~ msgstr "Maximumvolume:"

#~ msgid "Timer per Increment:"
#~ msgstr "Tijd per verhoging"

#~ msgid "Album Line:"
#~ msgstr "Albumregel:"

#~ msgid "Use Album Covers As Icons"
#~ msgstr "Gebruik albumhoezen als iconen"

#~ msgid "Artist Line:"
#~ msgstr "Artiestregel:"

#~ msgid "On Track Change"
#~ msgstr "Als het nummer verandert"

#~ msgid "Save Location:"
#~ msgstr "Opslaglocatie:"

#~ msgid "Vertical:"
#~ msgstr "Verticaal:"

#~ msgid "Quit"
#~ msgstr "Afsluiten"

#~ msgid "Fading:"
#~ msgstr "Fading:"

#~ msgid "Plugin Manager"
#~ msgstr "Plugin Beheerder"

#~ msgid "Summary"
#~ msgstr "Overzicht"

#~ msgid "Horizontal:"
#~ msgstr "Horizontaal:"

#~ msgid "Center vertically"
#~ msgstr "Verticaal centreren"

#~ msgid "<b>Position</b>"
#~ msgstr "<b>Positie</b>"

#~ msgid "Center horizontally"
#~ msgstr "Horizontaal centreren"

#~ msgid ""
#~ "Mathias Brodala\n"
#~ "   <info@noctus.net>\n"
#~ "    Translation Manager"
#~ msgstr ""
#~ "Mathias Brodala\n"
#~ "   <info@noctus.net>\n"
#~ "     Vertalingsmanager"

#~ msgid "Exaile"
#~ msgstr "Exaile"

#~ msgid "Location:"
#~ msgstr "Locatie:"

#~ msgid "Search:"
#~ msgstr "Zoeken:"

#~ msgid "Save As..."
#~ msgstr "Opslaan als..."

#~ msgid "No track"
#~ msgstr "Geen nummer"

#~ msgid "_Save As..."
#~ msgstr "_Opslaan als…"

#~ msgid "Delete track"
#~ msgstr "Nummer verwijderen"

#~ msgid "Idle."
#~ msgstr "Inactief."

#~ msgid "%(year)d-%(month)02d-%(day)02d"
#~ msgstr "%(day)02d-%(month)02d-%(year)d"

#~ msgid "Add item"
#~ msgstr "Item toevoegen"

#~ msgid "Move selected item up"
#~ msgstr "Geselecteerde item omhoog verplaatsen"

#~ msgid "Move selected item down"
#~ msgstr "Geselecteerde item omlaag verplaatsen"

#~ msgid "Remove item"
#~ msgstr "Item verwijderen"

#~ msgid "Basic"
#~ msgstr "Eenvoudig"

#~ msgid "Date:"
#~ msgstr "Datum:"

#~ msgid "Bitrate:"
#~ msgstr "Bitrate:"

#~ msgid "Album:"
#~ msgstr "Album:"

#~ msgid "Artist:"
#~ msgstr "Artiest:"

#~ msgid "Title:"
#~ msgstr "Titel:"

#~ msgid "File Size:"
#~ msgstr "Bestandsgrootte:"

#~ msgid "Details"
#~ msgstr "Details"

#~ msgid "Genre:"
#~ msgstr "Genre:"

#~ msgid "Track _properties"
#~ msgstr "Nummereigenscha_ppen"

#~ msgid "Seeking: "
#~ msgstr "Zoeken: "

#~ msgid "$title ($length)"
#~ msgstr "$title ($length)"

#~ msgid ""
#~ "To sign up for an Amazon AWS account and get \n"
#~ "this information visit http://aws.amazon.com/"
#~ msgstr ""
#~ "Bezoek http://aws.amazon.com/ om deze informatie \n"
#~ "te verkrijgen en een Amazon AWS account te registreren"

#~ msgid "Only artist"
#~ msgstr "Alleen artiest"

#~ msgid "Only album"
#~ msgstr "Alleen album"

#~ msgid "Last.fm Dynamic Search"
#~ msgstr "Last.fm Dynamisch Zoeken"

#~ msgid "iPod support"
#~ msgstr "Ondersteuning voor iPod"

#~ msgid "Filter event debug output"
#~ msgstr "Filter gebeurtenis debug uitvoer"

#~ msgid "Device class does not support transfer."
#~ msgstr "Apparaatklasse ondersteunt geen dataverkeer."

#~ msgid "_Randomize Playlist"
#~ msgstr "Afspeellijst in willekeu_rige volgorde"

#~ msgid "Creates an MPRIS D-Bus object to control Exaile"
#~ msgstr "Creëert een MPRIS D-Bus object om Exaile te besturen"

#~ msgid "MPRIS"
#~ msgstr "MPRIS"

#~ msgid "Part"
#~ msgstr "Deel"

#~ msgid "Date Added"
#~ msgstr "Toegevoegd op"

#~ msgid "Encoded By"
#~ msgstr "Gecodeerd door"

#~ msgid "Last Played"
#~ msgstr "Laatst afgespeeld"

#~ msgid "C_lear All Tracks"
#~ msgstr "Alle nummers _wissen"

#~ msgid "Searches track tags for covers"
#~ msgstr "Zoekt nummerlabels voor albumhoezen"

#~ msgid "Tag Covers"
#~ msgstr "Albumhoezen labelen"

#~ msgid "New playlist title:"
#~ msgstr "Titel van de nieuwe afspeellijst:"

#~ msgid "Custom playlist name:"
#~ msgstr "Naam aangepaste afspeellijst:"

#~ msgid "New custom playlist name:"
#~ msgstr "Nieuwe naam aangepaste afspeellijst:"

#~ msgid "_Export current playlist"
#~ msgstr "Huidige afspeellijst _exporteren"

#~ msgid "Randomize the order of the current playlist"
#~ msgstr "Volgorde van de huidige afspeellijst willekeurig maken"

#~ msgid "_Go to Playing Track"
#~ msgstr "Naar spelend nummer _gaan"

#~ msgid "Pauses/resumes playback on screensaver start/stop"
#~ msgstr ""
#~ "Pauzeer/hervat afspelen als de schermbeveiliging geactiveerd/gestopt wordt"

#~ msgid "On Playback Start, Pause or Stop"
#~ msgstr "Als het afspelen gestart, gepauzeerd of gestopt wordt"

#~ msgid "In pause: %s"
#~ msgstr "Gepauzeerd: %s"

#~ msgid "_Save Changes To Playlist"
#~ msgstr "Wijzigingen aan afspeellijst _opslaan"

#~ msgid "Restore Main Window"
#~ msgstr "Hoofdvenster herstellen"

#~ msgid "Enable Fading"
#~ msgstr "Fading inschakelen"

#~ msgid "Dynamically add similar tracks"
#~ msgstr "Soortgelijke nummers dynamisch toevoegen."

#~ msgid "Select a save location"
#~ msgstr "Selecteer een veilige locatie"

#~ msgid "Display window decorations"
#~ msgstr "Vensterdecoraties tonen"

#~ msgid "Import"
#~ msgstr "Importeren"

#~ msgid "Bookmark this track"
#~ msgstr "Dit nummer toevoegen aan de bladwijzers"

#~ msgid "Clear bookmarks"
#~ msgstr "Bladwijzers wissen"

#~ msgid "Delete bookmark"
#~ msgstr "Bladwijzer verwijderen"

#~ msgid "Show a popup of the currently playing track"
#~ msgstr "Pop-up van het huidige nummer tonen"

#~ msgid "Show Menuitem to toggle Submission"
#~ msgstr "Menu-item tonen om Submission aan/uit te zetten"

#~ msgid "Start/Pause Playback"
#~ msgstr "Afspelen starten/pauzeren"

#~ msgid "Clear Playlist"
#~ msgstr "Afspeellijst wissen"

#~ msgid "Add to custom playlist"
#~ msgstr "Aan aangepaste afspeellijst toevoegen"

#~ msgid "Add a directory"
#~ msgstr "Een map toevoegen"

#~ msgid "Add To New Playlist..."
#~ msgstr "Aan nieuwe afspeellijst toevoegen..."

#~ msgid "_Close Playlist"
#~ msgstr "Afspeellijst _sluiten"

#~ msgid "Export current playlist..."
#~ msgstr "Huidige afspeellijst exporteren..."

#~ msgid "Remove current track from playlist"
#~ msgstr "Huidig nummer uit de afspeellijst verwijderen"

#~ msgid "Repeat playlist"
#~ msgstr "Afspeellijst herhalen"

#~ msgid "%(playlist_count)d showing, %(collection_count)d in collection"
#~ msgstr "%(playlist_count)d zichtbaar, %(collection_count)d in collectie"

#~ msgid "Plugin archive contains an unsafe path"
#~ msgstr "Plug-inarchief bevat een onveilig pad"

#~ msgid "Choose a plugin"
#~ msgstr "Selecteer een plug-in"

#~ msgid "A plugin with the name \"%s\" is already installed"
#~ msgstr "Een plug-in met de naam \"%s\" is al geïnstalleerd"

#~ msgid "Plugin archive is not in the correct format"
#~ msgstr "Plug-inarchief is niet in het goede formaat"

#~ msgid "Plugin to fetch lyrics from lyricwiki.org"
#~ msgstr "Plug-in om songteksten op te halen van lyricwiki.org"

#~ msgid "Install plugin file"
#~ msgstr "Installeer plug-inbestand"

#~ msgid "Install a third party plugin from a file"
#~ msgstr "Installeer een plug-in van een derde partij vanuit een bestand"

#~ msgid "A plugin for iPod support"
#~ msgstr "Een plug-in voor iPod-ondersteuning"

#~ msgid "Use alpha transparency (if supported)"
#~ msgstr "Alfa-transparantie gebruiken (indien ondersteund)"

#~ msgid "Terminal Opacity:"
#~ msgstr "Doorzichtigheid terminal:"

#~ msgid "Relay Port:"
#~ msgstr "Poortnummer:"

#~ msgid "Secret Key:"
#~ msgstr "Geheime sleutel:"

#~ msgid "When GUI is Focused"
#~ msgstr "Als de GUI is gefocust"

#~ msgid ""
#~ "The tags \"%(title)s\", \"%(artist)s\", and \"%(album)s\" will be "
#~ "replaced by their respective values. The title will be replaced by "
#~ "\"Unknown\" if it is empty."
#~ msgstr ""
#~ "De labels \"%(title)s\", \"%(artist)s\", en \"%(album)s\" zullen worden "
#~ "vervangen door hun respectievelijke waarden. De titel zal worden "
#~ "vervangen door \"Onbekend\" als hij leeg is."

#~ msgid "Playback engine (requires restart): "
#~ msgstr "Afspeel-engine (vereist herstart): "

#~ msgid "Display a progressbar in the OSD"
#~ msgstr "Voortgangsbalk tonen in het Infoschermvenster"

#~ msgid "Show OSD on track change"
#~ msgstr "Infoschermvenster tonen bij veranderen van nummer"

#~ msgid "Print the position inside the current track as time"
#~ msgstr "Positie binnen het huidige nummer weergeven als tijd"

#~ msgid "Print the progress inside the current track as percentage"
#~ msgstr "Vooruitgang binnen het huidige nummer weergeven als percentage"

#~ msgid "Use Media Icons For Pause, Stop and Resume"
#~ msgstr "Gebruik media-iconen voor pauzeren, stoppen en hervatten"

#~ msgid "These options only affect the unified engine."
#~ msgstr "Deze opties beïnvloeden alleen de unified engine."

#~ msgid " (%(queue_count)d queued)"
#~ msgstr " (%(queue_count)d in de wachtrij)"

#~ msgid "Playing %s"
#~ msgstr "%s aan het afspelen"

#~ msgid "Could not enable plugin: %s"
#~ msgstr "Kon plug-in niet inschakelen: %s"

#~ msgid "Could not disable plugin: %s"
#~ msgstr "Kon plug-in niet uitschakelen: %s"

#~ msgid "Length:"
#~ msgstr "Tijd:"

#~ msgid "Popup"
#~ msgstr "Pop-up"

#~ msgid ""
#~ "<b>{title}</b>\n"
#~ "{artist}\n"
#~ "on {album} - {length}"
#~ msgstr ""
#~ "<b>{titel}</b>\n"
#~ "{artiest}\n"
#~ "op {album} - {tijd}"

#~ msgid "Close this dialog"
#~ msgstr "Deze dialoog sluiten"

#~ msgid "0/0 tracks"
#~ msgstr "0/0 nummers"

#~ msgid "Play Count:"
#~ msgstr "Aantal keren afgespeeld:"

#~ msgid ""
#~ "Show various informations about the track currently playing.\n"
#~ "Depends: libwebkit >= 1.0.1, python-webkit >= 1.1.2"
#~ msgstr ""
#~ "Geeft diverse informatie over het momenteel spelende nummer.\n"
#~ "Vereisten: libwebkit >= 1.0.1, python-webkit >= 1.1.2"

#~ msgid ""
#~ "Adds support for playing audio CDs.\n"
#~ "Requires python-cddb to look up tags."
#~ msgstr ""
#~ "Voegt ondersteuning toe om audiocd´s te kunnen spelen.\n"
#~ "Vereist python-cddb om labels op te zoeken."

#~ msgid "Track title format:"
#~ msgstr "Nummertitelformaat:"

#~ msgid "Both artist and album"
#~ msgstr "Zowel artiest als album"

#~ msgid ""
#~ "Message that should be displayed in the body of the notification. In each "
#~ "case, \"%(title)s\", \"%(artist)s\", and \"%(album)s\" will be replaced "
#~ "by their respective values. If the tag is not known, \"Unknown\" will be "
#~ "filled in its place"
#~ msgstr ""
#~ "Tekst die zal worden weergegeven in de notificatie. De labels  \"%(title)s"
#~ "\", \"%(artist)s\", en \"%(album)s\" zullen worden vervangen door hun "
#~ "respectievelijke waarden. Als een label geen waarde heeft, zal hij worden "
#~ "vervangen door \"Onbekend\"."

#~ msgid "Selected controls"
#~ msgstr "Geselecteerde bediening"

#~ msgid "Available controls"
#~ msgstr "Beschikbare bediening"

#~ msgid "Track Number:"
#~ msgstr "Tracknummer:"

#~ msgid "Original Artist"
#~ msgstr "Originele artiest"

#~ msgid "Original Album"
#~ msgstr "Originele album"

#~ msgid "Original Date"
#~ msgstr "Originele datum"

#~ msgid "Toggle Play or Pause"
#~ msgstr "Afspelen/pauzeren"

#~ msgid ""
#~ "<b>Move the On Screen Display window to the location you want it to "
#~ "appear</b>"
#~ msgstr "<b>Versleep het infoschermvenster naar de gewenste locatie</b>"

#~ msgid ""
#~ "Path is already in your collection, or is a subdirectory of another path "
#~ "in your collection"
#~ msgstr ""
#~ "Pad is al opgenomen in uw collectie, of is een submap van een een ander "
#~ "pad in uw collectie"

#~ msgid ""
#~ "<b>OSD</b>\n"
#~ "Drag to the location you'd like the\n"
#~ "OSD to appear"
#~ msgstr ""
#~ "<b>Infoschermvenster</b>\n"
#~ "Versleep infoschermvenster naar\n"
#~ "de gewenste locatie"

#~ msgid ""
#~ "This will permanantly delete the selected tracks from your disk, are you "
#~ "sure you wish to continue?"
#~ msgstr ""
#~ "Dit zal de geselecteerde nummers permanent verwijderen van uw schijf, "
#~ "weet u zeker dat u door wilt gaan?"

#~ msgid "Display OSD when hovering over tray icon"
#~ msgstr ""
#~ "Infoschermvenster tonen als uw muis op het systeemvakpictogram staat."

#~ msgid "On Tray Icon Hover"
#~ msgstr "Wanneer u met de muis op het systeemvakpictogram staat"

#~ msgid ""
#~ "Copyright (C) 2008-2009 Adam Olsen <arolsen@gmail.com> \n"
#~ "\n"
#~ "This program is free software; you can redistribute it and/or modify\n"
#~ "it under the terms of the GNU General Public License as published by\n"
#~ "the Free Software Foundation; either version 2 of the License, or\n"
#~ "(at your option) any later version.\n"
#~ "\n"
#~ "This program is distributed in the hope that it will be useful,\n"
#~ "but WITHOUT ANY WARRANTY; without even the implied warranty of\n"
#~ "MERCHANTABILITY or FITNESS FOR A PARTICULAR PURPOSE.  See the\n"
#~ "GNU General Public License for more details.\n"
#~ "\n"
#~ "You should have received a copy of the GNU General Public License along\n"
#~ "with this program; if not, write to the Free Software Foundation, Inc.,\n"
#~ "51 Franklin Street, Fifth Floor, Boston, MA 02110-1301 USA.\n"
#~ msgstr ""
#~ "Copyright (C) 2008-2009 Adam Olsen <arolsen@gmail.com> \n"
#~ "\n"
#~ "Dit programma is vrije software: u mag het herdistribueren en/of "
#~ "wijzigen\n"
#~ "onder de voorwaarden van de GNU Algemene Publieke Licentie zoals "
#~ "gepubliceerd\n"
#~ "door de Free Software Foundation, onder versie 2 van de Licentie\n"
#~ "of (naar uw keuze) elke latere versie.\n"
#~ "\n"
#~ "Dit programma is gedistribueerd in de hoop dat het nuttig zal zijn\n"
#~ "maar ZONDER ENIGE GARANTIE; zelfs zonder de impliciete garanties\n"
#~ "die GEBRUIKELIJK ZIJN IN DE HANDEL of voor BRUIKBAARHEID VOOR EEN "
#~ "SPECIFIEK DOEL. \n"
#~ "Zie de GNU Algemene Publieke Licentie voor meer details.\n"
#~ "\n"
#~ "U hoort een kopie van de GNU Algemene Publieke Licentie te hebben "
#~ "ontvangen samen\n"
#~ "met dit programma. Als dat niet het geval is, schrijf dan naar de Free "
#~ "Software Foundation, Inc.,\n"
#~ "51 Franklin Street, Fifth Floor, Boston, MA 02110-1301 USA.\n"

#~ msgid ""
#~ "Exaile Music Player\n"
#~ "Not playing"
#~ msgstr ""
#~ "Exaile muziekspeler\n"
#~ "Niet aan het afspelen"
=======
#~ msgid "&#xA9; 2009-2010"
#~ msgstr "&#xA9; 2009-2010"
>>>>>>> 188b3494
<|MERGE_RESOLUTION|>--- conflicted
+++ resolved
@@ -1,41 +1,23 @@
 # Dutch translation for exaile
-<<<<<<< HEAD
-# Copyright (c) 2010 Rosetta Contributors and Canonical Ltd 2010
-# This file is distributed under the same license as the exaile package.
-# FIRST AUTHOR <EMAIL@ADDRESS>, 2010.
-=======
 # Copyright (c) 2014 Rosetta Contributors and Canonical Ltd 2014
 # This file is distributed under the same license as the exaile package.
 # FIRST AUTHOR <EMAIL@ADDRESS>, 2014.
->>>>>>> 188b3494
 #
 msgid ""
 msgstr ""
 "Project-Id-Version: exaile\n"
-<<<<<<< HEAD
 "Report-Msgid-Bugs-To: \n"
-"POT-Creation-Date: 2012-11-01 11:10+0100\n"
-"PO-Revision-Date: 2012-08-25 06:59+0000\n"
-"Last-Translator: rob <linuxned@gmail.com>\n"
-=======
-"Report-Msgid-Bugs-To: FULL NAME <EMAIL@ADDRESS>\n"
 "POT-Creation-Date: 2012-11-01 11:10+0100\n"
 "PO-Revision-Date: 2014-08-10 19:50+0000\n"
 "Last-Translator: FULL NAME <EMAIL@ADDRESS>\n"
->>>>>>> 188b3494
 "Language-Team: Dutch <nl@li.org>\n"
 "Language: nl\n"
 "MIME-Version: 1.0\n"
 "Content-Type: text/plain; charset=UTF-8\n"
 "Content-Transfer-Encoding: 8bit\n"
 "Plural-Forms: nplurals=2; plural=n != 1;\n"
-<<<<<<< HEAD
-"X-Launchpad-Export-Date: 2012-08-28 05:25+0000\n"
-"X-Generator: Launchpad (build 15864)\n"
-=======
 "X-Launchpad-Export-Date: 2014-08-12 06:24+0000\n"
 "X-Generator: Launchpad (build 17156)\n"
->>>>>>> 188b3494
 
 #: ../xl/formatter.py:597
 #, python-format
@@ -129,12 +111,8 @@
 msgid "Usage: exaile [OPTION]... [URI]"
 msgstr "Gebruik: exaile [OPTION]... [URI]"
 
-<<<<<<< HEAD
-#: ../xl/main.py:417 ../plugins/minimode/minimode_preferences.ui.h:11
-=======
 #: ../xl/main.py:417
 #: ../plugins/minimode/minimode_preferences.ui.h:11
->>>>>>> 188b3494
 msgid "Options"
 msgstr "Voorkeuren"
 
@@ -150,12 +128,8 @@
 msgid "Play the previous track"
 msgstr "Het vorige nummer afspelen"
 
-<<<<<<< HEAD
-#: ../xl/main.py:427 ../plugins/minimode/controls.py:342
-=======
 #: ../xl/main.py:427
 #: ../plugins/minimode/controls.py:342
->>>>>>> 188b3494
 #: ../plugins/minimode/controls.py:357
 msgid "Stop playback"
 msgstr "Afspelen stoppen"
@@ -172,12 +146,8 @@
 msgid "Pause or resume playback"
 msgstr "Afspelen pauzeren of hervatten"
 
-<<<<<<< HEAD
-#: ../xl/main.py:437 ../plugins/minimode/controls.py:365
-=======
 #: ../xl/main.py:437
 #: ../plugins/minimode/controls.py:365
->>>>>>> 188b3494
 msgid "Stop playback after current track"
 msgstr "Stoppen met afspelen na dit nummer"
 
@@ -186,12 +156,8 @@
 msgstr "Collectie-opties"
 
 #. TRANSLATORS: Meta variable for --add and --export-playlist
-<<<<<<< HEAD
-#: ../xl/main.py:443 ../xl/main.py:450
-=======
 #: ../xl/main.py:443
 #: ../xl/main.py:450
->>>>>>> 188b3494
 msgid "LOCATION"
 msgstr "LOCATIE"
 
@@ -255,13 +221,9 @@
 msgstr "Tijdsduur van het huidige nummer weergeven"
 
 #. TRANSLATORS: Variable for command line options with arguments
-<<<<<<< HEAD
-#: ../xl/main.py:478 ../xl/main.py:493 ../xl/main.py:497
-=======
 #: ../xl/main.py:478
 #: ../xl/main.py:493
 #: ../xl/main.py:497
->>>>>>> 188b3494
 msgid "N"
 msgstr "N"
 
@@ -327,12 +289,7 @@
 msgstr "Zichtbaarheid van de GUI wisselen (indien mogelijk)"
 
 #: ../xl/main.py:521
-<<<<<<< HEAD
 msgid "Start in safe mode - sometimes useful when you're running into problems"
-=======
-msgid ""
-"Start in safe mode - sometimes useful when you're running into problems"
->>>>>>> 188b3494
 msgstr "Starten in veilige modus - soms nuttig wanneer u problemen heeft"
 
 #: ../xl/main.py:524
@@ -353,12 +310,8 @@
 msgid "Development/Debug Options"
 msgstr "Ontwikkeling/Debug Opties"
 
-<<<<<<< HEAD
-#: ../xl/main.py:536 ../xl/main.py:538
-=======
 #: ../xl/main.py:536
 #: ../xl/main.py:538
->>>>>>> 188b3494
 msgid "DIRECTORY"
 msgstr "MAP"
 
@@ -541,13 +494,6 @@
 msgid "Automatic"
 msgstr "Automatisch"
 
-<<<<<<< HEAD
-#: ../xl/player/pipe.py:340 ../xl/player/pipe.py:365 ../xl/player/pipe.py:386
-msgid "Custom"
-msgstr "Aangepast"
-
-#: ../xl/player/pipe.py:441 ../plugins/previewdevice/previewprefs.py:76
-=======
 #: ../xl/player/pipe.py:340
 #: ../xl/player/pipe.py:365
 #: ../xl/player/pipe.py:386
@@ -556,7 +502,6 @@
 
 #: ../xl/player/pipe.py:441
 #: ../plugins/previewdevice/previewprefs.py:76
->>>>>>> 188b3494
 msgid "Auto"
 msgstr "Auto"
 
@@ -592,12 +537,8 @@
 msgid "Invalid playlist type."
 msgstr "Ongeldige afspeellijsttype."
 
-<<<<<<< HEAD
-#: ../xl/playlist.py:173 ../xlgui/widgets/playlist.py:335
-=======
 #: ../xl/playlist.py:173
 #: ../xlgui/widgets/playlist.py:335
->>>>>>> 188b3494
 msgid "Playlist"
 msgstr "Afspeellijst"
 
@@ -609,12 +550,8 @@
 msgid "PLS Playlist"
 msgstr "PLS-afspeellijst"
 
-<<<<<<< HEAD
-#: ../xl/playlist.py:517 ../xl/playlist.py:533
-=======
 #: ../xl/playlist.py:517
 #: ../xl/playlist.py:533
->>>>>>> 188b3494
 #, python-format
 msgid "Invalid format for %s."
 msgstr "Ongeldig formaat voor %s."
@@ -664,30 +601,14 @@
 msgid "Dynamic by Similar _Artists"
 msgstr "Dynamisch met soortgelijke _artiesten"
 
-<<<<<<< HEAD
-#: ../xl/playlist.py:1824 ../xlgui/panel/playlists.py:59
-#: ../xlgui/panel/playlists.py:71 ../xlgui/panel/playlists.py:78
-=======
 #: ../xl/playlist.py:1824
 #: ../xlgui/panel/playlists.py:59
 #: ../xlgui/panel/playlists.py:71
 #: ../xlgui/panel/playlists.py:78
->>>>>>> 188b3494
 #: ../plugins/osd/osd_preferences.ui.h:7
 msgid "seconds"
 msgstr "seconden"
 
-<<<<<<< HEAD
-#: ../xl/playlist.py:1825 ../xlgui/panel/playlists.py:71
-msgid "minutes"
-msgstr "minuten"
-
-#: ../xl/playlist.py:1826 ../xlgui/panel/playlists.py:71
-msgid "hours"
-msgstr "uren"
-
-#: ../xl/playlist.py:1827 ../xlgui/panel/playlists.py:68
-=======
 #: ../xl/playlist.py:1825
 #: ../xlgui/panel/playlists.py:71
 msgid "minutes"
@@ -700,17 +621,12 @@
 
 #: ../xl/playlist.py:1827
 #: ../xlgui/panel/playlists.py:68
->>>>>>> 188b3494
 #: ../xlgui/panel/playlists.py:71
 msgid "days"
 msgstr "dagen"
 
-<<<<<<< HEAD
-#: ../xl/playlist.py:1828 ../xlgui/panel/playlists.py:71
-=======
 #: ../xl/playlist.py:1828
 #: ../xlgui/panel/playlists.py:71
->>>>>>> 188b3494
 msgid "weeks"
 msgstr "weken"
 
@@ -722,17 +638,6 @@
 msgid "Enqueue"
 msgstr "Toevoegen aan wachtrij"
 
-<<<<<<< HEAD
-#: ../xlgui/widgets/menuitems.py:118 ../xlgui/oldmenu.py:116
-msgid "Replace Current"
-msgstr "Huidige afspeellijst vervangen"
-
-#: ../xlgui/widgets/menuitems.py:122 ../xlgui/oldmenu.py:114
-msgid "Append to Current"
-msgstr "Toevoegen aan huidige afspeellijst"
-
-#: ../xlgui/widgets/menuitems.py:145 ../xlgui/properties.py:1135
-=======
 #: ../xlgui/widgets/menuitems.py:118
 #: ../xlgui/oldmenu.py:116
 msgid "Replace Current"
@@ -745,7 +650,6 @@
 
 #: ../xlgui/widgets/menuitems.py:145
 #: ../xlgui/properties.py:1135
->>>>>>> 188b3494
 msgid "Open Directory"
 msgstr "Map openen"
 
@@ -882,18 +786,12 @@
 msgid "Title"
 msgstr "Titel"
 
-<<<<<<< HEAD
-#: ../xlgui/widgets/playlist_columns.py:232 ../xlgui/properties.py:63
-#: ../xlgui/panel/collection.py:173 ../xlgui/panel/playlists.py:234
-#: ../data/ui/widgets/tracklist_info.ui.h:2 ../plugins/cd/cdprefs.py:107
-=======
 #: ../xlgui/widgets/playlist_columns.py:232
 #: ../xlgui/properties.py:63
 #: ../xlgui/panel/collection.py:173
 #: ../xlgui/panel/playlists.py:234
 #: ../data/ui/widgets/tracklist_info.ui.h:2
 #: ../plugins/cd/cdprefs.py:107
->>>>>>> 188b3494
 #: ../plugins/minimode/minimode_preferences.py:94
 #: ../plugins/jamendo/ui/jamendo_panel.ui.h:17
 msgid "Artist"
@@ -907,18 +805,12 @@
 msgid "Composer"
 msgstr "Componist"
 
-<<<<<<< HEAD
-#: ../xlgui/widgets/playlist_columns.py:246 ../xlgui/properties.py:64
-#: ../xlgui/panel/collection.py:176 ../xlgui/panel/playlists.py:236
-#: ../data/ui/widgets/tracklist_info.ui.h:1 ../plugins/cd/cdprefs.py:109
-=======
 #: ../xlgui/widgets/playlist_columns.py:246
 #: ../xlgui/properties.py:64
 #: ../xlgui/panel/collection.py:176
 #: ../xlgui/panel/playlists.py:236
 #: ../data/ui/widgets/tracklist_info.ui.h:1
 #: ../plugins/cd/cdprefs.py:109
->>>>>>> 188b3494
 #: ../plugins/minimode/minimode_preferences.py:96
 #: ../plugins/jamendo/ui/jamendo_panel.ui.h:18
 msgid "Album"
@@ -950,61 +842,39 @@
 msgid "Rating"
 msgstr "Waardering"
 
-<<<<<<< HEAD
-#: ../xlgui/widgets/playlist_columns.py:312 ../xlgui/properties.py:59
-=======
 #: ../xlgui/widgets/playlist_columns.py:312
 #: ../xlgui/properties.py:59
->>>>>>> 188b3494
 #: ../plugins/cd/cdprefs.py:113
 #: ../plugins/minimode/minimode_preferences.py:100
 msgid "Date"
 msgstr "Datum"
 
-<<<<<<< HEAD
-#: ../xlgui/widgets/playlist_columns.py:318 ../xlgui/properties.py:71
-#: ../xlgui/panel/playlists.py:241 ../plugins/cd/cdprefs.py:114
-=======
 #: ../xlgui/widgets/playlist_columns.py:318
 #: ../xlgui/properties.py:71
 #: ../xlgui/panel/playlists.py:241
 #: ../plugins/cd/cdprefs.py:114
->>>>>>> 188b3494
 #: ../plugins/minimode/minimode_preferences.py:101
 msgid "Genre"
 msgstr "Genre"
 
-<<<<<<< HEAD
-#: ../xlgui/widgets/playlist_columns.py:325 ../xlgui/properties.py:78
-=======
 #: ../xlgui/widgets/playlist_columns.py:325
 #: ../xlgui/properties.py:78
->>>>>>> 188b3494
 #: ../plugins/cd/cdprefs.py:115
 #: ../plugins/minimode/minimode_preferences.py:102
 msgid "Bitrate"
 msgstr "Bitrate"
 
-<<<<<<< HEAD
-#: ../xlgui/widgets/playlist_columns.py:332 ../xlgui/properties.py:81
-#: ../xlgui/panel/playlists.py:244 ../data/ui/collection_manager.ui.h:2
-=======
 #: ../xlgui/widgets/playlist_columns.py:332
 #: ../xlgui/properties.py:81
 #: ../xlgui/panel/playlists.py:244
 #: ../data/ui/collection_manager.ui.h:2
->>>>>>> 188b3494
 #: ../plugins/cd/cdprefs.py:116
 #: ../plugins/minimode/minimode_preferences.py:103
 msgid "Location"
 msgstr "Locatie"
 
-<<<<<<< HEAD
-#: ../xlgui/widgets/playlist_columns.py:339 ../xlgui/panel/files.py:150
-=======
 #: ../xlgui/widgets/playlist_columns.py:339
 #: ../xlgui/panel/files.py:150
->>>>>>> 188b3494
 #: ../plugins/cd/cdprefs.py:117
 #: ../plugins/minimode/minimode_preferences.py:104
 msgid "Filename"
@@ -1014,39 +884,25 @@
 msgid "Playcount"
 msgstr "Aantal keren afgespeeld"
 
-<<<<<<< HEAD
-#: ../xlgui/widgets/playlist_columns.py:353 ../xlgui/properties.py:76
-#: ../xlgui/panel/playlists.py:170 ../xlgui/panel/playlists.py:245
-=======
 #: ../xlgui/widgets/playlist_columns.py:353
 #: ../xlgui/properties.py:76
 #: ../xlgui/panel/playlists.py:170
 #: ../xlgui/panel/playlists.py:245
->>>>>>> 188b3494
 #: ../plugins/cd/cdprefs.py:120
 #: ../plugins/minimode/minimode_preferences.py:107
 msgid "BPM"
 msgstr "BPM"
 
-<<<<<<< HEAD
-#: ../xlgui/widgets/playlist_columns.py:360 ../xlgui/properties.py:86
-#: ../xlgui/panel/playlists.py:243 ../plugins/cd/cdprefs.py:119
-=======
 #: ../xlgui/widgets/playlist_columns.py:360
 #: ../xlgui/properties.py:86
 #: ../xlgui/panel/playlists.py:243
 #: ../plugins/cd/cdprefs.py:119
->>>>>>> 188b3494
 #: ../plugins/minimode/minimode_preferences.py:106
 msgid "Last played"
 msgstr "Laatst afgespeeld"
 
-<<<<<<< HEAD
-#: ../xlgui/widgets/playlist_columns.py:366 ../xlgui/properties.py:79
-=======
 #: ../xlgui/widgets/playlist_columns.py:366
 #: ../xlgui/properties.py:79
->>>>>>> 188b3494
 #: ../xlgui/panel/playlists.py:242
 msgid "Date added"
 msgstr "Toegevoegd op"
@@ -1055,13 +911,6 @@
 msgid "Schedule"
 msgstr "Planning"
 
-<<<<<<< HEAD
-#: ../xlgui/widgets/playlist_columns.py:491 ../xlgui/properties.py:77
-msgid "Comment"
-msgstr "Commentaar"
-
-#: ../xlgui/widgets/playlist_columns.py:500 ../xlgui/panel/playlists.py:178
-=======
 #: ../xlgui/widgets/playlist_columns.py:491
 #: ../xlgui/properties.py:77
 msgid "Comment"
@@ -1069,7 +918,6 @@
 
 #: ../xlgui/widgets/playlist_columns.py:500
 #: ../xlgui/panel/playlists.py:178
->>>>>>> 188b3494
 #: ../xlgui/panel/playlists.py:246
 msgid "Grouping"
 msgstr "Groepering"
@@ -1135,12 +983,8 @@
 msgid "Requires plugins providing dynamic playlists"
 msgstr "Vereist plug-ins voor dynamische afspeellijsten"
 
-<<<<<<< HEAD
-#: ../xlgui/widgets/playlist.py:538 ../data/ui/playlist.ui.h:3
-=======
 #: ../xlgui/widgets/playlist.py:538
 #: ../data/ui/playlist.ui.h:3
->>>>>>> 188b3494
 msgid "Dynamically add similar tracks to the playlist"
 msgstr "Soortgelijke nummers dynamisch aan afspeellijst toevoegen."
 
@@ -1265,12 +1109,8 @@
 msgid "The playlist name you entered is already in use."
 msgstr "De ingevoerde naam van de afspeellijst wordt al gebruikt!"
 
-<<<<<<< HEAD
-#: ../xlgui/widgets/notebook.py:146 ../xlgui/menu.py:115
-=======
 #: ../xlgui/widgets/notebook.py:146
 #: ../xlgui/menu.py:115
->>>>>>> 188b3494
 msgid "Close Tab"
 msgstr "Tabblad sluiten"
 
@@ -1650,12 +1490,8 @@
 msgid "Choose directory to export files to"
 msgstr "Selecteer map om bestanden naar te exporteren"
 
-<<<<<<< HEAD
-#: ../xlgui/oldmenu.py:278 ../xlgui/panel/playlists.py:1178
-=======
 #: ../xlgui/oldmenu.py:278
 #: ../xlgui/panel/playlists.py:1178
->>>>>>> 188b3494
 msgid "Are you sure you want to permanently delete the selected playlist?"
 msgstr ""
 "Weet u zeker dat u de geselecteerde afspeellijst definitief wilt verwijderen?"
@@ -1668,12 +1504,8 @@
 msgid "Rename Playlist"
 msgstr "Afspeellijst hernoemen"
 
-<<<<<<< HEAD
-#: ../xlgui/oldmenu.py:331 ../plugins/multialarmclock/malrmclk.ui.h:2
-=======
 #: ../xlgui/oldmenu.py:331
 #: ../plugins/multialarmclock/malrmclk.ui.h:2
->>>>>>> 188b3494
 msgid "Remove"
 msgstr "Verwijderen"
 
@@ -3130,12 +2962,8 @@
 msgid "Playback progress and seeking"
 msgstr "Voortgang afspelen en zoeken"
 
-<<<<<<< HEAD
-#: ../plugins/grouptagger/gt_prefs.py:21 ../plugins/grouptagger/__init__.py:97
-=======
 #: ../plugins/grouptagger/gt_prefs.py:21
 #: ../plugins/grouptagger/__init__.py:97
->>>>>>> 188b3494
 #: ../plugins/grouptagger/__init__.py:114
 msgid "GroupTagger"
 msgstr "Groepslabelaar"
@@ -4753,9 +4581,8 @@
 msgid "Allows playing of DAAP music shares."
 msgstr "Maakt afspelen van DAAP muziekdelingen mogelijk."
 
-<<<<<<< HEAD
-#~ msgid "Clear"
-#~ msgstr "Wissen"
+#~ msgid "&#xA9; 2009-2010"
+#~ msgstr "&#xA9; 2009-2010"
 
 #~ msgid "Close"
 #~ msgstr "Afsluiten"
@@ -4858,110 +4685,11 @@
 
 #~ msgid "Add Playlist"
 #~ msgstr "Afspeellijst Toevoegen"
-
-#~ msgid "_Close"
-#~ msgstr "_Sluiten"
 
 #~ msgid ""
 #~ "Exaile now uses absolute URI's, please delete/rename your %s directory"
 #~ msgstr ""
 #~ "Exaile gebruik nu absolute URI's, verwijder of hernoem a.u.b. je %s map."
-
-#~ msgid "Increases the volume by VOL%"
-#~ msgstr "Verhoogt het volume met VOL%"
-
-#~ msgid "Decreases the volume by VOL%"
-#~ msgstr "Verlaagt het volume met VOL%"
-
-#~ msgid "Set rating for current song"
-#~ msgstr "Stel de waardering van het huidige nummer in"
-
-#~ msgid "Get rating for current song"
-#~ msgstr "Haal de waardering voor het huidige nummer op"
-
-#~ msgid "order must be a list or tuple"
-#~ msgstr "volgorde moet een lijst of tuple zijn"
-
-#~ msgid "Streaming..."
-#~ msgstr "Streamen..."
-
-#~ msgid "Buffering: 100%..."
-#~ msgstr "Bufferen: 100%..."
-
-#~ msgid "Stopped"
-#~ msgstr "Gestopt"
-
-#~ msgid "Toggle: Stop after selected track"
-#~ msgstr "Aan/uit: Na geselecteerd nummer stoppen"
-
-#~ msgid "%(title)s (by %(artist)s)"
-#~ msgstr "%(title)s (door %(artist)s)"
-
-#~ msgid "by %s"
-#~ msgstr "door %s"
-
-#~ msgid "_Rename Playlist"
-#~ msgstr "Afspeellijst _hernoemen"
-
-#~ msgid "from %s"
-#~ msgstr "van %s"
-
-#~ msgid "_Save As Custom Playlist"
-#~ msgstr "_Opslaan als aangepaste afspeellijst"
-
-#~ msgid "Open"
-#~ msgstr "Openen"
-
-#~ msgid "Export"
-#~ msgstr "Exporteren"
-
-#~ msgid "Start"
-#~ msgstr "Starten"
-
-#~ msgid "%d covers to fetch"
-#~ msgstr "%d albumhoezen om op te halen"
-
-#~ msgid "%(minutes)d:%(seconds)02d"
-#~ msgstr "%(minutes)d:%(seconds)02d"
-
-#~ msgid "No covers found"
-#~ msgstr "Geen albumhoezen gevonden"
-
-#~ msgid "Invalid file extension, file not saved"
-#~ msgstr "Ongeldige bestandsextensie, bestand niet opgeslagen"
-
-#~ msgid "Enter the search text"
-#~ msgstr "Voer de zoektekst in"
-
-#~ msgid "Choose a file to open"
-#~ msgstr "Selecteer een bestand om te openen"
-
-#~ msgid "Select File Type (By Extension)"
-#~ msgstr "Selecteer bestandstype (op extensie)"
-
-#~ msgid "File Type"
-#~ msgstr "Bestandstype"
-
-#~ msgid "Extension"
-#~ msgstr "Extensie"
-
-#~ msgid "0:00"
-#~ msgstr "0:00"
-
-#~ msgid " songs"
-#~ msgstr " nummers"
-
-#~ msgid "&#xA9; 2009"
-#~ msgstr "&#xA9; 2009"
-
-#~ msgid "Add device"
-#~ msgstr "Apparaat toevoegen"
-
-#~ msgid "..."
-#~ msgstr "..."
-
-#~ msgid "New Search"
-#~ msgstr "Nieuwe zoekopdracht"
 
 #~ msgid ""
 #~ "Left\n"
@@ -4973,24 +4701,6 @@
 #~ "Rechts\n"
 #~ "Boven\n"
 #~ "Onder"
-
-#~ msgid "Opacity Level:"
-#~ msgstr "Doorzichtigheidsniveau:"
-
-#~ msgid "Window Height:"
-#~ msgstr "Vensterhoogte:"
-
-#~ msgid "Window Width:"
-#~ msgstr "Vensterbreedte:"
-
-#~ msgid "Text Font:"
-#~ msgstr "Tekstlettertype:"
-
-#~ msgid "Text Color"
-#~ msgstr "Tekstkleur"
-
-#~ msgid "Remove All"
-#~ msgstr "Alles verwijderen"
 
 #~ msgid ""
 #~ "Automatic\n"
@@ -5013,20 +4723,11 @@
 #~ msgid " + "
 #~ msgstr " + "
 
-#~ msgid "Page 1"
-#~ msgstr "Pagina 1"
-
 #~ msgid "Vol:"
 #~ msgstr "Vol:"
 
 #~ msgid "Resizable"
 #~ msgstr "Herschaalbaar"
-
-#~ msgid "Stop Playback"
-#~ msgstr "Afspelen stoppen"
-
-#~ msgid "  New song, fetching cover."
-#~ msgstr "  Nieuw nummer, albumhoes aan het ophalen."
 
 #~ msgid "<b>General</b>"
 #~ msgstr "<b>Algemeen</b>"
@@ -5055,9 +4756,6 @@
 
 #~ msgid "Autosize"
 #~ msgstr "Automatische grootte"
-
-#~ msgid " & "
-#~ msgstr " & "
 
 #~ msgid ""
 #~ "Artist\n"
@@ -5076,69 +4774,15 @@
 #~ "Jaar - Album\n"
 #~ "Artiest - Jaar - Album"
 
-#~ msgid "Alarm:"
-#~ msgstr "Alarm:"
-
-#~ msgid "Alarm Days:"
-#~ msgstr "Alarmdagen:"
-
-#~ msgid "Streamripper can only record streams."
-#~ msgstr "Streamripper kan alleen streams opnemen."
-
-#~ msgid "Alarm Name:"
-#~ msgstr "Alarmnaam:"
-
-#~ msgid "Alarm Time:"
-#~ msgstr "Alarmtijd:"
-
-#~ msgid "Restart Playlist"
-#~ msgstr "Afspeellijst herstarten"
-
-#~ msgid "Minimum Volume:"
-#~ msgstr "Minimumvolume:"
-
-#~ msgid "Name - Time"
-#~ msgstr "Naam - Tijd"
-
-#~ msgid "Time per Increment:"
-#~ msgstr "Tijd per verhoging:"
-
-#~ msgid "Maximum Volume:"
-#~ msgstr "Maximumvolume:"
-
-#~ msgid "Timer per Increment:"
-#~ msgstr "Tijd per verhoging"
-
-#~ msgid "Album Line:"
-#~ msgstr "Albumregel:"
-
-#~ msgid "Use Album Covers As Icons"
-#~ msgstr "Gebruik albumhoezen als iconen"
-
-#~ msgid "Artist Line:"
-#~ msgstr "Artiestregel:"
-
-#~ msgid "On Track Change"
-#~ msgstr "Als het nummer verandert"
-
-#~ msgid "Save Location:"
-#~ msgstr "Opslaglocatie:"
-
 #~ msgid "Vertical:"
 #~ msgstr "Verticaal:"
 
 #~ msgid "Quit"
 #~ msgstr "Afsluiten"
 
-#~ msgid "Fading:"
-#~ msgstr "Fading:"
-
 #~ msgid "Plugin Manager"
 #~ msgstr "Plugin Beheerder"
 
-#~ msgid "Summary"
-#~ msgstr "Overzicht"
-
 #~ msgid "Horizontal:"
 #~ msgstr "Horizontaal:"
 
@@ -5151,121 +4795,12 @@
 #~ msgid "Center horizontally"
 #~ msgstr "Horizontaal centreren"
 
-#~ msgid ""
-#~ "Mathias Brodala\n"
-#~ "   <info@noctus.net>\n"
-#~ "    Translation Manager"
-#~ msgstr ""
-#~ "Mathias Brodala\n"
-#~ "   <info@noctus.net>\n"
-#~ "     Vertalingsmanager"
-
 #~ msgid "Exaile"
 #~ msgstr "Exaile"
 
-#~ msgid "Location:"
-#~ msgstr "Locatie:"
-
 #~ msgid "Search:"
 #~ msgstr "Zoeken:"
 
-#~ msgid "Save As..."
-#~ msgstr "Opslaan als..."
-
-#~ msgid "No track"
-#~ msgstr "Geen nummer"
-
-#~ msgid "_Save As..."
-#~ msgstr "_Opslaan als…"
-
-#~ msgid "Delete track"
-#~ msgstr "Nummer verwijderen"
-
-#~ msgid "Idle."
-#~ msgstr "Inactief."
-
-#~ msgid "%(year)d-%(month)02d-%(day)02d"
-#~ msgstr "%(day)02d-%(month)02d-%(year)d"
-
-#~ msgid "Add item"
-#~ msgstr "Item toevoegen"
-
-#~ msgid "Move selected item up"
-#~ msgstr "Geselecteerde item omhoog verplaatsen"
-
-#~ msgid "Move selected item down"
-#~ msgstr "Geselecteerde item omlaag verplaatsen"
-
-#~ msgid "Remove item"
-#~ msgstr "Item verwijderen"
-
-#~ msgid "Basic"
-#~ msgstr "Eenvoudig"
-
-#~ msgid "Date:"
-#~ msgstr "Datum:"
-
-#~ msgid "Bitrate:"
-#~ msgstr "Bitrate:"
-
-#~ msgid "Album:"
-#~ msgstr "Album:"
-
-#~ msgid "Artist:"
-#~ msgstr "Artiest:"
-
-#~ msgid "Title:"
-#~ msgstr "Titel:"
-
-#~ msgid "File Size:"
-#~ msgstr "Bestandsgrootte:"
-
-#~ msgid "Details"
-#~ msgstr "Details"
-
-#~ msgid "Genre:"
-#~ msgstr "Genre:"
-
-#~ msgid "Track _properties"
-#~ msgstr "Nummereigenscha_ppen"
-
-#~ msgid "Seeking: "
-#~ msgstr "Zoeken: "
-
-#~ msgid "$title ($length)"
-#~ msgstr "$title ($length)"
-
-#~ msgid ""
-#~ "To sign up for an Amazon AWS account and get \n"
-#~ "this information visit http://aws.amazon.com/"
-#~ msgstr ""
-#~ "Bezoek http://aws.amazon.com/ om deze informatie \n"
-#~ "te verkrijgen en een Amazon AWS account te registreren"
-
-#~ msgid "Only artist"
-#~ msgstr "Alleen artiest"
-
-#~ msgid "Only album"
-#~ msgstr "Alleen album"
-
-#~ msgid "Last.fm Dynamic Search"
-#~ msgstr "Last.fm Dynamisch Zoeken"
-
-#~ msgid "iPod support"
-#~ msgstr "Ondersteuning voor iPod"
-
-#~ msgid "Filter event debug output"
-#~ msgstr "Filter gebeurtenis debug uitvoer"
-
-#~ msgid "Device class does not support transfer."
-#~ msgstr "Apparaatklasse ondersteunt geen dataverkeer."
-
-#~ msgid "_Randomize Playlist"
-#~ msgstr "Afspeellijst in willekeu_rige volgorde"
-
-#~ msgid "Creates an MPRIS D-Bus object to control Exaile"
-#~ msgstr "Creëert een MPRIS D-Bus object om Exaile te besturen"
-
 #~ msgid "MPRIS"
 #~ msgstr "MPRIS"
 
@@ -5281,195 +4816,10 @@
 #~ msgid "Last Played"
 #~ msgstr "Laatst afgespeeld"
 
-#~ msgid "C_lear All Tracks"
-#~ msgstr "Alle nummers _wissen"
-
-#~ msgid "Searches track tags for covers"
-#~ msgstr "Zoekt nummerlabels voor albumhoezen"
-
-#~ msgid "Tag Covers"
-#~ msgstr "Albumhoezen labelen"
-
-#~ msgid "New playlist title:"
-#~ msgstr "Titel van de nieuwe afspeellijst:"
-
-#~ msgid "Custom playlist name:"
-#~ msgstr "Naam aangepaste afspeellijst:"
-
-#~ msgid "New custom playlist name:"
-#~ msgstr "Nieuwe naam aangepaste afspeellijst:"
-
-#~ msgid "_Export current playlist"
-#~ msgstr "Huidige afspeellijst _exporteren"
-
-#~ msgid "Randomize the order of the current playlist"
-#~ msgstr "Volgorde van de huidige afspeellijst willekeurig maken"
-
-#~ msgid "_Go to Playing Track"
-#~ msgstr "Naar spelend nummer _gaan"
-
-#~ msgid "Pauses/resumes playback on screensaver start/stop"
-#~ msgstr ""
-#~ "Pauzeer/hervat afspelen als de schermbeveiliging geactiveerd/gestopt wordt"
-
-#~ msgid "On Playback Start, Pause or Stop"
-#~ msgstr "Als het afspelen gestart, gepauzeerd of gestopt wordt"
-
-#~ msgid "In pause: %s"
-#~ msgstr "Gepauzeerd: %s"
-
-#~ msgid "_Save Changes To Playlist"
-#~ msgstr "Wijzigingen aan afspeellijst _opslaan"
-
-#~ msgid "Restore Main Window"
-#~ msgstr "Hoofdvenster herstellen"
-
-#~ msgid "Enable Fading"
-#~ msgstr "Fading inschakelen"
-
-#~ msgid "Dynamically add similar tracks"
-#~ msgstr "Soortgelijke nummers dynamisch toevoegen."
-
-#~ msgid "Select a save location"
-#~ msgstr "Selecteer een veilige locatie"
-
-#~ msgid "Display window decorations"
-#~ msgstr "Vensterdecoraties tonen"
-
-#~ msgid "Import"
-#~ msgstr "Importeren"
-
-#~ msgid "Bookmark this track"
-#~ msgstr "Dit nummer toevoegen aan de bladwijzers"
-
-#~ msgid "Clear bookmarks"
-#~ msgstr "Bladwijzers wissen"
-
-#~ msgid "Delete bookmark"
-#~ msgstr "Bladwijzer verwijderen"
-
-#~ msgid "Show a popup of the currently playing track"
-#~ msgstr "Pop-up van het huidige nummer tonen"
-
-#~ msgid "Show Menuitem to toggle Submission"
-#~ msgstr "Menu-item tonen om Submission aan/uit te zetten"
-
-#~ msgid "Start/Pause Playback"
-#~ msgstr "Afspelen starten/pauzeren"
-
-#~ msgid "Clear Playlist"
-#~ msgstr "Afspeellijst wissen"
-
-#~ msgid "Add to custom playlist"
-#~ msgstr "Aan aangepaste afspeellijst toevoegen"
-
-#~ msgid "Add a directory"
-#~ msgstr "Een map toevoegen"
-
-#~ msgid "Add To New Playlist..."
-#~ msgstr "Aan nieuwe afspeellijst toevoegen..."
-
-#~ msgid "_Close Playlist"
-#~ msgstr "Afspeellijst _sluiten"
-
-#~ msgid "Export current playlist..."
-#~ msgstr "Huidige afspeellijst exporteren..."
-
-#~ msgid "Remove current track from playlist"
-#~ msgstr "Huidig nummer uit de afspeellijst verwijderen"
-
-#~ msgid "Repeat playlist"
-#~ msgstr "Afspeellijst herhalen"
-
-#~ msgid "%(playlist_count)d showing, %(collection_count)d in collection"
-#~ msgstr "%(playlist_count)d zichtbaar, %(collection_count)d in collectie"
-
-#~ msgid "Plugin archive contains an unsafe path"
-#~ msgstr "Plug-inarchief bevat een onveilig pad"
-
-#~ msgid "Choose a plugin"
-#~ msgstr "Selecteer een plug-in"
-
-#~ msgid "A plugin with the name \"%s\" is already installed"
-#~ msgstr "Een plug-in met de naam \"%s\" is al geïnstalleerd"
-
-#~ msgid "Plugin archive is not in the correct format"
-#~ msgstr "Plug-inarchief is niet in het goede formaat"
-
 #~ msgid "Plugin to fetch lyrics from lyricwiki.org"
 #~ msgstr "Plug-in om songteksten op te halen van lyricwiki.org"
 
-#~ msgid "Install plugin file"
-#~ msgstr "Installeer plug-inbestand"
-
-#~ msgid "Install a third party plugin from a file"
-#~ msgstr "Installeer een plug-in van een derde partij vanuit een bestand"
-
-#~ msgid "A plugin for iPod support"
-#~ msgstr "Een plug-in voor iPod-ondersteuning"
-
-#~ msgid "Use alpha transparency (if supported)"
-#~ msgstr "Alfa-transparantie gebruiken (indien ondersteund)"
-
-#~ msgid "Terminal Opacity:"
-#~ msgstr "Doorzichtigheid terminal:"
-
-#~ msgid "Relay Port:"
-#~ msgstr "Poortnummer:"
-
-#~ msgid "Secret Key:"
-#~ msgstr "Geheime sleutel:"
-
-#~ msgid "When GUI is Focused"
-#~ msgstr "Als de GUI is gefocust"
-
-#~ msgid ""
-#~ "The tags \"%(title)s\", \"%(artist)s\", and \"%(album)s\" will be "
-#~ "replaced by their respective values. The title will be replaced by "
-#~ "\"Unknown\" if it is empty."
-#~ msgstr ""
-#~ "De labels \"%(title)s\", \"%(artist)s\", en \"%(album)s\" zullen worden "
-#~ "vervangen door hun respectievelijke waarden. De titel zal worden "
-#~ "vervangen door \"Onbekend\" als hij leeg is."
-
-#~ msgid "Playback engine (requires restart): "
-#~ msgstr "Afspeel-engine (vereist herstart): "
-
-#~ msgid "Display a progressbar in the OSD"
-#~ msgstr "Voortgangsbalk tonen in het Infoschermvenster"
-
-#~ msgid "Show OSD on track change"
-#~ msgstr "Infoschermvenster tonen bij veranderen van nummer"
-
-#~ msgid "Print the position inside the current track as time"
-#~ msgstr "Positie binnen het huidige nummer weergeven als tijd"
-
-#~ msgid "Print the progress inside the current track as percentage"
-#~ msgstr "Vooruitgang binnen het huidige nummer weergeven als percentage"
-
-#~ msgid "Use Media Icons For Pause, Stop and Resume"
-#~ msgstr "Gebruik media-iconen voor pauzeren, stoppen en hervatten"
-
-#~ msgid "These options only affect the unified engine."
-#~ msgstr "Deze opties beïnvloeden alleen de unified engine."
-
-#~ msgid " (%(queue_count)d queued)"
 #~ msgstr " (%(queue_count)d in de wachtrij)"
-
-#~ msgid "Playing %s"
-#~ msgstr "%s aan het afspelen"
-
-#~ msgid "Could not enable plugin: %s"
-#~ msgstr "Kon plug-in niet inschakelen: %s"
-
-#~ msgid "Could not disable plugin: %s"
-#~ msgstr "Kon plug-in niet uitschakelen: %s"
-
-#~ msgid "Length:"
-#~ msgstr "Tijd:"
-
-#~ msgid "Popup"
-#~ msgstr "Pop-up"
 
 #~ msgid ""
 #~ "<b>{title}</b>\n"
@@ -5480,16 +4830,6 @@
 #~ "{artiest}\n"
 #~ "op {album} - {tijd}"
 
-#~ msgid "Close this dialog"
-#~ msgstr "Deze dialoog sluiten"
-
-#~ msgid "0/0 tracks"
-#~ msgstr "0/0 nummers"
-
-#~ msgid "Play Count:"
-#~ msgstr "Aantal keren afgespeeld:"
-
-#~ msgid ""
 #~ "Show various informations about the track currently playing.\n"
 #~ "Depends: libwebkit >= 1.0.1, python-webkit >= 1.1.2"
 #~ msgstr ""
@@ -5497,38 +4837,6 @@
 #~ "Vereisten: libwebkit >= 1.0.1, python-webkit >= 1.1.2"
 
 #~ msgid ""
-#~ "Adds support for playing audio CDs.\n"
-#~ "Requires python-cddb to look up tags."
-#~ msgstr ""
-#~ "Voegt ondersteuning toe om audiocd´s te kunnen spelen.\n"
-#~ "Vereist python-cddb om labels op te zoeken."
-
-#~ msgid "Track title format:"
-#~ msgstr "Nummertitelformaat:"
-
-#~ msgid "Both artist and album"
-#~ msgstr "Zowel artiest als album"
-
-#~ msgid ""
-#~ "Message that should be displayed in the body of the notification. In each "
-#~ "case, \"%(title)s\", \"%(artist)s\", and \"%(album)s\" will be replaced "
-#~ "by their respective values. If the tag is not known, \"Unknown\" will be "
-#~ "filled in its place"
-#~ msgstr ""
-#~ "Tekst die zal worden weergegeven in de notificatie. De labels  \"%(title)s"
-#~ "\", \"%(artist)s\", en \"%(album)s\" zullen worden vervangen door hun "
-#~ "respectievelijke waarden. Als een label geen waarde heeft, zal hij worden "
-#~ "vervangen door \"Onbekend\"."
-
-#~ msgid "Selected controls"
-#~ msgstr "Geselecteerde bediening"
-
-#~ msgid "Available controls"
-#~ msgstr "Beschikbare bediening"
-
-#~ msgid "Track Number:"
-#~ msgstr "Tracknummer:"
-
 #~ msgid "Original Artist"
 #~ msgstr "Originele artiest"
 
@@ -5538,89 +4846,4 @@
 #~ msgid "Original Date"
 #~ msgstr "Originele datum"
 
-#~ msgid "Toggle Play or Pause"
-#~ msgstr "Afspelen/pauzeren"
-
-#~ msgid ""
-#~ "<b>Move the On Screen Display window to the location you want it to "
-#~ "appear</b>"
-#~ msgstr "<b>Versleep het infoschermvenster naar de gewenste locatie</b>"
-
-#~ msgid ""
-#~ "Path is already in your collection, or is a subdirectory of another path "
-#~ "in your collection"
-#~ msgstr ""
-#~ "Pad is al opgenomen in uw collectie, of is een submap van een een ander "
-#~ "pad in uw collectie"
-
-#~ msgid ""
-#~ "<b>OSD</b>\n"
-#~ "Drag to the location you'd like the\n"
-#~ "OSD to appear"
-#~ msgstr ""
-#~ "<b>Infoschermvenster</b>\n"
-#~ "Versleep infoschermvenster naar\n"
-#~ "de gewenste locatie"
-
-#~ msgid ""
-#~ "This will permanantly delete the selected tracks from your disk, are you "
-#~ "sure you wish to continue?"
-#~ msgstr ""
-#~ "Dit zal de geselecteerde nummers permanent verwijderen van uw schijf, "
-#~ "weet u zeker dat u door wilt gaan?"
-
-#~ msgid "Display OSD when hovering over tray icon"
-#~ msgstr ""
-#~ "Infoschermvenster tonen als uw muis op het systeemvakpictogram staat."
-
-#~ msgid "On Tray Icon Hover"
-#~ msgstr "Wanneer u met de muis op het systeemvakpictogram staat"
-
-#~ msgid ""
-#~ "Copyright (C) 2008-2009 Adam Olsen <arolsen@gmail.com> \n"
-#~ "\n"
-#~ "This program is free software; you can redistribute it and/or modify\n"
-#~ "it under the terms of the GNU General Public License as published by\n"
-#~ "the Free Software Foundation; either version 2 of the License, or\n"
-#~ "(at your option) any later version.\n"
-#~ "\n"
-#~ "This program is distributed in the hope that it will be useful,\n"
-#~ "but WITHOUT ANY WARRANTY; without even the implied warranty of\n"
-#~ "MERCHANTABILITY or FITNESS FOR A PARTICULAR PURPOSE.  See the\n"
-#~ "GNU General Public License for more details.\n"
-#~ "\n"
-#~ "You should have received a copy of the GNU General Public License along\n"
-#~ "with this program; if not, write to the Free Software Foundation, Inc.,\n"
-#~ "51 Franklin Street, Fifth Floor, Boston, MA 02110-1301 USA.\n"
-#~ msgstr ""
-#~ "Copyright (C) 2008-2009 Adam Olsen <arolsen@gmail.com> \n"
-#~ "\n"
-#~ "Dit programma is vrije software: u mag het herdistribueren en/of "
-#~ "wijzigen\n"
-#~ "onder de voorwaarden van de GNU Algemene Publieke Licentie zoals "
-#~ "gepubliceerd\n"
-#~ "door de Free Software Foundation, onder versie 2 van de Licentie\n"
-#~ "of (naar uw keuze) elke latere versie.\n"
-#~ "\n"
-#~ "Dit programma is gedistribueerd in de hoop dat het nuttig zal zijn\n"
-#~ "maar ZONDER ENIGE GARANTIE; zelfs zonder de impliciete garanties\n"
-#~ "die GEBRUIKELIJK ZIJN IN DE HANDEL of voor BRUIKBAARHEID VOOR EEN "
-#~ "SPECIFIEK DOEL. \n"
-#~ "Zie de GNU Algemene Publieke Licentie voor meer details.\n"
-#~ "\n"
-#~ "U hoort een kopie van de GNU Algemene Publieke Licentie te hebben "
-#~ "ontvangen samen\n"
-#~ "met dit programma. Als dat niet het geval is, schrijf dan naar de Free "
-#~ "Software Foundation, Inc.,\n"
-#~ "51 Franklin Street, Fifth Floor, Boston, MA 02110-1301 USA.\n"
-
-#~ msgid ""
-#~ "Exaile Music Player\n"
-#~ "Not playing"
-#~ msgstr ""
-#~ "Exaile muziekspeler\n"
-#~ "Niet aan het afspelen"
-=======
-#~ msgid "&#xA9; 2009-2010"
-#~ msgstr "&#xA9; 2009-2010"
->>>>>>> 188b3494
+#~ "wijzigen\n"