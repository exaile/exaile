# Serbian translation for exaile
<<<<<<< HEAD
# Copyright (c) 2010 Rosetta Contributors and Canonical Ltd 2010
# This file is distributed under the same license as the exaile package.
# FIRST AUTHOR <EMAIL@ADDRESS>, 2010.
=======
# Copyright (c) 2014 Rosetta Contributors and Canonical Ltd 2014
# This file is distributed under the same license as the exaile package.
# FIRST AUTHOR <EMAIL@ADDRESS>, 2014.
>>>>>>> 188b3494
#
msgid ""
msgstr ""
"Project-Id-Version: exaile\n"
<<<<<<< HEAD
"Report-Msgid-Bugs-To: \n"
"POT-Creation-Date: 2012-11-01 11:10+0100\n"
"PO-Revision-Date: 2011-05-06 09:11+0000\n"
"Last-Translator: Данило Шеган <Unknown>\n"
=======
"Report-Msgid-Bugs-To: FULL NAME <EMAIL@ADDRESS>\n"
"POT-Creation-Date: 2012-11-01 11:10+0100\n"
"PO-Revision-Date: 2014-08-10 19:50+0000\n"
"Last-Translator: FULL NAME <EMAIL@ADDRESS>\n"
>>>>>>> 188b3494
"Language-Team: Serbian <sr@li.org>\n"
"Language: sr\n"
"MIME-Version: 1.0\n"
"Content-Type: text/plain; charset=UTF-8\n"
"Content-Transfer-Encoding: 8bit\n"
<<<<<<< HEAD
"Plural-Forms: nplurals=3; plural=n%10==1 && n%100!=11 ? 0 : n%10>=2 && n"
"%10<=4 && (n%100<10 || n%100>=20) ? 1 : 2;\n"
"X-Launchpad-Export-Date: 2012-08-28 05:28+0000\n"
"X-Generator: Launchpad (build 15864)\n"
=======
"Plural-Forms: nplurals=3; plural=n%10==1 && n%100!=11 ? 0 : n%10>=2 && "
"n%10<=4 && (n%100<10 || n%100>=20) ? 1 : 2;\n"
"X-Launchpad-Export-Date: 2014-08-12 06:28+0000\n"
"X-Generator: Launchpad (build 17156)\n"
>>>>>>> 188b3494

#: ../xl/formatter.py:597
#, python-format
msgid "%d day, "
msgid_plural "%d days, "
msgstr[0] ""
msgstr[1] ""

#: ../xl/formatter.py:599
#, python-format
msgid "%d hour, "
msgid_plural "%d hours, "
msgstr[0] ""
msgstr[1] ""

#: ../xl/formatter.py:600
#, python-format
msgid "%d minute, "
msgid_plural "%d minutes, "
msgstr[0] ""
msgstr[1] ""

#: ../xl/formatter.py:601
#, python-format
msgid "%d second"
msgid_plural "%d seconds"
msgstr[0] ""
msgstr[1] ""

#. TRANSLATORS: Short form of an amount of days
#: ../xl/formatter.py:606
#, python-format
msgid "%dd, "
msgstr ""

#. TRANSLATORS: Short form of an amount of hours
#: ../xl/formatter.py:609
#, python-format
msgid "%dh, "
msgstr ""

#. TRANSLATORS: Short form of an amount of minutes
#: ../xl/formatter.py:611
#, python-format
msgid "%dm, "
msgstr ""

#. TRANSLATORS: Short form of an amount of seconds
#: ../xl/formatter.py:613
#, python-format
msgid "%ds"
msgstr ""

#. TRANSLATORS: Short form of an amount of days
#: ../xl/formatter.py:618
#, python-format
msgid "%dd "
msgstr ""

#. TRANSLATORS: Time duration (hours:minutes:seconds)
#: ../xl/formatter.py:621
#, python-format
msgid "%d:%02d:%02d"
msgstr ""

#. TRANSLATORS: Time duration (minutes:seconds)
#: ../xl/formatter.py:625
#, python-format
msgid "%d:%02d"
msgstr ""

#. TRANSLATORS: Indicates that a track has never been played before
#: ../xl/formatter.py:691
#: ../xl/formatter.py:696
msgid "Never"
msgstr ""

#: ../xl/formatter.py:702
msgid "Today"
msgstr ""

#: ../xl/formatter.py:704
msgid "Yesterday"
msgstr ""

#: ../xl/main.py:201
msgid "Failed to migrate from 0.2.14"
msgstr ""

#: ../xl/main.py:416
msgid "Usage: exaile [OPTION]... [URI]"
msgstr ""

<<<<<<< HEAD
#: ../xl/main.py:417 ../plugins/minimode/minimode_preferences.ui.h:11
=======
#: ../xl/main.py:417
#: ../plugins/minimode/minimode_preferences.ui.h:11
>>>>>>> 188b3494
msgid "Options"
msgstr ""

#: ../xl/main.py:421
msgid "Playback Options"
msgstr ""

#: ../xl/main.py:423
msgid "Play the next track"
msgstr "Пусти следећу песму"

#: ../xl/main.py:425
msgid "Play the previous track"
msgstr "Пусти претходну песму"

<<<<<<< HEAD
#: ../xl/main.py:427 ../plugins/minimode/controls.py:342
=======
#: ../xl/main.py:427
#: ../plugins/minimode/controls.py:342
>>>>>>> 188b3494
#: ../plugins/minimode/controls.py:357
msgid "Stop playback"
msgstr "Заустави извођење"

#: ../xl/main.py:429
msgid "Play"
msgstr "Пусти"

#: ../xl/main.py:431
msgid "Pause"
msgstr "Паузирај"

#: ../xl/main.py:434
msgid "Pause or resume playback"
msgstr ""

<<<<<<< HEAD
#: ../xl/main.py:437 ../plugins/minimode/controls.py:365
=======
#: ../xl/main.py:437
#: ../plugins/minimode/controls.py:365
>>>>>>> 188b3494
msgid "Stop playback after current track"
msgstr "Заустави извођење после тренутне нумере"

#: ../xl/main.py:440
msgid "Collection Options"
msgstr ""

#. TRANSLATORS: Meta variable for --add and --export-playlist
<<<<<<< HEAD
#: ../xl/main.py:443 ../xl/main.py:450
=======
#: ../xl/main.py:443
#: ../xl/main.py:450
>>>>>>> 188b3494
msgid "LOCATION"
msgstr ""

#: ../xl/main.py:443
msgid "Add tracks from LOCATION to the collection"
msgstr ""

#: ../xl/main.py:447
msgid "Playlist Options"
msgstr ""

#: ../xl/main.py:451
msgid "Exports the current playlist to LOCATION"
msgstr ""

#: ../xl/main.py:454
msgid "Track Options"
msgstr ""

#: ../xl/main.py:456
msgid "Query player"
msgstr ""

#. TRANSLATORS: Meta variable for --format-query
#: ../xl/main.py:459
msgid "FORMAT"
msgstr ""

#: ../xl/main.py:460
msgid "Retrieves the current playback state and track information as FORMAT"
msgstr ""

#. TRANSLATORS: Meta variable for --format-query-tags
#: ../xl/main.py:463
msgid "TAGS"
msgstr ""

#: ../xl/main.py:464
msgid "TAGS to retrieve from the current track, use with --format-query"
msgstr ""

#: ../xl/main.py:467
msgid "Show a popup with data of the current track"
msgstr ""

#: ../xl/main.py:469
msgid "Print the title of current track"
msgstr ""

#: ../xl/main.py:471
msgid "Print the album of current track"
msgstr ""

#: ../xl/main.py:473
msgid "Print the artist of current track"
msgstr ""

#: ../xl/main.py:475
msgid "Print the length of current track"
msgstr ""

#. TRANSLATORS: Variable for command line options with arguments
<<<<<<< HEAD
#: ../xl/main.py:478 ../xl/main.py:493 ../xl/main.py:497
=======
#: ../xl/main.py:478
#: ../xl/main.py:493
#: ../xl/main.py:497
>>>>>>> 188b3494
msgid "N"
msgstr ""

#: ../xl/main.py:479
msgid "Set rating for current track to N%"
msgstr ""

#: ../xl/main.py:481
msgid "Get rating for current track"
msgstr ""

#: ../xl/main.py:484
msgid "Print the current playback position as time"
msgstr ""

#: ../xl/main.py:486
msgid "Print the current playback progress as percentage"
msgstr ""

#: ../xl/main.py:490
msgid "Volume Options"
msgstr ""

#: ../xl/main.py:494
msgid "Increases the volume by N%"
msgstr ""

#. TRANSLATORS: Meta variable for --increase-vol and--decrease-vol
#: ../xl/main.py:499
msgid "Decreases the volume by N%"
msgstr ""

#: ../xl/main.py:502
msgid "Mutes or unmutes the volume"
msgstr ""

#: ../xl/main.py:504
msgid "Print the current volume percentage"
msgstr ""

#: ../xl/main.py:507
msgid "Other Options"
msgstr ""

#: ../xl/main.py:509
msgid "Start new instance"
msgstr ""

#: ../xl/main.py:511
msgid "Show this help message and exit"
msgstr ""

#: ../xl/main.py:513
msgid "Show program's version number and exit."
msgstr ""

#: ../xl/main.py:516
msgid "Start minimized (to tray, if possible)"
msgstr ""

#: ../xl/main.py:519
msgid "Toggle visibility of the GUI (if possible)"
msgstr ""

#: ../xl/main.py:521
<<<<<<< HEAD
msgid "Start in safe mode - sometimes useful when you're running into problems"
=======
msgid ""
"Start in safe mode - sometimes useful when you're running into problems"
>>>>>>> 188b3494
msgstr ""

#: ../xl/main.py:524
msgid "Force import of old data from version 0.2.x (Overwrites current data)"
msgstr ""

#: ../xl/main.py:527
msgid "Do not import old data from version 0.2.x"
msgstr ""

#: ../xl/main.py:530
msgid "Make control options like --play start Exaile if it is not running"
msgstr ""

#: ../xl/main.py:534
msgid "Development/Debug Options"
msgstr ""

<<<<<<< HEAD
#: ../xl/main.py:536 ../xl/main.py:538
=======
#: ../xl/main.py:536
#: ../xl/main.py:538
>>>>>>> 188b3494
msgid "DIRECTORY"
msgstr ""

#: ../xl/main.py:536
msgid "Set data directory"
msgstr ""

#: ../xl/main.py:538
msgid "Set data and config directory"
msgstr ""

#: ../xl/main.py:540
msgid "MODULE"
msgstr ""

#: ../xl/main.py:541
msgid "Limit log output to MODULE"
msgstr ""

#: ../xl/main.py:543
msgid "LEVEL"
msgstr ""

#: ../xl/main.py:544
msgid "Limit log output to LEVEL"
msgstr ""

#: ../xl/main.py:547
msgid "Show debugging output"
msgstr ""

#: ../xl/main.py:549
msgid "Enable debugging of xl.event. Generates LOTS of output"
msgstr ""

#: ../xl/main.py:552
msgid "Add thread name to logging messages."
msgstr ""

#: ../xl/main.py:555
msgid "TYPE"
msgstr ""

#: ../xl/main.py:556
msgid "Limit xl.event debug to output of TYPE"
msgstr ""

#: ../xl/main.py:558
msgid "Reduce level of output"
msgstr ""

#: ../xl/main.py:562
msgid "Disable D-Bus support"
msgstr ""

#: ../xl/main.py:564
msgid "Disable HAL support."
msgstr ""

#: ../xl/main.py:580
msgid "Entire Library"
msgstr "Менаџер збирке"

#: ../xl/main.py:586
#, python-format
msgid "Random %d"
msgstr ""

#: ../xl/main.py:594
#, python-format
msgid "Rating > %d"
msgstr ""

#: ../xl/main.py:695
msgid ""
"Exaile is not yet finished loading. Perhaps you should listen for the "
"exaile_loaded signal?"
msgstr ""

#: ../xl/covers.py:466
#: ../data/ui/trackproperties_dialog.ui.h:6
msgid "Tags"
msgstr ""

#: ../xl/covers.py:505
msgid "Local file"
msgstr ""

#: ../xl/plugins.py:94
msgid "Plugin archive is not in the correct format."
msgstr ""

#: ../xl/plugins.py:101
#, python-format
msgid "A plugin with the name \"%s\" is already installed."
msgstr ""

#: ../xl/plugins.py:106
msgid "Plugin archive contains an unsafe path."
msgstr ""

#: ../xl/trax/trackdb.py:167
msgid "You did not specify a location to load the db from"
msgstr ""

#: ../xl/trax/trackdb.py:248
msgid "You did not specify a location to save the db"
msgstr "Нисте одредили место за чување базе"

#: ../xl/trax/track.py:65
#: ../xlgui/widgets/info.py:431
msgid "Various Artists"
msgstr ""

#. TRANSLATORS: title of a track if it is unknown
#: ../xl/trax/track.py:66
#: ../plugins/notifyosd/__init__.py:71
msgid "Unknown"
msgstr "Непознато"

#. TRANSLATORS: String multiple tag values will be joined by
#: ../xl/trax/track.py:68
msgid " / "
msgstr ""

#. TRANSLATORS: Bitrate (k here is short for kbps).
#: ../xl/trax/track.py:585
#: ../xl/trax/track.py:647
#, python-format
msgid "%dk"
msgstr ""

#: ../xl/transcoder.py:56
msgid ""
"Vorbis is an open source, lossy audio codec with high quality output at a "
"lower file size than MP3."
msgstr ""
"Ворбис је слободни звучни кодек који постиже квалитетан звук уз мању "
"величину датотеке у односу на MP3."

#: ../xl/transcoder.py:66
msgid ""
"Free Lossless Audio Codec (FLAC) is an open source codec that compresses but "
"does not degrade audio quality."
msgstr ""
"FLAC је слободни звучни кодек који смањује величину датотеке без икаквог "
"утицаја на квалитет звука."

#: ../xl/transcoder.py:78
msgid ""
"Apple's proprietary lossy audio format that achieves better sound quality "
"than MP3 at lower bitrates."
msgstr ""
"Apple-ов власнички звучни кодек, који постиже бољи квалитет звука од MP3 "
"кодека при нижим битским токовима."

#: ../xl/transcoder.py:89
msgid ""
"A proprietary and older, but also popular, lossy audio format. VBR gives "
"higher quality than CBR, but may be incompatible with some players."
msgstr ""
"Власнички, старији, популаран звучни формат са губитком квалитета. VBR "
"постиже већи квалитет у односу на CBR, али га не подржавају сви програми."

#: ../xl/transcoder.py:100
msgid ""
"A proprietary and older, but also popular, lossy audio format. CBR gives "
"less quality than VBR, but is compatible with any player."
msgstr ""
"Власнички, старији, популаран звучни формат са губитком квалитета. CBR даје "
"лошији квалитет у односу на VBR, али га подржавају сви програми."

#: ../xl/transcoder.py:111
msgid "A very fast Free lossless audio format with good compression."
msgstr "Јако брз, слободан звучни формат уз висок ниво паковања."

#: ../xl/player/pipe.py:311
msgid "Automatic"
msgstr ""

<<<<<<< HEAD
#: ../xl/player/pipe.py:340 ../xl/player/pipe.py:365 ../xl/player/pipe.py:386
msgid "Custom"
msgstr ""

#: ../xl/player/pipe.py:441 ../plugins/previewdevice/previewprefs.py:76
=======
#: ../xl/player/pipe.py:340
#: ../xl/player/pipe.py:365
#: ../xl/player/pipe.py:386
msgid "Custom"
msgstr ""

#: ../xl/player/pipe.py:441
#: ../plugins/previewdevice/previewprefs.py:76
>>>>>>> 188b3494
msgid "Auto"
msgstr ""

#: ../xl/xldbus.py:117
#: ../xl/xldbus.py:496
#: ../plugins/lyricsviewer/__init__.py:243
msgid "Not playing."
msgstr "Не пуштам."

#: ../xl/xldbus.py:498
#, python-format
msgid ""
"status: %(status)s, title: %(title)s, artist: %(artist)s, album: %(album)s, "
"length: %(length)s, position: %(progress)s%% [%(position)s]"
msgstr ""

#: ../xl/settings.py:103
msgid "Settings version is newer than current."
msgstr ""

#: ../xl/settings.py:247
msgid "We don't know how to store that kind of setting: "
msgstr ""

#: ../xl/settings.py:275
msgid "An Unknown type of setting was found!"
msgstr ""

#: ../xl/playlist.py:152
#: ../xl/playlist.py:166
msgid "Invalid playlist type."
msgstr ""

<<<<<<< HEAD
#: ../xl/playlist.py:173 ../xlgui/widgets/playlist.py:335
=======
#: ../xl/playlist.py:173
#: ../xlgui/widgets/playlist.py:335
>>>>>>> 188b3494
msgid "Playlist"
msgstr ""

#: ../xl/playlist.py:322
msgid "M3U Playlist"
msgstr ""

#: ../xl/playlist.py:423
msgid "PLS Playlist"
msgstr ""

<<<<<<< HEAD
#: ../xl/playlist.py:517 ../xl/playlist.py:533
=======
#: ../xl/playlist.py:517
#: ../xl/playlist.py:533
>>>>>>> 188b3494
#, python-format
msgid "Invalid format for %s."
msgstr ""

#: ../xl/playlist.py:528
#, python-format
msgid "Unsupported version %(version)s for %(type)s"
msgstr ""

#: ../xl/playlist.py:588
msgid "ASX Playlist"
msgstr ""

#: ../xl/playlist.py:759
msgid "XSPF Playlist"
msgstr ""

#: ../xl/playlist.py:874
msgid "Shuffle _Off"
msgstr ""

#: ../xl/playlist.py:875
msgid "Shuffle _Tracks"
msgstr ""

#: ../xl/playlist.py:875
msgid "Shuffle _Albums"
msgstr ""

#: ../xl/playlist.py:879
msgid "Repeat _Off"
msgstr ""

#: ../xl/playlist.py:879
msgid "Repeat _All"
msgstr ""

#: ../xl/playlist.py:879
msgid "Repeat O_ne"
msgstr ""

#: ../xl/playlist.py:883
msgid "Dynamic _Off"
msgstr ""

#: ../xl/playlist.py:883
msgid "Dynamic by Similar _Artists"
msgstr ""

<<<<<<< HEAD
#: ../xl/playlist.py:1824 ../xlgui/panel/playlists.py:59
#: ../xlgui/panel/playlists.py:71 ../xlgui/panel/playlists.py:78
=======
#: ../xl/playlist.py:1824
#: ../xlgui/panel/playlists.py:59
#: ../xlgui/panel/playlists.py:71
#: ../xlgui/panel/playlists.py:78
>>>>>>> 188b3494
#: ../plugins/osd/osd_preferences.ui.h:7
msgid "seconds"
msgstr "секунди"

<<<<<<< HEAD
#: ../xl/playlist.py:1825 ../xlgui/panel/playlists.py:71
msgid "minutes"
msgstr "минута"

#: ../xl/playlist.py:1826 ../xlgui/panel/playlists.py:71
msgid "hours"
msgstr "сати"

#: ../xl/playlist.py:1827 ../xlgui/panel/playlists.py:68
=======
#: ../xl/playlist.py:1825
#: ../xlgui/panel/playlists.py:71
msgid "minutes"
msgstr "минута"

#: ../xl/playlist.py:1826
#: ../xlgui/panel/playlists.py:71
msgid "hours"
msgstr "сати"

#: ../xl/playlist.py:1827
#: ../xlgui/panel/playlists.py:68
>>>>>>> 188b3494
#: ../xlgui/panel/playlists.py:71
msgid "days"
msgstr "дана"

<<<<<<< HEAD
#: ../xl/playlist.py:1828 ../xlgui/panel/playlists.py:71
=======
#: ../xl/playlist.py:1828
#: ../xlgui/panel/playlists.py:71
>>>>>>> 188b3494
msgid "weeks"
msgstr "недеља"

#: ../xl/lyrics.py:305
msgid "Local"
msgstr ""

#: ../xlgui/widgets/menuitems.py:96
msgid "Enqueue"
msgstr ""

<<<<<<< HEAD
#: ../xlgui/widgets/menuitems.py:118 ../xlgui/oldmenu.py:116
msgid "Replace Current"
msgstr ""

#: ../xlgui/widgets/menuitems.py:122 ../xlgui/oldmenu.py:114
msgid "Append to Current"
msgstr "Додај у тренутну листу нумера"

#: ../xlgui/widgets/menuitems.py:145 ../xlgui/properties.py:1135
=======
#: ../xlgui/widgets/menuitems.py:118
#: ../xlgui/oldmenu.py:116
msgid "Replace Current"
msgstr ""

#: ../xlgui/widgets/menuitems.py:122
#: ../xlgui/oldmenu.py:114
msgid "Append to Current"
msgstr "Додај у тренутну листу нумера"

#: ../xlgui/widgets/menuitems.py:145
#: ../xlgui/properties.py:1135
>>>>>>> 188b3494
msgid "Open Directory"
msgstr ""

#: ../xlgui/widgets/menuitems.py:167
msgid ""
"The files cannot be moved to the Trash. Delete them permanently from the "
"disk?"
msgstr ""

#: ../xlgui/widgets/menuitems.py:182
msgid "Move to Trash"
msgstr ""

#: ../xlgui/widgets/menuitems.py:193
msgid "_Show Playing Track"
msgstr ""

#: ../xlgui/widgets/filter.py:62
#: ../xlgui/panel/radio.py:200
msgid "Name:"
msgstr "Име:"

#: ../xlgui/widgets/filter.py:76
msgid "Match any of the criteria"
msgstr "Поклопи бар један критеријум"

#: ../xlgui/widgets/filter.py:78
msgid "Randomize results"
msgstr ""

#: ../xlgui/widgets/filter.py:94
msgid "Limit to: "
msgstr "Ограничи на "

#: ../xlgui/widgets/filter.py:104
msgid " tracks"
msgstr ""

#: ../xlgui/widgets/playback.py:95
#: ../xlgui/widgets/info.py:71
msgid "Not Playing"
msgstr "Заустављено извођење"

#: ../xlgui/widgets/playback.py:744
#, python-format
msgid "Seeking: %s"
msgstr ""

#: ../xlgui/widgets/playback.py:1020
msgid "Move"
msgstr ""

#: ../xlgui/widgets/playback.py:1166
msgid "New Marker"
msgstr ""

#: ../xlgui/widgets/playback.py:1265
msgid "Muted"
msgstr ""

#. TRANSLATORS: Volume percentage
#: ../xlgui/widgets/playback.py:1271
#, python-format
msgid "%d%%"
msgstr ""

#: ../xlgui/widgets/playback.py:1274
msgid "Full Volume"
msgstr ""

#: ../xlgui/widgets/info.py:65
msgid ""
"<span size=\"x-large\" weight=\"bold\">$title</span>\n"
"by $artist\n"
"from $album"
msgstr ""

#: ../xlgui/widgets/info.py:426
msgid "Various"
msgstr ""

#: ../xlgui/widgets/info.py:445
#, python-format
msgid "%(track_count)d in total (%(total_duration)s)"
msgstr ""

#: ../xlgui/widgets/info.py:602
#, python-format
msgid "%d in collection"
msgstr ""

#: ../xlgui/widgets/info.py:624
#: ../xlgui/widgets/info.py:631
#, python-format
msgid "%d showing"
msgstr ""

#: ../xlgui/widgets/info.py:628
#: ../xlgui/widgets/info.py:635
#, python-format
msgid "%d selected"
msgstr ""

#: ../xlgui/widgets/queue.py:87
msgid "Queue"
msgstr ""

#: ../xlgui/widgets/queue.py:89
#, python-format
msgid "Queue (%d)"
msgstr ""

#. TRANSLATORS: Title of the track number column
#: ../xlgui/widgets/playlist_columns.py:217
#: ../xlgui/panel/flatplaylist.py:100
msgid "#"
msgstr "#"

#: ../xlgui/widgets/playlist_columns.py:218
msgid "Track Number"
msgstr "Број нумере"

#: ../xlgui/widgets/playlist_columns.py:225
#: ../xlgui/properties.py:69
#: ../xlgui/panel/flatplaylist.py:108
#: ../xlgui/panel/playlists.py:235
#: ../plugins/cd/cdprefs.py:106
#: ../plugins/minimode/minimode_preferences.py:93
msgid "Title"
msgstr "Наслов"

<<<<<<< HEAD
#: ../xlgui/widgets/playlist_columns.py:232 ../xlgui/properties.py:63
#: ../xlgui/panel/collection.py:173 ../xlgui/panel/playlists.py:234
#: ../data/ui/widgets/tracklist_info.ui.h:2 ../plugins/cd/cdprefs.py:107
=======
#: ../xlgui/widgets/playlist_columns.py:232
#: ../xlgui/properties.py:63
#: ../xlgui/panel/collection.py:173
#: ../xlgui/panel/playlists.py:234
#: ../data/ui/widgets/tracklist_info.ui.h:2
#: ../plugins/cd/cdprefs.py:107
>>>>>>> 188b3494
#: ../plugins/minimode/minimode_preferences.py:94
#: ../plugins/jamendo/ui/jamendo_panel.ui.h:17
msgid "Artist"
msgstr "Извођач"

#: ../xlgui/widgets/playlist_columns.py:239
#: ../xlgui/properties.py:72
#: ../data/ui/trackproperties_dialog_cover_row.ui.h:12
#: ../plugins/cd/cdprefs.py:108
#: ../plugins/minimode/minimode_preferences.py:95
msgid "Composer"
msgstr "Композитор"

<<<<<<< HEAD
#: ../xlgui/widgets/playlist_columns.py:246 ../xlgui/properties.py:64
#: ../xlgui/panel/collection.py:176 ../xlgui/panel/playlists.py:236
#: ../data/ui/widgets/tracklist_info.ui.h:1 ../plugins/cd/cdprefs.py:109
=======
#: ../xlgui/widgets/playlist_columns.py:246
#: ../xlgui/properties.py:64
#: ../xlgui/panel/collection.py:176
#: ../xlgui/panel/playlists.py:236
#: ../data/ui/widgets/tracklist_info.ui.h:1
#: ../plugins/cd/cdprefs.py:109
>>>>>>> 188b3494
#: ../plugins/minimode/minimode_preferences.py:96
#: ../plugins/jamendo/ui/jamendo_panel.ui.h:18
msgid "Album"
msgstr "Албум"

#: ../xlgui/widgets/playlist_columns.py:253
#: ../xlgui/properties.py:80
#: ../xlgui/panel/playlists.py:237
#: ../plugins/cd/cdprefs.py:110
#: ../plugins/minimode/minimode_preferences.py:97
msgid "Length"
msgstr "Дужина"

#: ../xlgui/widgets/playlist_columns.py:260
#: ../xlgui/properties.py:75
msgid "Disc"
msgstr "Диск"

#: ../xlgui/widgets/playlist_columns.py:261
msgid "Disc Number"
msgstr "Број диска"

#: ../xlgui/widgets/playlist_columns.py:268
#: ../xlgui/panel/playlists.py:238
#: ../plugins/cd/cdprefs.py:112
#: ../plugins/minimode/minimode_preferences.py:99
#: ../plugins/minimode/controls.py:527
#: ../plugins/jamendo/ui/jamendo_panel.ui.h:9
msgid "Rating"
msgstr "Оцена"

<<<<<<< HEAD
#: ../xlgui/widgets/playlist_columns.py:312 ../xlgui/properties.py:59
=======
#: ../xlgui/widgets/playlist_columns.py:312
#: ../xlgui/properties.py:59
>>>>>>> 188b3494
#: ../plugins/cd/cdprefs.py:113
#: ../plugins/minimode/minimode_preferences.py:100
msgid "Date"
msgstr "Датум"

<<<<<<< HEAD
#: ../xlgui/widgets/playlist_columns.py:318 ../xlgui/properties.py:71
#: ../xlgui/panel/playlists.py:241 ../plugins/cd/cdprefs.py:114
=======
#: ../xlgui/widgets/playlist_columns.py:318
#: ../xlgui/properties.py:71
#: ../xlgui/panel/playlists.py:241
#: ../plugins/cd/cdprefs.py:114
>>>>>>> 188b3494
#: ../plugins/minimode/minimode_preferences.py:101
msgid "Genre"
msgstr "Жанр"

<<<<<<< HEAD
#: ../xlgui/widgets/playlist_columns.py:325 ../xlgui/properties.py:78
=======
#: ../xlgui/widgets/playlist_columns.py:325
#: ../xlgui/properties.py:78
>>>>>>> 188b3494
#: ../plugins/cd/cdprefs.py:115
#: ../plugins/minimode/minimode_preferences.py:102
msgid "Bitrate"
msgstr "Битски проток"

<<<<<<< HEAD
#: ../xlgui/widgets/playlist_columns.py:332 ../xlgui/properties.py:81
#: ../xlgui/panel/playlists.py:244 ../data/ui/collection_manager.ui.h:2
=======
#: ../xlgui/widgets/playlist_columns.py:332
#: ../xlgui/properties.py:81
#: ../xlgui/panel/playlists.py:244
#: ../data/ui/collection_manager.ui.h:2
>>>>>>> 188b3494
#: ../plugins/cd/cdprefs.py:116
#: ../plugins/minimode/minimode_preferences.py:103
msgid "Location"
msgstr "Путања"

<<<<<<< HEAD
#: ../xlgui/widgets/playlist_columns.py:339 ../xlgui/panel/files.py:150
=======
#: ../xlgui/widgets/playlist_columns.py:339
#: ../xlgui/panel/files.py:150
>>>>>>> 188b3494
#: ../plugins/cd/cdprefs.py:117
#: ../plugins/minimode/minimode_preferences.py:104
msgid "Filename"
msgstr "Име датотеке"

#: ../xlgui/widgets/playlist_columns.py:346
msgid "Playcount"
msgstr "Број пуштања"

<<<<<<< HEAD
#: ../xlgui/widgets/playlist_columns.py:353 ../xlgui/properties.py:76
#: ../xlgui/panel/playlists.py:170 ../xlgui/panel/playlists.py:245
=======
#: ../xlgui/widgets/playlist_columns.py:353
#: ../xlgui/properties.py:76
#: ../xlgui/panel/playlists.py:170
#: ../xlgui/panel/playlists.py:245
>>>>>>> 188b3494
#: ../plugins/cd/cdprefs.py:120
#: ../plugins/minimode/minimode_preferences.py:107
msgid "BPM"
msgstr "BPM"

<<<<<<< HEAD
#: ../xlgui/widgets/playlist_columns.py:360 ../xlgui/properties.py:86
#: ../xlgui/panel/playlists.py:243 ../plugins/cd/cdprefs.py:119
=======
#: ../xlgui/widgets/playlist_columns.py:360
#: ../xlgui/properties.py:86
#: ../xlgui/panel/playlists.py:243
#: ../plugins/cd/cdprefs.py:119
>>>>>>> 188b3494
#: ../plugins/minimode/minimode_preferences.py:106
msgid "Last played"
msgstr ""

<<<<<<< HEAD
#: ../xlgui/widgets/playlist_columns.py:366 ../xlgui/properties.py:79
=======
#: ../xlgui/widgets/playlist_columns.py:366
#: ../xlgui/properties.py:79
>>>>>>> 188b3494
#: ../xlgui/panel/playlists.py:242
msgid "Date added"
msgstr ""

#: ../xlgui/widgets/playlist_columns.py:372
msgid "Schedule"
msgstr ""

<<<<<<< HEAD
#: ../xlgui/widgets/playlist_columns.py:491 ../xlgui/properties.py:77
msgid "Comment"
msgstr ""

#: ../xlgui/widgets/playlist_columns.py:500 ../xlgui/panel/playlists.py:178
=======
#: ../xlgui/widgets/playlist_columns.py:491
#: ../xlgui/properties.py:77
msgid "Comment"
msgstr ""

#: ../xlgui/widgets/playlist_columns.py:500
#: ../xlgui/panel/playlists.py:178
>>>>>>> 188b3494
#: ../xlgui/panel/playlists.py:246
msgid "Grouping"
msgstr ""

#: ../xlgui/widgets/playlist_columns.py:619
msgid "_Resizable"
msgstr ""

#: ../xlgui/widgets/playlist_columns.py:624
msgid "_Autosize"
msgstr ""

#: ../xlgui/widgets/rating.py:261
msgid "Rating:"
msgstr ""

#: ../xlgui/widgets/playlist.py:129
msgid "Shuffle"
msgstr ""

#: ../xlgui/widgets/playlist.py:133
msgid "Repeat"
msgstr ""

#: ../xlgui/widgets/playlist.py:137
msgid "Dynamic"
msgstr ""

#: ../xlgui/widgets/playlist.py:152
msgid "Remove Current Track From Playlist"
msgstr ""

#: ../xlgui/widgets/playlist.py:182
msgid "Randomize Playlist"
msgstr ""

#: ../xlgui/widgets/playlist.py:185
msgid "Randomize Selection"
msgstr ""

#: ../xlgui/widgets/playlist.py:206
#: ../xlgui/oldmenu.py:188
#: ../xlgui/playlist.py:76
#: ../xlgui/panel/radio.py:435
#: ../plugins/droptrayicon/__init__.py:288
msgid "New Playlist"
msgstr "Нова листа нумера"

#: ../xlgui/widgets/playlist.py:226
#: ../xlgui/oldmenu.py:244
msgid "Rename"
msgstr "Преименуј"

#: ../xlgui/widgets/playlist.py:266
msgid "Stop Playback After This Track"
msgstr ""

#: ../xlgui/widgets/playlist.py:273
msgid "Continue Playback After This Track"
msgstr ""

#: ../xlgui/widgets/playlist.py:534
msgid "Requires plugins providing dynamic playlists"
msgstr ""

<<<<<<< HEAD
#: ../xlgui/widgets/playlist.py:538 ../data/ui/playlist.ui.h:3
=======
#: ../xlgui/widgets/playlist.py:538
#: ../data/ui/playlist.ui.h:3
>>>>>>> 188b3494
msgid "Dynamically add similar tracks to the playlist"
msgstr ""

#: ../xlgui/widgets/dialogs.py:283
msgid "Enter the URL to open"
msgstr ""

#: ../xlgui/widgets/dialogs.py:284
msgid "Open URL"
msgstr ""

#: ../xlgui/widgets/dialogs.py:552
msgid "Select File Type (by Extension)"
msgstr ""

#: ../xlgui/widgets/dialogs.py:608
msgid "Choose Media to Open"
msgstr ""

#: ../xlgui/widgets/dialogs.py:619
msgid "Supported Files"
msgstr "Подржане датотеке"

#: ../xlgui/widgets/dialogs.py:621
msgid "Music Files"
msgstr "Звучне датотеке"

#: ../xlgui/widgets/dialogs.py:623
#: ../xlgui/widgets/dialogs.py:781
msgid "Playlist Files"
msgstr "Датотеке листе нумера"

#: ../xlgui/widgets/dialogs.py:625
#: ../xlgui/widgets/dialogs.py:783
#: ../xlgui/preferences/plugin.py:201
msgid "All Files"
msgstr "Све датотеке"

#: ../xlgui/widgets/dialogs.py:699
msgid "Choose Directory to Open"
msgstr ""

#: ../xlgui/widgets/dialogs.py:770
#: ../xlgui/menu.py:87
#: ../xlgui/oldmenu.py:192
msgid "Import Playlist"
msgstr ""

#: ../xlgui/widgets/dialogs.py:863
msgid "Export Current Playlist"
msgstr ""

#: ../xlgui/widgets/dialogs.py:874
msgid "Use relative paths to tracks"
msgstr ""

#: ../xlgui/widgets/dialogs.py:929
#, python-format
msgid "Playlist saved as <b>%s</b>."
msgstr ""

#: ../xlgui/widgets/dialogs.py:943
#, python-format
msgid "Close %s"
msgstr ""

#: ../xlgui/widgets/dialogs.py:944
#, python-format
msgid "<b>Save changes to %s before closing?</b>"
msgstr ""

#: ../xlgui/widgets/dialogs.py:945
msgid "Your changes will be lost if you don't save them"
msgstr ""

#: ../xlgui/widgets/dialogs.py:947
msgid "Close Without Saving"
msgstr ""

#: ../xlgui/widgets/dialogs.py:1303
msgid "Yes to all"
msgstr ""

#: ../xlgui/widgets/dialogs.py:1311
msgid "No to all"
msgstr ""

#: ../xlgui/widgets/dialogs.py:1336
#: ../xlgui/properties.py:1209
#, python-format
msgid "Saved %(count)s of %(total)s."
msgstr ""

#: ../xlgui/widgets/dialogs.py:1456
#, python-format
msgid "Error occurred while copying %s: %s"
msgstr ""

#: ../xlgui/widgets/dialogs.py:1465
#, python-format
msgid "File exists, overwrite %s ?"
msgstr ""

#: ../xlgui/widgets/dialogs.py:1516
msgid "Playlist name:"
msgstr ""

#: ../xlgui/widgets/dialogs.py:1517
msgid "Add new playlist..."
msgstr ""

#: ../xlgui/widgets/dialogs.py:1526
#: ../xlgui/panel/playlists.py:755
#: ../xlgui/panel/playlists.py:838
msgid "You did not enter a name for your playlist"
msgstr "Није унесено име листе нумера"

#: ../xlgui/widgets/dialogs.py:1529
#: ../xlgui/panel/playlists.py:321
#: ../xlgui/panel/playlists.py:761
#: ../xlgui/panel/playlists.py:845
msgid "The playlist name you entered is already in use."
msgstr ""

<<<<<<< HEAD
#: ../xlgui/widgets/notebook.py:146 ../xlgui/menu.py:115
=======
#: ../xlgui/widgets/notebook.py:146
#: ../xlgui/menu.py:115
>>>>>>> 188b3494
msgid "Close Tab"
msgstr ""

#: ../xlgui/main.py:111
msgid "$title (by $artist)"
msgstr ""

#: ../xlgui/main.py:466
msgid "Toggle: Stop after Selected Track"
msgstr ""

#: ../xlgui/main.py:569
#: ../plugins/previewdevice/__init__.py:365
msgid "Playback error encountered!"
msgstr ""

#: ../xlgui/main.py:576
#, python-format
msgid "Buffering: %d%%..."
msgstr ""

#: ../xlgui/main.py:628
#: ../plugins/previewdevice/__init__.py:376
msgid "Continue Playback"
msgstr ""

#: ../xlgui/main.py:632
#: ../xlgui/main.py:820
#: ../plugins/previewdevice/__init__.py:347
#: ../plugins/previewdevice/__init__.py:380
msgid "Pause Playback"
msgstr ""

#: ../xlgui/main.py:774
#: ../xlgui/menu.py:103
msgid "Playlist export failed!"
msgstr ""

#: ../xlgui/main.py:832
#: ../data/ui/main.ui.h:7
#: ../plugins/previewdevice/__init__.py:358
msgid "Start Playback"
msgstr ""

#: ../xlgui/tray.py:148
msgid "Exaile Music Player"
msgstr "Exaile музички програм"

#: ../xlgui/menu.py:52
msgid "_New Playlist"
msgstr ""

#: ../xlgui/menu.py:71
msgid "Open _URL"
msgstr "Отвори _урл"

#: ../xlgui/menu.py:81
msgid "Open Directories"
msgstr ""

#: ../xlgui/menu.py:109
msgid "_Export Current Playlist"
msgstr ""

#: ../xlgui/menu.py:124
#: ../xlgui/preferences/widgets.py:70
msgid "Restart"
msgstr ""

#: ../xlgui/menu.py:147
msgid "_Collection"
msgstr ""

#: ../xlgui/menu.py:151
msgid "_Queue"
msgstr ""

#: ../xlgui/menu.py:158
msgid "C_overs"
msgstr ""

#: ../xlgui/menu.py:190
msgid "_Playlist Utilities Bar"
msgstr ""

#: ../xlgui/menu.py:192
msgid "_Columns"
msgstr "_Колоне"

#: ../xlgui/menu.py:199
msgid "C_lear playlist"
msgstr ""

#: ../xlgui/menu.py:215
msgid "_Device Manager"
msgstr ""

#: ../xlgui/menu.py:218
msgid "Re_scan Collection"
msgstr ""

#: ../xlgui/menu.py:221
msgid "Track _Properties"
msgstr ""

#: ../xlgui/progress.py:79
msgid "Cancel"
msgstr "Одустани"

#: ../xlgui/properties.py:51
msgid "Original album"
msgstr ""

#: ../xlgui/properties.py:52
msgid "Lyricist"
msgstr ""

#: ../xlgui/properties.py:54
msgid "Website"
msgstr ""

#: ../xlgui/properties.py:55
#: ../xlgui/cover.py:793
msgid "Cover"
msgstr ""

#: ../xlgui/properties.py:56
msgid "Original artist"
msgstr ""

#: ../xlgui/properties.py:57
msgid "Author"
msgstr ""

#: ../xlgui/properties.py:58
msgid "Original date"
msgstr ""

#: ../xlgui/properties.py:60
msgid "Arranger"
msgstr ""

#: ../xlgui/properties.py:61
#: ../data/ui/trackproperties_dialog_cover_row.ui.h:10
msgid "Conductor"
msgstr ""

#: ../xlgui/properties.py:62
msgid "Performer"
msgstr ""

#: ../xlgui/properties.py:65
msgid "Copyright"
msgstr ""

#: ../xlgui/properties.py:66
#: ../plugins/lyricsviewer/__init__.py:62
#: ../plugins/lyricsviewer/lyricsviewer.ui.h:1
#: ../plugins/lyricsviewer/PLUGININFO:5
#: ../plugins/lyricsfly/PLUGININFO:5
#: ../plugins/lyricwiki/PLUGININFO:5
msgid "Lyrics"
msgstr ""

#: ../xlgui/properties.py:67
#: ../plugins/jamendo/ui/jamendo_panel.ui.h:20
msgid "Track"
msgstr ""

#: ../xlgui/properties.py:68
#: ../data/ui/preferences/plugin.ui.h:2
msgid "Version"
msgstr ""

#: ../xlgui/properties.py:70
msgid "ISRC"
msgstr ""

#: ../xlgui/properties.py:73
msgid "Encoded by"
msgstr ""

#: ../xlgui/properties.py:74
msgid "Organization"
msgstr ""

#: ../xlgui/properties.py:83
msgid "Modified"
msgstr ""

#: ../xlgui/properties.py:85
msgid "Times played"
msgstr ""

#: ../xlgui/properties.py:244
msgid "Writing of tags failed"
msgstr ""

#: ../xlgui/properties.py:245
msgid ""
"Tags could not be written to the following files:\n"
"{files}"
msgstr ""

#: ../xlgui/properties.py:270
#, python-format
msgid "Editing track %(current)d of %(total)d"
msgstr ""

#: ../xlgui/properties.py:438
msgid "Apply changes before closing?"
msgstr ""

#: ../xlgui/properties.py:439
msgid "Your changes will be lost if you do not apply them now."
msgstr ""

#: ../xlgui/properties.py:614
#, python-format
msgid "%s:"
msgstr ""

#. TRANSLATORS: This is the 'of' between numbers in fields like
#. tracknumber, discnumber, etc. in the tagger.
#: ../xlgui/properties.py:820
msgid "of:"
msgstr ""

#: ../xlgui/properties.py:909
msgid "JPEG image"
msgstr ""

#: ../xlgui/properties.py:915
msgid "PNG image"
msgstr ""

#: ../xlgui/properties.py:919
msgid "Image"
msgstr ""

#: ../xlgui/properties.py:926
msgid "Linked image"
msgstr ""

#: ../xlgui/properties.py:1036
#: ../xlgui/cover.py:1104
msgid "{width}x{height} pixels"
msgstr ""

#: ../xlgui/properties.py:1038
msgid "{format} ({width}x{height} pixels)"
msgstr ""

#: ../xlgui/properties.py:1051
msgid "Select image to set as cover"
msgstr ""

#: ../xlgui/properties.py:1060
msgid "Supported image formats"
msgstr ""

#: ../xlgui/properties.py:1183
msgid "Apply current value to all tracks"
msgstr ""

#: ../xlgui/cover.py:112
msgid "{outstanding} covers left to fetch"
msgstr ""

#: ../xlgui/cover.py:113
msgid "All covers fetched"
msgstr ""

#: ../xlgui/cover.py:138
msgid "Collecting albums and covers..."
msgstr ""

#: ../xlgui/cover.py:493
msgid "Show Cover"
msgstr ""

#: ../xlgui/cover.py:494
msgid "Fetch Cover"
msgstr ""

#: ../xlgui/cover.py:495
msgid "Remove Cover"
msgstr "Уклони омот"

#: ../xlgui/cover.py:795
#, python-format
msgid "Cover for %s"
msgstr ""

#: ../xlgui/cover.py:957
#, python-format
msgid "Cover options for %(artist)s - %(album)s"
msgstr ""

#: ../xlgui/cover.py:990
msgid "Loading..."
msgstr ""

#: ../xlgui/cover.py:1062
msgid "No covers found."
msgstr ""

#: ../xlgui/cover.py:1063
msgid ""
"None of the enabled sources has a cover for this track, try enabling more "
"sources."
msgstr ""

#: ../xlgui/devices.py:76
msgid "Icon"
msgstr ""

#: ../xlgui/devices.py:81
msgid "Device"
msgstr ""

#: ../xlgui/devices.py:88
msgid "Driver"
msgstr ""

#: ../xlgui/__init__.py:296
msgid "Scanning collection..."
msgstr "Претражујем збирку..."

#: ../xlgui/__init__.py:380
#, python-format
msgid "Scanning %s..."
msgstr ""

#: ../xlgui/oldmenu.py:72
msgid "Toggle Queue"
msgstr "Закажи пуштање"

#: ../xlgui/oldmenu.py:118
msgid "Queue Items"
msgstr "Закажи пуштање"

#: ../xlgui/oldmenu.py:121
#: ../data/ui/trackproperties_dialog.ui.h:7
msgid "Properties"
msgstr ""

#: ../xlgui/oldmenu.py:185
msgid "New Station"
msgstr ""

#: ../xlgui/oldmenu.py:190
msgid "New Smart Playlist"
msgstr ""

#: ../xlgui/oldmenu.py:246
msgid "Edit"
msgstr "Уреди"

#: ../xlgui/oldmenu.py:249
msgid "Export Playlist"
msgstr ""

#: ../xlgui/oldmenu.py:251
msgid "Export Files"
msgstr ""

#: ../xlgui/oldmenu.py:254
msgid "Delete Playlist"
msgstr "Обриши листу нумера"

#: ../xlgui/oldmenu.py:268
msgid "Choose directory to export files to"
msgstr ""

<<<<<<< HEAD
#: ../xlgui/oldmenu.py:278 ../xlgui/panel/playlists.py:1178
=======
#: ../xlgui/oldmenu.py:278
#: ../xlgui/panel/playlists.py:1178
>>>>>>> 188b3494
msgid "Are you sure you want to permanently delete the selected playlist?"
msgstr "Да ли сте сигурани да желиште да обришеште изабрану листу нумера?"

#: ../xlgui/oldmenu.py:291
msgid "Enter the new name you want for your playlist"
msgstr ""

#: ../xlgui/oldmenu.py:292
msgid "Rename Playlist"
msgstr "Преименуј листу нумера"

<<<<<<< HEAD
#: ../xlgui/oldmenu.py:331 ../plugins/multialarmclock/malrmclk.ui.h:2
=======
#: ../xlgui/oldmenu.py:331
#: ../plugins/multialarmclock/malrmclk.ui.h:2
>>>>>>> 188b3494
msgid "Remove"
msgstr "Уклони"

#: ../xlgui/playlist.py:77
msgid "Drop here to create a new playlist"
msgstr ""

#: ../xlgui/playlist.py:137
msgid "Recently Closed Tabs"
msgstr ""

#: ../xlgui/playlist.py:214
#, python-format
msgid "Playlist %d"
msgstr "Листа нумера %d"

#: ../xlgui/playlist.py:394
msgid "{playlist_name} ({track_count} tracks, closed {minutes} min ago)"
msgstr ""

#: ../xlgui/playlist.py:400
msgid "{playlist_name} ({track_count} tracks, closed {seconds} sec ago)"
msgstr ""

#: ../xlgui/collection.py:115
msgid "Add a Directory"
msgstr ""

#: ../xlgui/collection.py:134
msgid "Directory not added."
msgstr ""

#: ../xlgui/collection.py:135
msgid ""
"The directory is already in your collection or is a subdirectory of another "
"directory in your collection."
msgstr ""

#: ../xlgui/panel/device.py:137
#, python-format
msgid "Transferring to %s..."
msgstr ""

#: ../xlgui/panel/radio.py:126
#: ../xlgui/panel/radio.py:490
#: ../xlgui/panel/radio.py:566
msgid "Loading streams..."
msgstr "Учитавам токове..."

#: ../xlgui/panel/radio.py:198
msgid "Add Radio Station"
msgstr ""

#: ../xlgui/panel/radio.py:201
#: ../plugins/audioscrobbler/asprefs_pane.ui.h:5
msgid "URL:"
msgstr ""

#: ../xlgui/panel/radio.py:273
msgid "Saved Stations"
msgstr "Сачуване станице"

#: ../xlgui/panel/radio.py:274
msgid "Radio Streams"
msgstr "Радио станице"

#: ../xlgui/panel/radio.py:304
#: ../plugins/wikipedia/data/wikipanel.ui.h:4
msgid "Refresh"
msgstr "Освежи"

#: ../xlgui/panel/radio.py:434
msgid "Enter the name you want for your new playlist"
msgstr "Унеси име нове листе нумера"

#: ../xlgui/panel/collection.py:179
msgid "Genre - Artist"
msgstr ""

#: ../xlgui/panel/collection.py:182
msgid "Genre - Album"
msgstr ""

#: ../xlgui/panel/collection.py:185
msgid "Date - Artist"
msgstr ""

#: ../xlgui/panel/collection.py:188
msgid "Date - Album"
msgstr ""

#: ../xlgui/panel/collection.py:191
msgid "Artist - (Date - Album)"
msgstr ""

#: ../xlgui/panel/collection.py:314
msgid "Rescan Collection"
msgstr ""

#. TRANSLATORS: File size column in the file browser
#: ../xlgui/panel/files.py:174
msgid "Size"
msgstr "Величина"

#: ../xlgui/panel/files.py:441
#, python-format
msgid "%s KB"
msgstr "%s KB"

#. TRANSLATORS: Logical AND used for smart playlists
#: ../xlgui/panel/playlists.py:64
msgid "and"
msgstr "и"

#. TRANSLATORS: True if haystack is equal to needle
#: ../xlgui/panel/playlists.py:198
msgid "is"
msgstr "је"

#. TRANSLATORS: True if haystack is not equal to needle
#: ../xlgui/panel/playlists.py:200
msgid "is not"
msgstr "није"

#. TRANSLATORS: True if the specified tag is present (uses the NullField
#. to compare to __null__)
#: ../xlgui/panel/playlists.py:203
msgid "is set"
msgstr ""

#. TRANSLATORS: True if the specified tag is not present (uses the NullField
#. to compare to __null__)
#: ../xlgui/panel/playlists.py:206
msgid "is not set"
msgstr ""

#. TRANSLATORS: True if haystack contains needle
#: ../xlgui/panel/playlists.py:208
msgid "contains"
msgstr "садржи"

#. TRANSLATORS: True if haystack does not contain needle
#: ../xlgui/panel/playlists.py:210
msgid "does not contain"
msgstr "не садржи"

#. TRANSLATORS: True if haystack matches regular expression
#: ../xlgui/panel/playlists.py:212
msgid "regex"
msgstr ""

#. TRANSLATORS: True if haystack does not match regular expression
#: ../xlgui/panel/playlists.py:214
msgid "not regex"
msgstr ""

#. TRANSLATORS: Example: rating >= 5
#: ../xlgui/panel/playlists.py:216
msgid "at least"
msgstr "бар"

#. TRANSLATORS: Example: rating <= 3
#: ../xlgui/panel/playlists.py:218
msgid "at most"
msgstr "највише"

#. TRANSLATORS: Example: year < 1999
#: ../xlgui/panel/playlists.py:220
msgid "before"
msgstr "пре"

#. TRANSLATORS: Example: year > 2002
#: ../xlgui/panel/playlists.py:222
msgid "after"
msgstr "након"

#. TRANSLATORS: Example: 1980 <= year <= 1987
#: ../xlgui/panel/playlists.py:224
msgid "between"
msgstr "између"

#: ../xlgui/panel/playlists.py:225
msgid "greater than"
msgstr ""

#: ../xlgui/panel/playlists.py:226
msgid "less than"
msgstr ""

#. TRANSLATORS: Example: track has been added in the last 2 days
#: ../xlgui/panel/playlists.py:228
msgid "in the last"
msgstr ""

#. TRANSLATORS: Example: track has not been added in the last 5 hours
#: ../xlgui/panel/playlists.py:230
msgid "not in the last"
msgstr ""

#: ../xlgui/panel/playlists.py:239
msgid "Plays"
msgstr ""

#: ../xlgui/panel/playlists.py:240
msgid "Year"
msgstr "Година"

#. TRANSLATORS: Playlist title suggestion with more
#. than two values
#: ../xlgui/panel/playlists.py:424
#: ../xlgui/panel/playlists.py:438
#: ../xlgui/panel/playlists.py:452
#, python-format
msgid "%(first)s, %(second)s and others"
msgstr ""

#. TRANSLATORS: Playlist title suggestion with two values
#: ../xlgui/panel/playlists.py:429
#: ../xlgui/panel/playlists.py:443
#: ../xlgui/panel/playlists.py:457
#, python-format
msgid "%(first)s and %(second)s"
msgstr ""

#: ../xlgui/panel/playlists.py:675
msgid "Smart Playlists"
msgstr "Динамичке листе нумера"

#: ../xlgui/panel/playlists.py:678
msgid "Custom Playlists"
msgstr "Произвољне листе"

#: ../xlgui/panel/playlists.py:733
msgid "Add Smart Playlist"
msgstr "Додај динамичку листу нумера"

#: ../xlgui/panel/playlists.py:808
msgid "Edit Smart Playlist"
msgstr ""

#: ../xlgui/panel/playlists.py:1125
#, python-format
msgid "Exporting %s"
msgstr ""

#: ../xlgui/preferences/playback.py:35
msgid "Playback"
msgstr ""

#: ../xlgui/preferences/plugin.py:40
#: ../xlgui/preferences/__init__.py:124
msgid "Plugins"
msgstr "Проширења"

#: ../xlgui/preferences/plugin.py:92
#: ../plugins/grouptagger/gt_common.py:64
#: ../plugins/grouptagger/gt_widgets.py:58
msgid "Uncategorized"
msgstr ""

#: ../xlgui/preferences/plugin.py:135
msgid "Could not load plugin info!"
msgstr ""

#: ../xlgui/preferences/plugin.py:137
#, python-format
msgid "Failed plugin: %s"
msgid_plural "Failed plugins: %s"
msgstr[0] ""
msgstr[1] ""

#: ../xlgui/preferences/plugin.py:167
#: ../xlgui/preferences/plugin.py:261
msgid "Could not disable plugin!"
msgstr ""

#: ../xlgui/preferences/plugin.py:177
#: ../xlgui/preferences/plugin.py:255
msgid "Could not enable plugin!"
msgstr ""

#: ../xlgui/preferences/plugin.py:185
msgid "Choose a Plugin"
msgstr ""

#: ../xlgui/preferences/plugin.py:194
msgid "Plugin Archives"
msgstr ""

#: ../xlgui/preferences/plugin.py:213
msgid "Plugin file installation failed!"
msgstr ""

#: ../xlgui/preferences/cover.py:38
#: ../plugins/musicbrainzcovers/PLUGININFO:5
#: ../plugins/lastfmcovers/PLUGININFO:5
#: ../plugins/amazoncovers/PLUGININFO:5
msgid "Covers"
msgstr ""

#: ../xlgui/preferences/appearance.py:34
#: ../plugins/osd/osd_preferences.ui.h:9
msgid "Appearance"
msgstr ""

#: ../xlgui/preferences/collection.py:23
#: ../data/ui/panel/device.ui.h:1
#: ../data/ui/panel/collection.ui.h:1
msgid "Collection"
msgstr "Збирка"

#. TRANSLATORS: Grammatical articles that are ignored while sorting the
#. collection panel. For example, in French locales this could be
#. the space-separated list "l' la le les".
#. If this practice is not common in your locale, simply
#. translate this to an empty string.
#: ../xlgui/preferences/collection.py:34
msgid "the"
msgstr ""

#: ../xlgui/preferences/collection.py:56
msgid "Reset to Defaults"
msgstr ""

#: ../xlgui/preferences/widgets.py:66
msgid "Restart Exaile?"
msgstr ""

#: ../xlgui/preferences/widgets.py:68
msgid "A restart is required for this change to take effect."
msgstr ""

#: ../xlgui/preferences/widgets.py:619
msgid "Action"
msgstr ""

#: ../xlgui/preferences/widgets.py:627
msgid "Shortcut"
msgstr ""

#: ../xlgui/preferences/playlists.py:34
#: ../data/ui/panel/playlists.ui.h:1
msgid "Playlists"
msgstr "Листе нумера"

#: ../data/ui/about_dialog.ui.h:1
msgid "About Exaile"
msgstr ""

#: ../data/ui/about_dialog.ui.h:2
msgid "&#xA9; 2009-2012"
msgstr ""

#: ../data/ui/about_dialog.ui.h:3
msgid ""
"Copyright (C) 2008-2010 Adam Olsen <arolsen@gmail.com> \n"
"\n"
"This program is free software; you can redistribute it and/or modify\n"
"it under the terms of the GNU General Public License as published by\n"
"the Free Software Foundation; either version 2 of the License, or\n"
"(at your option) any later version.\n"
"\n"
"This program is distributed in the hope that it will be useful,\n"
"but WITHOUT ANY WARRANTY; without even the implied warranty of\n"
"MERCHANTABILITY or FITNESS FOR A PARTICULAR PURPOSE.  See the\n"
"GNU General Public License for more details.\n"
"\n"
"You should have received a copy of the GNU General Public License along\n"
"with this program; if not, write to the Free Software Foundation, Inc.,\n"
"51 Franklin Street, Fifth Floor, Boston, MA 02110-1301 USA.\n"
msgstr ""

#: ../data/ui/about_dialog.ui.h:20
msgctxt "About dialog translator credits"
msgid "Unknown translator"
msgstr ""

#: ../data/ui/covermanager.ui.h:1
msgid "Cover Manager"
msgstr ""

#: ../data/ui/covermanager.ui.h:2
msgid "_Fetch Covers"
msgstr ""

#: ../data/ui/playlist.ui.h:1
msgid "Shuffle playback order"
msgstr ""

#: ../data/ui/playlist.ui.h:2
msgid "Repeat playback"
msgstr ""

#: ../data/ui/playlist.ui.h:4
msgid "_Search:"
msgstr ""

#: ../data/ui/coverchooser.ui.h:1
msgid "Cover Finder"
msgstr "Добављач омота"

#: ../data/ui/coverchooser.ui.h:2
msgid "The origin of this cover"
msgstr ""

#: ../data/ui/coverchooser.ui.h:3
msgid "_Set as Cover"
msgstr ""

#: ../data/ui/main.ui.h:1
msgid "_File"
msgstr "_Датотека"

#: ../data/ui/main.ui.h:2
msgid "_Edit"
msgstr "_Уређивање"

#: ../data/ui/main.ui.h:3
msgid "_View"
msgstr "_Преглед"

#: ../data/ui/main.ui.h:4
msgid "_Tools"
msgstr "_Алати"

#: ../data/ui/main.ui.h:5
msgid "_Help"
msgstr "_Помоћ"

#: ../data/ui/main.ui.h:6
msgid "Previous Track"
msgstr "Претходна нумера"

#: ../data/ui/main.ui.h:8
msgid ""
"Stop Playback\n"
"\n"
"Right Click for Stop After Track Feature"
msgstr ""

#: ../data/ui/main.ui.h:11
msgid "Next Track"
msgstr "Следећа нумера"

#: ../data/ui/main.ui.h:12
msgid "0:00 / 0:00"
msgstr ""

#: ../data/ui/trackproperties_dialog.ui.h:1
msgid "Track Properties"
msgstr ""

#: ../data/ui/trackproperties_dialog.ui.h:2
msgid "A_dd tag"
msgstr ""

#: ../data/ui/trackproperties_dialog.ui.h:3
msgid "_Remove tag"
msgstr ""

#: ../data/ui/trackproperties_dialog.ui.h:4
msgid "ab &#x2192; A_b"
msgstr ""

#: ../data/ui/trackproperties_dialog.ui.h:5
msgid "Uppercase first letter of all tags"
msgstr ""

#: ../data/ui/trackproperties_dialog.ui.h:8
msgid "_Previous"
msgstr ""

#: ../data/ui/trackproperties_dialog.ui.h:9
msgid "_Next"
msgstr ""

#: ../data/ui/trackproperties_dialog_cover_row.ui.h:1
msgid "Other"
msgstr ""

#: ../data/ui/trackproperties_dialog_cover_row.ui.h:2
msgid "32x32 pixels 'file icon' (PNG only)"
msgstr ""

#: ../data/ui/trackproperties_dialog_cover_row.ui.h:3
msgid "Other file icon"
msgstr ""

#: ../data/ui/trackproperties_dialog_cover_row.ui.h:4
msgid "Cover (front)"
msgstr ""

#: ../data/ui/trackproperties_dialog_cover_row.ui.h:5
msgid "Cover (back)"
msgstr ""

#: ../data/ui/trackproperties_dialog_cover_row.ui.h:6
msgid "Leaflet page"
msgstr ""

#: ../data/ui/trackproperties_dialog_cover_row.ui.h:7
msgid "Media (e.g. label side of CD)"
msgstr ""

#: ../data/ui/trackproperties_dialog_cover_row.ui.h:8
msgid "Lead artist/lead performer/soloist"
msgstr ""

#: ../data/ui/trackproperties_dialog_cover_row.ui.h:9
msgid "Artist/performer"
msgstr ""

#: ../data/ui/trackproperties_dialog_cover_row.ui.h:11
msgid "Band/Orchestra"
msgstr ""

#: ../data/ui/trackproperties_dialog_cover_row.ui.h:13
msgid "Lyricist/text writer"
msgstr ""

#: ../data/ui/trackproperties_dialog_cover_row.ui.h:14
msgid "Recording Location"
msgstr ""

#: ../data/ui/trackproperties_dialog_cover_row.ui.h:15
msgid "During recording"
msgstr ""

#: ../data/ui/trackproperties_dialog_cover_row.ui.h:16
msgid "During performance"
msgstr ""

#: ../data/ui/trackproperties_dialog_cover_row.ui.h:17
msgid "Movie/video screen capture"
msgstr ""

#: ../data/ui/trackproperties_dialog_cover_row.ui.h:18
msgid "A bright coloured fish"
msgstr ""

#: ../data/ui/trackproperties_dialog_cover_row.ui.h:19
msgid "Illustration"
msgstr ""

#: ../data/ui/trackproperties_dialog_cover_row.ui.h:20
msgid "Band/artist logotype"
msgstr ""

#: ../data/ui/trackproperties_dialog_cover_row.ui.h:21
msgid "Publisher/Studio logotype"
msgstr ""

#: ../data/ui/trackproperties_dialog_cover_row.ui.h:22
msgid "Click or drag files here to change the cover image"
msgstr ""

#: ../data/ui/trackproperties_dialog_cover_row.ui.h:23
msgid "Type:"
msgstr ""

#: ../data/ui/trackproperties_dialog_cover_row.ui.h:24
#: ../data/ui/preferences/plugin.ui.h:8
msgid "Description:"
msgstr "Опис:"

#: ../data/ui/collection_manager.ui.h:1
msgid "Collection Manager"
msgstr ""

#: ../data/ui/collection_manager.ui.h:3
msgid "Monitored"
msgstr ""

#: ../data/ui/panel/flatplaylist.ui.h:1
#: ../data/ui/panel/radio.ui.h:1
msgid "Radio"
msgstr "Радио"

#: ../data/ui/panel/flatplaylist.ui.h:2
msgid "Append All Tracks to Playlist"
msgstr ""

#: ../data/ui/panel/flatplaylist.ui.h:3
msgid "Import CD"
msgstr ""

#: ../data/ui/panel/radio.ui.h:2
msgid "Add Station"
msgstr "Додај станицу"

#: ../data/ui/panel/files.ui.h:1
msgid "Files"
msgstr "Датотеке"

#: ../data/ui/panel/files.ui.h:2
msgid "Previous visited directory"
msgstr ""

#: ../data/ui/panel/files.ui.h:3
msgid "Next visited directory"
msgstr ""

#: ../data/ui/panel/files.ui.h:4
msgid "Up one directory"
msgstr ""

#: ../data/ui/panel/files.ui.h:5
msgid "Refresh directory listing"
msgstr ""

#: ../data/ui/panel/files.ui.h:6
msgid "Home directory"
msgstr ""

#: ../data/ui/panel/files.ui.h:7
#: ../data/ui/panel/collection.ui.h:6
msgid "Search: "
msgstr "Тражи: "

#: ../data/ui/panel/files.ui.h:8
#: ../data/ui/panel/collection.ui.h:7
msgid "Clear search field"
msgstr ""

#: ../data/ui/panel/collection.ui.h:2
msgid "<b>Collection is empty.</b>"
msgstr ""

#: ../data/ui/panel/collection.ui.h:3
msgid "Add Music"
msgstr ""

#: ../data/ui/panel/collection.ui.h:4
msgid ""
"Refresh collection view\n"
"(Hold Shift key to rescan the collection)"
msgstr ""

#: ../data/ui/preferences/cover.ui.h:1
msgid "Use covers embedded in tags"
msgstr ""

#: ../data/ui/preferences/cover.ui.h:2
msgid "Use covers from local files"
msgstr ""

#: ../data/ui/preferences/cover.ui.h:3
msgid ""
"This option will search for cover image files in \n"
"the same folder as the music file."
msgstr ""

#: ../data/ui/preferences/cover.ui.h:5
msgid "Preferred file names:"
msgstr ""

#: ../data/ui/preferences/cover.ui.h:6
msgid "A comma-separated list of file names without file extensions"
msgstr ""

#: ../data/ui/preferences/cover.ui.h:7
msgid "Fetch covers automatically on playback start"
msgstr ""

#: ../data/ui/preferences/cover.ui.h:8
msgid "Cover Search Order:"
msgstr ""

#: ../data/ui/preferences/cover.ui.h:9
msgid "(drag to reorder)"
msgstr ""

#: ../data/ui/preferences/playlists.ui.h:1
#: ../data/ui/preferences/general.ui.h:1
msgid "Open last playlists on startup"
msgstr ""

#: ../data/ui/preferences/playlists.ui.h:2
msgid "Prompt for saving custom playlists on close"
msgstr ""

#: ../data/ui/preferences/playlists.ui.h:3
msgid "Replace content on side pane double click"
msgstr ""

#: ../data/ui/preferences/playlists.ui.h:4
msgid ""
"Instead of appending, tracks added via double click in the panes will "
"replace the content of the current playlist."
msgstr ""

#: ../data/ui/preferences/playlists.ui.h:5
msgid "Appending/Replacing via menu item triggers playback"
msgstr ""

#: ../data/ui/preferences/playlists.ui.h:6
msgid ""
"When using a menu item to add/replace tracks on the playlist, start playback "
"if there is track currently playing. This option was the default behavior "
"before Exaile 0.3.3"
msgstr ""

#: ../data/ui/preferences/playlists.ui.h:7
msgid "Queue tracks by default instead of playing them"
msgstr ""

#: ../data/ui/preferences/playlists.ui.h:8
msgid ""
"When you double click or press enter to play a track in a playlist, queue "
"the track instead of playing it"
msgstr ""

#: ../data/ui/preferences/playback.ui.h:1
#: ../plugins/previewdevice/previewprefs.ui.h:1
msgid "Playback engine: "
msgstr ""

#: ../data/ui/preferences/playback.ui.h:2
#: ../plugins/previewdevice/previewprefs.ui.h:2
msgid "Use fade transitions on user actions"
msgstr ""

#: ../data/ui/preferences/playback.ui.h:3
#: ../plugins/previewdevice/previewprefs.ui.h:3
msgid "Fade duration (ms):"
msgstr ""

#: ../data/ui/preferences/playback.ui.h:4
#: ../plugins/previewdevice/previewprefs.ui.h:4
msgid "Use crossfading (EXPERIMENTAL)"
msgstr ""

#: ../data/ui/preferences/playback.ui.h:5
#: ../plugins/previewdevice/previewprefs.ui.h:5
msgid "Crossfade duration (ms):"
msgstr ""

#: ../data/ui/preferences/playback.ui.h:6
#: ../plugins/previewdevice/previewprefs.ui.h:6
msgid "Audio Sink:  "
msgstr ""

#: ../data/ui/preferences/playback.ui.h:7
#: ../plugins/previewdevice/previewprefs.ui.h:7
msgid "Device:  "
msgstr ""

#: ../data/ui/preferences/playback.ui.h:8
#: ../plugins/previewdevice/previewprefs.ui.h:8
msgid "Custom sink pipeline:"
msgstr ""

#: ../data/ui/preferences/playback.ui.h:9
msgid "Resume playback on start"
msgstr ""

#: ../data/ui/preferences/playback.ui.h:10
msgid "Resume playback in paused state"
msgstr ""

#: ../data/ui/preferences/playback.ui.h:11
msgid "Adding an item to an empty queue begins playback"
msgstr ""

#: ../data/ui/preferences/playback.ui.h:12
msgid "Remove track from queue upon playback"
msgstr ""

#: ../data/ui/preferences/playback.ui.h:13
msgid "Automatically advance to the next track"
msgstr ""

#: ../data/ui/preferences/playback.ui.h:14
#: ../plugins/previewdevice/previewprefs.ui.h:9
msgid "Normal"
msgstr ""

#: ../data/ui/preferences/playback.ui.h:15
#: ../plugins/previewdevice/previewprefs.ui.h:10
msgid "Unified (unstable)"
msgstr ""

#: ../data/ui/preferences/plugin.ui.h:1
msgid "Plugin"
msgstr "Проширење"

#: ../data/ui/preferences/plugin.ui.h:3
#: ../plugins/equalizer/equalizer.ui.h:2
msgid "Enabled"
msgstr "Омогућено"

#: ../data/ui/preferences/plugin.ui.h:4
msgid "No Plugin Selected"
msgstr ""

#: ../data/ui/preferences/plugin.ui.h:5
msgid "Installed Plugins"
msgstr "Инсталирана проширења"

#: ../data/ui/preferences/plugin.ui.h:6
msgid "Authors:"
msgstr "Аутори:"

#: ../data/ui/preferences/plugin.ui.h:7
msgid "Version:"
msgstr "Верзија:"

#: ../data/ui/preferences/plugin.ui.h:9
msgid "Install"
msgstr "Инсталацоја"

#: ../data/ui/preferences/plugin.ui.h:10
msgid "<b>No Plugin Selected</b>"
msgstr "<b>Ниједно проширење није изабрано</b>"

#: ../data/ui/preferences/plugin.ui.h:11
msgid "Available Plugins"
msgstr "Доступна проширења"

#: ../data/ui/preferences/plugin.ui.h:12
msgid "Install Updates"
msgstr ""

#: ../data/ui/preferences/plugin.ui.h:13
msgid "Updates"
msgstr "Надоградња"

#: ../data/ui/preferences/plugin.ui.h:14
msgid "Install Plugin File"
msgstr ""

#: ../data/ui/preferences/appearance.ui.h:1
msgid "Show info area"
msgstr ""

#: ../data/ui/preferences/appearance.ui.h:2
msgid "The info area contains the cover art and track information"
msgstr ""

#: ../data/ui/preferences/appearance.ui.h:3
msgid "Show cover art in info area"
msgstr ""

#: ../data/ui/preferences/appearance.ui.h:4
msgid "Always show tab bar"
msgstr ""

#: ../data/ui/preferences/appearance.ui.h:5
msgid "Tab placement:"
msgstr ""

#: ../data/ui/preferences/appearance.ui.h:6
msgid "Playlist font:"
msgstr ""

#: ../data/ui/preferences/appearance.ui.h:7
#: ../plugins/lyricsviewer/lyricsviewer_prefs.ui.h:2
#: ../plugins/grouptagger/gt_prefs.ui.h:2
msgid "Reset to the system font"
msgstr ""

#: ../data/ui/preferences/appearance.ui.h:8
msgid "Display track counts in collection"
msgstr ""

#: ../data/ui/preferences/appearance.ui.h:10
#: ../plugins/minimode/minimode_preferences.ui.h:7
msgid "Use alpha transparency:"
msgstr ""

#: ../data/ui/preferences/appearance.ui.h:11
msgid ""
"Warning: this option can cause display errors if used with a window manager "
"without compositing support."
msgstr ""

#: ../data/ui/preferences/appearance.ui.h:12
msgid "Show tray icon"
msgstr "Прикажи у обавештајној зони панела"

#: ../data/ui/preferences/appearance.ui.h:13
msgid "Minimize to tray"
msgstr ""

#: ../data/ui/preferences/appearance.ui.h:14
msgid "Close to tray"
msgstr ""

#: ../data/ui/preferences/appearance.ui.h:16
msgid "Jump to current song on track change"
msgstr "Пребаци се на тренутну нумеру након промене нумере"

#: ../data/ui/preferences/appearance.ui.h:17
msgid "Show splash screen on startup"
msgstr "Прикажи уводни екран при покретању"

#: ../data/ui/preferences/appearance.ui.h:18
msgid "Left"
msgstr ""

#: ../data/ui/preferences/appearance.ui.h:19
msgid "Right"
msgstr ""

#: ../data/ui/preferences/appearance.ui.h:20
msgid "Top"
msgstr ""

#: ../data/ui/preferences/appearance.ui.h:21
msgid "Bottom"
msgstr ""

#: ../data/ui/preferences/preferences_dialog.ui.h:1
msgid "Preferences"
msgstr "Поставке"

#: ../data/ui/preferences/collection.ui.h:1
msgid ""
"Words to strip from the beginning of artist tags when sorting (space "
"separated):"
msgstr ""

#: ../data/ui/preferences/collection.ui.h:2
msgid "(Right click to reset to defaults)"
msgstr ""

#: ../data/ui/preferences/collection.ui.h:3
msgid "Use file based compilation detection"
msgstr ""

#: ../data/ui/device_manager.ui.h:1
msgid "Device Manager"
msgstr ""

#: ../data/ui/device_manager.ui.h:2
msgid "Add Device"
msgstr ""

#: ../data/ui/device_manager.ui.h:3
msgid "Type of device:"
msgstr ""

#: ../data/ui/device_manager.ui.h:4
msgid "Detected devices:"
msgstr ""

#: ../data/ui/device_manager.ui.h:5
msgid "Custom: "
msgstr ""

#: ../data/ui/queue_dialog.ui.h:1
msgid "Queue Manager"
msgstr ""

#: ../plugins/moodbar/__init__.py:163
msgid "Searching for mood..."
msgstr ""

#: ../plugins/moodbar/__init__.py:167
msgid "Mood found."
msgstr ""

#: ../plugins/moodbar/__init__.py:199
msgid "Could not read moodbar."
msgstr ""

#: ../plugins/moodbar/__init__.py:538
msgid "Moodbar executable is not available."
msgstr ""

#: ../plugins/moodbar/moodbarprefs.py:23
#: ../plugins/moodbar/PLUGININFO:3
msgid "Moodbar"
msgstr ""

#: ../plugins/streamripper/__init__.py:72
msgid "Error executing streamripper"
msgstr ""

#: ../plugins/streamripper/srprefs.py:22
#: ../plugins/streamripper/PLUGININFO:3
msgid "Streamripper"
msgstr ""

#: ../plugins/lastfmlove/lastfmlove_preferences.py:31
#: ../plugins/lastfmlove/PLUGININFO:3
msgid "Last.fm Loved Tracks"
msgstr ""

#: ../plugins/lastfmlove/lastfmlove_preferences.py:58
msgid "The API key is invalid."
msgstr ""

#: ../plugins/lastfmlove/lastfmlove_preferences.py:80
#: ../plugins/audioscrobbler/asprefs.py:110
msgid "Please make sure the entered data is correct."
msgstr ""

#: ../plugins/lastfmlove/lastfmlove_preferences.py:93
msgid "Could not start web browser"
msgstr ""

#: ../plugins/lastfmlove/lastfmlove_preferences.py:94
msgid ""
"Please copy the following URL and open it with your web browser:\n"
"<b><a href=\"{url}\">{url}</a></b>"
msgstr ""

#: ../plugins/lastfmlove/__init__.py:122
msgid "Loved"
msgstr ""

#: ../plugins/lastfmlove/__init__.py:123
msgid "Last.fm Loved"
msgstr ""

#: ../plugins/lastfmlove/__init__.py:186
msgid "Love This Track"
msgstr ""

#: ../plugins/lastfmlove/__init__.py:208
msgid "Unlove This Track"
msgstr ""

#: ../plugins/alarmclock/acprefs.py:22
#: ../plugins/alarmclock/PLUGININFO:3
msgid "Alarm Clock"
msgstr ""

#: ../plugins/mainmenubutton/__init__.py:31
msgid "This plugin needs at least PyGTK 2.22 and GTK 2.20."
msgstr ""

#: ../plugins/mainmenubutton/__init__.py:68
msgid "Main Menu"
msgstr ""

#: ../plugins/shoutcast/__init__.py:107
#: ../plugins/shoutcast/__init__.py:164
#: ../plugins/shoutcast/__init__.py:211
#: ../plugins/shoutcast/__init__.py:227
msgid "Contacting Shoutcast server..."
msgstr ""

#: ../plugins/shoutcast/__init__.py:120
#: ../plugins/shoutcast/__init__.py:124
#: ../plugins/shoutcast/__init__.py:177
#: ../plugins/shoutcast/__init__.py:181
#: ../plugins/shoutcast/__init__.py:242
#: ../plugins/shoutcast/__init__.py:247
msgid "Error connecting to Shoutcast server."
msgstr ""

#: ../plugins/shoutcast/__init__.py:267
msgid "Enter the search keywords"
msgstr ""

#: ../plugins/shoutcast/__init__.py:268
msgid "Shoutcast Search"
msgstr ""

#: ../plugins/shoutcast/__init__.py:291
msgid "Search Results"
msgstr ""

#: ../plugins/shoutcast/__init__.py:324
msgid "Search"
msgstr "Претрага"

#: ../plugins/lyricsviewer/__init__.py:278
msgid "No lyrics found."
msgstr ""

#: ../plugins/lyricsviewer/__init__.py:303
msgid "Go to: "
msgstr ""

#: ../plugins/lyricsviewer/__init__.py:364
msgid "Any"
msgstr ""

#: ../plugins/lyricsviewer/lyricsviewerprefs.py:21
#: ../plugins/lyricsviewer/PLUGININFO:3
msgid "Lyrics Viewer"
msgstr ""

#: ../plugins/audioscrobbler/asprefs.py:32
#: ../plugins/audioscrobbler/PLUGININFO:3
msgid "AudioScrobbler"
msgstr ""

#: ../plugins/audioscrobbler/asprefs.py:103
msgid "Verification successful"
msgstr ""

#: ../plugins/audioscrobbler/asprefs.py:109
msgid "Verification failed"
msgstr ""

#: ../plugins/audioscrobbler/__init__.py:121
msgid "Enable audioscrobbling"
msgstr ""

#: ../plugins/equalizer/__init__.py:127
#: ../plugins/equalizer/equalizer.ui.h:1
#: ../plugins/equalizer/PLUGININFO:3
msgid "Equalizer"
msgstr ""

#: ../plugins/shutdown/__init__.py:38
#: ../plugins/shutdown/PLUGININFO:3
msgid "Shutdown after Playback"
msgstr ""

#: ../plugins/shutdown/__init__.py:59
msgid "Shutdown scheduled"
msgstr ""

#: ../plugins/shutdown/__init__.py:60
msgid "Computer will be shutdown at the end of playback."
msgstr ""

#: ../plugins/shutdown/__init__.py:86
msgid "Imminent Shutdown"
msgstr ""

#: ../plugins/shutdown/__init__.py:109
#, python-format
msgid "The computer will be shut down in %d seconds."
msgstr ""

#: ../plugins/shutdown/__init__.py:130
msgid "Shutdown failed"
msgstr ""

#: ../plugins/shutdown/__init__.py:131
msgid "Computer could not be shutdown using D-Bus."
msgstr ""

#: ../plugins/previewdevice/previewprefs.py:38
#: ../plugins/previewdevice/PLUGININFO:3
msgid "Preview Device"
msgstr ""

#: ../plugins/previewdevice/__init__.py:157
msgid "Preview Player"
msgstr ""

#: ../plugins/previewdevice/__init__.py:163
msgid "Preview"
msgstr ""

#: ../plugins/notifyosd/notifyosdprefs.py:22
#: ../plugins/notifyosd/PLUGININFO:3
msgid "Notify-osd notifications"
msgstr ""

#: ../plugins/notifyosd/notifyosdprefs.py:51
#: ../plugins/notify/notifyprefs.py:53
#, python-format
msgid "%(title)s"
msgstr ""

#: ../plugins/notifyosd/notifyosdprefs.py:55
#: ../plugins/notify/notifyprefs.py:43
#, python-format
msgid "by %(artist)s"
msgstr ""

#: ../plugins/notifyosd/notifyosdprefs.py:59
#: ../plugins/notify/notifyprefs.py:48
#, python-format
msgid "from %(album)s"
msgstr ""

#: ../plugins/ipconsole/__init__.py:86
msgid "IPython Console - Exaile"
msgstr ""

#: ../plugins/ipconsole/__init__.py:154
msgid "Show IPython Console"
msgstr ""

#: ../plugins/ipconsole/ipconsoleprefs.py:22
#: ../plugins/ipconsole/PLUGININFO:3
msgid "IPython Console"
msgstr ""

#: ../plugins/notify/notifyprefs.py:22
#: ../plugins/notify/PLUGININFO:3
msgid "Notify"
msgstr ""

#: ../plugins/notify/notifyprefs.py:38
#, python-format
msgid ""
"by %(artist)s\n"
"from <i>%(album)s</i>"
msgstr ""

#: ../plugins/cd/_cdguipanel.py:96
msgid "Importing CD..."
msgstr ""

#: ../plugins/cd/__init__.py:122
#: ../plugins/cd/__init__.py:200
msgid "Audio Disc"
msgstr ""

#: ../plugins/cd/cdprefs.py:37
msgid "CD"
msgstr ""

#: ../plugins/cd/cdprefs.py:105
#: ../plugins/minimode/minimode_preferences.py:92
msgid "Track number"
msgstr ""

#: ../plugins/cd/cdprefs.py:111
#: ../plugins/minimode/minimode_preferences.py:98
msgid "Disc number"
msgstr ""

#: ../plugins/cd/cdprefs.py:118
#: ../plugins/minimode/minimode_preferences.py:105
msgid "Play count"
msgstr ""

#: ../plugins/wikipedia/plugin.py:305
msgid "Artist: "
msgstr ""

#: ../plugins/wikipedia/plugin.py:314
#, python-format
msgid ""
"Did you know...\n"
"\n"
"%s"
msgstr ""

#: ../plugins/wikipedia/__init__.py:134
#: ../plugins/wikipedia/config.py:3
#: ../plugins/wikipedia/preferences.py:21
#: ../plugins/wikipedia/data/wikipanel.ui.h:1
#: ../plugins/wikipedia/PLUGININFO:3
msgid "Wikipedia"
msgstr ""

#: ../plugins/wikipedia/config.py:6
msgid "Displays Wikipedia page about the current performer."
msgstr ""

#: ../plugins/abrepeat/__init__.py:49
msgid "Repeat Segment"
msgstr ""

#: ../plugins/abrepeat/__init__.py:57
msgid "Repeat Beginning"
msgstr ""

#: ../plugins/abrepeat/__init__.py:61
msgid "Repeat End"
msgstr ""

#: ../plugins/minimode/__init__.py:103
#: ../plugins/minimode/__init__.py:110
#: ../plugins/minimode/minimode_preferences.py:30
#: ../plugins/minimode/PLUGININFO:3
msgid "Mini Mode"
msgstr ""

#. TRANSLATORS: Mini mode track selector title preset
#: ../plugins/minimode/minimode_preferences.py:111
#: ../plugins/minimode/minimode_preferences.py:117
#: ../plugins/minimode/controls.py:693
#: ../plugins/minimode/controls.py:956
msgid "$tracknumber - $title"
msgstr ""

#. TRANSLATORS: Mini mode track selector title preset
#: ../plugins/minimode/minimode_preferences.py:113
msgid "$title by $artist"
msgstr ""

#. TRANSLATORS: Mini mode track selector title preset
#: ../plugins/minimode/minimode_preferences.py:115
msgid "$title ($__length)"
msgstr ""

#: ../plugins/minimode/controls.py:221
msgid "Previous"
msgstr "Предходна"

#: ../plugins/minimode/controls.py:222
msgid "Go to the previous track"
msgstr ""

#: ../plugins/minimode/controls.py:228
msgid "Previous track"
msgstr ""

#: ../plugins/minimode/controls.py:241
msgid "Next"
msgstr "Следећа"

#: ../plugins/minimode/controls.py:242
msgid "Go to the next track"
msgstr ""

#: ../plugins/minimode/controls.py:248
msgid "Next track"
msgstr ""

#: ../plugins/minimode/controls.py:262
msgid "Play/Pause"
msgstr ""

#: ../plugins/minimode/controls.py:263
msgid "Start, pause or resume the playback"
msgstr ""

#: ../plugins/minimode/controls.py:283
msgid "Start playback"
msgstr ""

#: ../plugins/minimode/controls.py:287
msgid "Continue playback"
msgstr ""

#: ../plugins/minimode/controls.py:290
msgid "Pause playback"
msgstr ""

#: ../plugins/minimode/controls.py:328
msgid "Stop"
msgstr ""

#: ../plugins/minimode/controls.py:329
msgid "Stop the playback"
msgstr ""

#: ../plugins/minimode/controls.py:363
msgid "Continue playback after current track"
msgstr ""

#: ../plugins/minimode/controls.py:427
msgid "Volume"
msgstr ""

#: ../plugins/minimode/controls.py:428
msgid "Change the volume"
msgstr ""

#: ../plugins/minimode/controls.py:489
msgid "Restore"
msgstr ""

#: ../plugins/minimode/controls.py:490
msgid "Restore the main window"
msgstr ""

#: ../plugins/minimode/controls.py:498
msgid "Restore main window"
msgstr ""

#: ../plugins/minimode/controls.py:528
msgid "Select rating of the current track"
msgstr ""

#: ../plugins/minimode/controls.py:545
msgid "Track selector"
msgstr ""

#: ../plugins/minimode/controls.py:546
msgid "Simple track list selector"
msgstr ""

#: ../plugins/minimode/controls.py:698
msgid "Playlist button"
msgstr ""

#: ../plugins/minimode/controls.py:699
msgid "Access the current playlist"
msgstr ""

#: ../plugins/minimode/controls.py:996
msgid "$title ($current_time / $total_time)"
msgstr ""

#: ../plugins/minimode/controls.py:1018
msgid "Progress button"
msgstr ""

#: ../plugins/minimode/controls.py:1019
msgid "Playback progress and access to the current playlist"
msgstr ""

#: ../plugins/minimode/controls.py:1090
msgid "Progress bar"
msgstr ""

#: ../plugins/minimode/controls.py:1091
msgid "Playback progress and seeking"
msgstr ""

<<<<<<< HEAD
#: ../plugins/grouptagger/gt_prefs.py:21 ../plugins/grouptagger/__init__.py:97
=======
#: ../plugins/grouptagger/gt_prefs.py:21
#: ../plugins/grouptagger/__init__.py:97
>>>>>>> 188b3494
#: ../plugins/grouptagger/__init__.py:114
msgid "GroupTagger"
msgstr ""

#: ../plugins/grouptagger/__init__.py:108
#: ../plugins/grouptagger/gt_widgets.py:686
msgid "Get all tags from collection"
msgstr ""

#: ../plugins/grouptagger/__init__.py:119
msgid "Show tracks with all tags"
msgstr ""

#: ../plugins/grouptagger/__init__.py:123
msgid "Show tracks with tags (custom)"
msgstr ""

#: ../plugins/grouptagger/gt_widgets.py:70
msgid "Show tracks with selected"
msgstr ""

#: ../plugins/grouptagger/gt_widgets.py:72
#, python-format
msgid "Show tracks tagged with \"%s\""
msgstr ""

#: ../plugins/grouptagger/gt_widgets.py:74
msgid "Show tracks with all selected"
msgstr ""

#: ../plugins/grouptagger/gt_widgets.py:132
#: ../plugins/grouptagger/gt_widgets.py:650
#: ../plugins/grouptagger/gt_widgets.py:751
msgid "Group"
msgstr ""

#: ../plugins/grouptagger/gt_widgets.py:147
msgid "Add new group"
msgstr ""

#: ../plugins/grouptagger/gt_widgets.py:151
msgid "Delete group"
msgstr ""

#: ../plugins/grouptagger/gt_widgets.py:158
msgid "Add new category"
msgstr ""

#: ../plugins/grouptagger/gt_widgets.py:162
msgid "Remove category"
msgstr ""

#: ../plugins/grouptagger/gt_widgets.py:172
msgid "Show tracks with selected (custom)"
msgstr ""

#: ../plugins/grouptagger/gt_widgets.py:251
msgid "New tag value?"
msgstr ""

#: ../plugins/grouptagger/gt_widgets.py:251
msgid "Enter new tag value"
msgstr ""

#: ../plugins/grouptagger/gt_widgets.py:281
msgid "New Category?"
msgstr ""

#: ../plugins/grouptagger/gt_widgets.py:281
msgid "Enter new group category name"
msgstr ""

#: ../plugins/grouptagger/gt_widgets.py:510
msgid "Add Group"
msgstr ""

#: ../plugins/grouptagger/gt_widgets.py:707
msgid "Add selected to choices"
msgstr ""

#: ../plugins/grouptagger/gt_widgets.py:733
msgid "Show tracks with groups"
msgstr ""

#: ../plugins/grouptagger/gt_widgets.py:744
msgid "Must have this tag [AND]"
msgstr ""

#: ../plugins/grouptagger/gt_widgets.py:744
msgid "May have this tag [OR]"
msgstr ""

#: ../plugins/grouptagger/gt_widgets.py:744
msgid "Must not have this tag [NOT]"
msgstr ""

#: ../plugins/grouptagger/gt_widgets.py:744
msgid "Ignored"
msgstr ""

#: ../plugins/grouptagger/gt_widgets.py:752
msgid "Selected Tracks"
msgstr ""

#: ../plugins/replaygain/replaygainprefs.py:32
#: ../plugins/replaygain/PLUGININFO:3
msgid "ReplayGain"
msgstr ""

#: ../plugins/droptrayicon/__init__.py:281
#: ../plugins/droptrayicon/drop_target_window.ui.h:1
msgid "Drop to Choose"
msgstr ""

#: ../plugins/droptrayicon/__init__.py:284
msgid "Append and Play"
msgstr ""

#: ../plugins/droptrayicon/__init__.py:286
msgid "Append"
msgstr ""

#: ../plugins/history/history_preferences.py:35
#: ../plugins/history/__init__.py:209
#: ../plugins/history/__init__.py:251
#: ../plugins/daapclient/__init__.py:292
msgid "History"
msgstr ""

#: ../plugins/history/__init__.py:108
msgid "Playback history"
msgstr ""

#: ../plugins/history/__init__.py:140
msgid "Erase stored history?"
msgstr ""

#: ../plugins/history/__init__.py:234
msgid "Save History"
msgstr ""

#: ../plugins/history/__init__.py:236
msgid "Clear History"
msgstr ""

#: ../plugins/jamendo/__init__.py:87
#: ../plugins/jamendo/ui/jamendo_panel.ui.h:5
msgid "Ready"
msgstr ""

#: ../plugins/jamendo/__init__.py:88
msgid "Searching Jamendo catalogue..."
msgstr ""

#: ../plugins/jamendo/__init__.py:89
msgid "Retrieving song data..."
msgstr ""

#: ../plugins/osd/osd_preferences.py:29
#: ../plugins/osd/PLUGININFO:3
msgid "On Screen Display"
msgstr ""

#: ../plugins/osd/osd_preferences.py:88
msgid ""
"<span font_desc=\"Sans 11\" foreground=\"#fff\">$title</span>\n"
"by $artist\n"
"from $album"
msgstr ""

#: ../plugins/osd/__init__.py:379
msgid ""
"<span font_desc=\"Sans 11\" foreground=\"#fff\"><b>$title</b></span>\n"
"by $artist\n"
"from $album"
msgstr ""

#: ../plugins/amazoncovers/amazonprefs.py:22
#: ../plugins/amazoncovers/PLUGININFO:3
msgid "Amazon Covers"
msgstr ""

#: ../plugins/podcasts/__init__.py:55
#: ../plugins/podcasts/PLUGININFO:3
msgid "Podcasts"
msgstr ""

#: ../plugins/podcasts/__init__.py:72
msgid "Podcast"
msgstr ""

#: ../plugins/podcasts/__init__.py:81
msgid "Refresh Podcast"
msgstr ""

#: ../plugins/podcasts/__init__.py:82
msgid "Delete"
msgstr ""

#: ../plugins/podcasts/__init__.py:120
msgid "Enter the URL of the podcast to add"
msgstr ""

#: ../plugins/podcasts/__init__.py:121
msgid "Open Podcast"
msgstr ""

#: ../plugins/podcasts/__init__.py:154
#, python-format
msgid "Loading %s..."
msgstr ""

#: ../plugins/podcasts/__init__.py:182
msgid "Error loading podcast."
msgstr ""

#: ../plugins/podcasts/__init__.py:198
msgid "Loading Podcasts..."
msgstr ""

#: ../plugins/podcasts/__init__.py:229
msgid "Could not save podcast file"
msgstr ""

#: ../plugins/desktopcover/desktopcover_preferences.py:21
#: ../plugins/desktopcover/PLUGININFO:3
msgid "Desktop Cover"
msgstr ""

#: ../plugins/multialarmclock/macprefs.py:23
#: ../plugins/multialarmclock/PLUGININFO:3
msgid "Multi-Alarm Clock"
msgstr ""

#: ../plugins/contextinfo/__init__.py:1147
#: ../plugins/contextinfo/context.ui.h:1
msgid "Context"
msgstr ""

#: ../plugins/contextinfo/contextprefs.py:22
msgid "Contextinfo"
msgstr ""

#: ../plugins/bookmarks/__init__.py:104
msgid "Bookmark This Track"
msgstr ""

#: ../plugins/bookmarks/__init__.py:106
msgid "Delete Bookmark"
msgstr ""

#: ../plugins/bookmarks/__init__.py:108
msgid "Clear Bookmarks"
msgstr ""

#: ../plugins/bookmarks/__init__.py:305
#: ../plugins/bookmarks/bookmarksprefs.py:22
#: ../plugins/bookmarks/PLUGININFO:3
msgid "Bookmarks"
msgstr ""

#: ../plugins/screensaverpause/prefs.py:5
#: ../plugins/screensaverpause/PLUGININFO:3
msgid "Pause on Screensaver"
msgstr ""

#: ../plugins/daapserver/daapserverprefs.py:6
#: ../plugins/daapserver/PLUGININFO:3
msgid "DAAP Server"
msgstr ""

#: ../plugins/bpm/__init__.py:80
msgid "BPM Counter"
msgstr ""

#: ../plugins/bpm/__init__.py:240
#, python-format
msgid "Set BPM of %d on %s?"
msgstr ""

#: ../plugins/daapclient/daapclientprefs.py:5
#: ../plugins/daapclient/PLUGININFO:3
msgid "DAAP Client"
msgstr ""

#: ../plugins/daapclient/__init__.py:298
msgid "Manually..."
msgstr ""

#: ../plugins/daapclient/__init__.py:350
msgid "Enter IP address and port for share"
msgstr ""

#: ../plugins/daapclient/__init__.py:351
msgid "Enter IP address and port."
msgstr ""

#: ../plugins/daapclient/__init__.py:556
msgid ""
"This server does not support multiple connections.\n"
"You must stop playback before downloading songs."
msgstr ""

#: ../plugins/daapclient/__init__.py:646
msgid "Refresh Server List"
msgstr ""

#: ../plugins/daapclient/__init__.py:649
msgid "Disconnect from Server"
msgstr ""

#: ../plugins/daapclient/__init__.py:668
msgid "Select a Location for Saving"
msgstr ""

#: ../plugins/daapclient/__init__.py:714
msgid "Connect to DAAP..."
msgstr ""

#: ../plugins/moodbar/moodbarprefs_pane.ui.h:1
msgid "Darken played section instead of using cursor"
msgstr ""

#: ../plugins/moodbar/moodbarprefs_pane.ui.h:2
msgid "Darkness level:"
msgstr ""

#: ../plugins/moodbar/moodbarprefs_pane.ui.h:3
msgid "Use waveform style"
msgstr ""

#: ../plugins/moodbar/moodbarprefs_pane.ui.h:4
msgid "Show only waveform, not mood"
msgstr ""

#: ../plugins/moodbar/moodbarprefs_pane.ui.h:5
msgid "Use color theme "
msgstr ""

#: ../plugins/moodbar/moodbarprefs_pane.ui.h:6
msgid "Base color:"
msgstr ""

#: ../plugins/moodbar/moodbarprefs_pane.ui.h:7
msgid "Base color"
msgstr ""

#: ../plugins/streamripper/streamripper.ui.h:1
msgid "Save location:"
msgstr ""

#: ../plugins/streamripper/streamripper.ui.h:2
msgid "Relay port:"
msgstr ""

#: ../plugins/streamripper/streamripper.ui.h:3
msgid "Rip to single file"
msgstr ""

#: ../plugins/streamripper/streamripper.ui.h:4
msgid "Delete incomplete files"
msgstr ""

#: ../plugins/lastfmlove/lastfmlove_preferences.ui.h:1
#: ../plugins/amazoncovers/amazonprefs_pane.ui.h:1
msgid "API key:"
msgstr ""

#: ../plugins/lastfmlove/lastfmlove_preferences.ui.h:2
#: ../plugins/amazoncovers/amazonprefs_pane.ui.h:2
msgid "Secret:"
msgstr ""

#: ../plugins/lastfmlove/lastfmlove_preferences.ui.h:3
msgid "Request Access Permission"
msgstr ""

#: ../plugins/lastfmlove/lastfmlove_preferences.ui.h:5
msgid ""
"Go to <b><a href=\"http://www.last.fm/api/account\">Your API Account</a></b> "
"page to get an <b>API key</b> and <b>secret</b> and enter them here. After "
"you have entered these, <b>request access permission</b> and confirm to "
"complete the setup."
msgstr ""

#: ../plugins/alarmclock/acprefs_pane.ui.h:1
msgid "<b>Alarm time</b>"
msgstr ""

#: ../plugins/alarmclock/acprefs_pane.ui.h:2
msgid "Monday"
msgstr "понедељак"

#: ../plugins/alarmclock/acprefs_pane.ui.h:3
msgid "Tuesday"
msgstr "уторак"

#: ../plugins/alarmclock/acprefs_pane.ui.h:4
msgid "Wednesday"
msgstr "среда"

#: ../plugins/alarmclock/acprefs_pane.ui.h:5
msgid "Thursday"
msgstr "четвртак"

#: ../plugins/alarmclock/acprefs_pane.ui.h:6
msgid "Friday"
msgstr "петак"

#: ../plugins/alarmclock/acprefs_pane.ui.h:7
msgid "Saturday"
msgstr "субота"

#: ../plugins/alarmclock/acprefs_pane.ui.h:8
msgid "Sunday"
msgstr "недеља"

#: ../plugins/alarmclock/acprefs_pane.ui.h:9
msgid "<b>Alarm Days</b>"
msgstr ""

#: ../plugins/alarmclock/acprefs_pane.ui.h:10
msgid "Use Fading"
msgstr "Постепено појачај"

#: ../plugins/alarmclock/acprefs_pane.ui.h:11
msgid "Minimum volume:"
msgstr ""

#: ../plugins/alarmclock/acprefs_pane.ui.h:12
msgid "Maximum volume:"
msgstr ""

#: ../plugins/alarmclock/acprefs_pane.ui.h:13
msgid "Increment:"
msgstr ""

#: ../plugins/alarmclock/acprefs_pane.ui.h:14
msgid "Time per increment:"
msgstr ""

#: ../plugins/awn/awn_prefs_pane.ui.h:1
msgid "Display overlay:"
msgstr ""

#: ../plugins/awn/awn_prefs_pane.ui.h:2
msgid "Display covers"
msgstr ""

#: ../plugins/awn/awn_prefs_pane.ui.h:3
msgid "Circle display"
msgstr ""

#: ../plugins/awn/awn_prefs_pane.ui.h:4
msgid "Text percentage"
msgstr ""

#: ../plugins/awn/awn_prefs_pane.ui.h:5
msgid "None"
msgstr ""

#: ../plugins/lyricsviewer/lyricsviewer_prefs.ui.h:1
msgid "Lyrics font:"
msgstr ""

#: ../plugins/lyricsviewer/lyricsviewer.ui.h:2
msgid "Refresh Lyrics"
msgstr ""

#: ../plugins/audioscrobbler/asprefs_pane.ui.h:1
msgid "Submit tracks using Audioscrobbler"
msgstr ""

#: ../plugins/audioscrobbler/asprefs_pane.ui.h:2
msgid "Show menuitem to toggle submission"
msgstr ""

#: ../plugins/audioscrobbler/asprefs_pane.ui.h:3
#: ../plugins/contextinfo/context_pane.ui.h:2
msgid "Password:"
msgstr "Лозинка:"

#: ../plugins/audioscrobbler/asprefs_pane.ui.h:4
#: ../plugins/contextinfo/context_pane.ui.h:3
msgid "Username:"
msgstr "Корисничко име:"

#: ../plugins/audioscrobbler/asprefs_pane.ui.h:6
msgid "Verify Login Data"
msgstr ""

#: ../plugins/equalizer/equalizer.ui.h:3
msgid "pre"
msgstr ""

#: ../plugins/equalizer/equalizer.ui.h:4
msgid "+12 dB"
msgstr ""

#: ../plugins/equalizer/equalizer.ui.h:5
msgid "0"
msgstr ""

#: ../plugins/equalizer/equalizer.ui.h:6
msgid "-24 dB"
msgstr ""

#: ../plugins/equalizer/equalizer.ui.h:7
msgid "29"
msgstr ""

#: ../plugins/equalizer/equalizer.ui.h:8
msgid "59"
msgstr ""

#: ../plugins/equalizer/equalizer.ui.h:9
msgid "119"
msgstr ""

#: ../plugins/equalizer/equalizer.ui.h:10
msgid "237"
msgstr ""

#: ../plugins/equalizer/equalizer.ui.h:11
msgid "474"
msgstr ""

#: ../plugins/equalizer/equalizer.ui.h:12
msgid "947"
msgstr ""

#: ../plugins/equalizer/equalizer.ui.h:13
msgid "1.9K"
msgstr ""

#: ../plugins/equalizer/equalizer.ui.h:14
msgid "3.8K"
msgstr ""

#: ../plugins/equalizer/equalizer.ui.h:15
msgid "7.5K"
msgstr ""

#: ../plugins/equalizer/equalizer.ui.h:16
msgid "15K"
msgstr ""

#: ../plugins/notifyosd/notifyosdprefs_pane.ui.h:1
msgid "On track change"
msgstr ""

#: ../plugins/notifyosd/notifyosdprefs_pane.ui.h:2
msgid "On playback start, pause or stop"
msgstr ""

#: ../plugins/notifyosd/notifyosdprefs_pane.ui.h:3
msgid "On tag change"
msgstr ""

#: ../plugins/notifyosd/notifyosdprefs_pane.ui.h:4
msgid "On tray icon hover"
msgstr ""

#: ../plugins/notifyosd/notifyosdprefs_pane.ui.h:5
msgid "When main window is focused"
msgstr ""

#: ../plugins/notifyosd/notifyosdprefs_pane.ui.h:6
msgid "<b>Display</b>"
msgstr ""

#: ../plugins/notifyosd/notifyosdprefs_pane.ui.h:7
msgid "Use album covers as icons"
msgstr ""

#: ../plugins/notifyosd/notifyosdprefs_pane.ui.h:8
msgid "Use media icons for pause, stop and resume"
msgstr ""

#: ../plugins/notifyosd/notifyosdprefs_pane.ui.h:9
msgid "<b>Icons</b>"
msgstr ""

#: ../plugins/notifyosd/notifyosdprefs_pane.ui.h:10
msgid "Artist line:"
msgstr ""

#: ../plugins/notifyosd/notifyosdprefs_pane.ui.h:12
#, python-format
msgid ""
"<i>The tags \"%(title)s\", \"%(artist)s\", and \"%(album)s\" will be "
"replaced by their respective values. The title will be replaced by \"Unknown"
"\" if it is empty.</i>"
msgstr ""

#: ../plugins/notifyosd/notifyosdprefs_pane.ui.h:13
#: ../plugins/notify/notifyprefs_pane.ui.h:2
msgid "Summary:"
msgstr ""

#: ../plugins/notifyosd/notifyosdprefs_pane.ui.h:14
msgid "Album line:"
msgstr ""

#: ../plugins/notifyosd/notifyosdprefs_pane.ui.h:15
msgid "<b>Content</b>"
msgstr ""

#: ../plugins/ipconsole/ipconsole_prefs.ui.h:1
msgid "Linux"
msgstr ""

#: ../plugins/ipconsole/ipconsole_prefs.ui.h:2
msgid "LightBG"
msgstr ""

#: ../plugins/ipconsole/ipconsole_prefs.ui.h:3
msgid "NoColor"
msgstr ""

#: ../plugins/ipconsole/ipconsole_prefs.ui.h:4
msgid "Terminal opacity:"
msgstr ""

#: ../plugins/ipconsole/ipconsole_prefs.ui.h:5
msgid "Font:"
msgstr ""

#: ../plugins/ipconsole/ipconsole_prefs.ui.h:6
msgid "Text Color:"
msgstr ""

#: ../plugins/ipconsole/ipconsole_prefs.ui.h:7
msgid "Background Color:"
msgstr "Позадинска боја:"

#: ../plugins/ipconsole/ipconsole_prefs.ui.h:8
msgid "IPython Color Theme:"
msgstr ""

#: ../plugins/notify/notifyprefs_pane.ui.h:1
msgid "Resize displayed covers"
msgstr ""

#: ../plugins/notify/notifyprefs_pane.ui.h:3
msgid "Only artist:"
msgstr ""

#: ../plugins/notify/notifyprefs_pane.ui.h:4
msgid "Only album:"
msgstr ""

#: ../plugins/notify/notifyprefs_pane.ui.h:6
#, python-format
msgid ""
"<i>Message that should be displayed in the body of the notification. In each "
"case, \"%(title)s\", \"%(artist)s\", and \"%(album)s\" will be replaced by "
"their respective values. If the tag is not known, \"Unknown\" will be filled "
"in its place.</i>"
msgstr ""

#: ../plugins/notify/notifyprefs_pane.ui.h:7
msgid "Both artist and album:"
msgstr ""

#: ../plugins/notify/notifyprefs_pane.ui.h:8
msgid "<b>Body Message</b>"
msgstr ""

#: ../plugins/cd/cdprefs_pane.ui.h:1
msgid "Ogg Vorbis"
msgstr ""

#: ../plugins/cd/cdprefs_pane.ui.h:2
msgid "FLAC"
msgstr ""

#: ../plugins/cd/cdprefs_pane.ui.h:3
msgid "AAC"
msgstr ""

#: ../plugins/cd/cdprefs_pane.ui.h:4
msgid "MP3 (VBR)"
msgstr ""

#: ../plugins/cd/cdprefs_pane.ui.h:5
msgid "MP3 (CBR)"
msgstr ""

#: ../plugins/cd/cdprefs_pane.ui.h:6
msgid "WavPack"
msgstr ""

#: ../plugins/cd/cdprefs_pane.ui.h:7
msgid "Import format: "
msgstr ""

#: ../plugins/cd/cdprefs_pane.ui.h:8
msgid "Import quality: "
msgstr ""

#: ../plugins/cd/cdprefs_pane.ui.h:9
msgid "Import path: "
msgstr ""

#: ../plugins/cd/cdprefs_pane.ui.h:10
#: ../plugins/minimode/minimode_preferences.ui.h:3
msgid ""
"Every tag can be used with <b>$tag</b> or <b>${tag}</b>. Internal tags like "
"<b>$__length</b> need to be specified with two leading underscores."
msgstr ""

#: ../plugins/wikipedia/data/preferences.ui.h:1
msgid "Shortcode of the Wikipedia language version (en, de, fr, ...)"
msgstr ""

#: ../plugins/wikipedia/data/preferences.ui.h:2
msgid "Language:"
msgstr ""

#: ../plugins/wikipedia/data/wikipanel.ui.h:2
msgid "Home"
msgstr ""

#: ../plugins/wikipedia/data/wikipanel.ui.h:3
msgid "Back"
msgstr ""

#: ../plugins/wikipedia/data/wikipanel.ui.h:5
msgid "Forward"
msgstr ""

#: ../plugins/minimode/minimode_preferences.ui.h:1
msgid ""
"The order of controls can be changed by simply dragging them up or down. (Or "
"press Alt+Up/Down.)"
msgstr ""

#: ../plugins/minimode/minimode_preferences.ui.h:2
msgid "Controls"
msgstr ""

#: ../plugins/minimode/minimode_preferences.ui.h:4
msgid "Track Title Format"
msgstr ""

#: ../plugins/minimode/minimode_preferences.ui.h:5
msgid "Always on top"
msgstr ""

#: ../plugins/minimode/minimode_preferences.ui.h:6
msgid "Show in tasklist"
msgstr ""

#: ../plugins/minimode/minimode_preferences.ui.h:8
msgid "Display window decorations:"
msgstr ""

#: ../plugins/minimode/minimode_preferences.ui.h:9
msgid "Show on all desktops"
msgstr ""

#: ../plugins/minimode/minimode_preferences.ui.h:10
msgid "Show button in main window"
msgstr ""

#: ../plugins/minimode/minimode_preferences.ui.h:13
msgid "Full"
msgstr ""

#: ../plugins/minimode/minimode_preferences.ui.h:15
msgid "Simple"
msgstr ""

#: ../plugins/grouptagger/gt_prefs.ui.h:1
msgid "Group/categories font:"
msgstr ""

#: ../plugins/replaygain/replaygainprefs_pane.ui.h:2
msgid "Prefer per-album correction"
msgstr ""

#: ../plugins/replaygain/replaygainprefs_pane.ui.h:3
msgid "Prefer ReplayGain's per-album correction over per-track correction."
msgstr ""

#: ../plugins/replaygain/replaygainprefs_pane.ui.h:5
msgid "Use clipping protection"
msgstr ""

#: ../plugins/replaygain/replaygainprefs_pane.ui.h:6
msgid "Protect against noise caused by over-amplification"
msgstr ""

#: ../plugins/replaygain/replaygainprefs_pane.ui.h:7
msgid "Additional amplification to apply to all files"
msgstr ""

#: ../plugins/replaygain/replaygainprefs_pane.ui.h:9
msgid "Additional amplification (dB):"
msgstr ""

#: ../plugins/replaygain/replaygainprefs_pane.ui.h:10
msgid "Fallback correction for files that lack ReplayGain information"
msgstr ""

#: ../plugins/replaygain/replaygainprefs_pane.ui.h:12
msgid "Fallback correction level (dB):"
msgstr ""

#: ../plugins/history/history_preferences.ui.h:1
msgid "Persist history after player exits"
msgstr ""

#: ../plugins/history/history_preferences.ui.h:2
msgid "History length:"
msgstr ""

#: ../plugins/jamendo/ui/jamendo_panel.ui.h:1
msgid "Order by:"
msgstr ""

#: ../plugins/jamendo/ui/jamendo_panel.ui.h:2
msgid "Order direction:"
msgstr ""

#: ../plugins/jamendo/ui/jamendo_panel.ui.h:3
msgid "Results:"
msgstr ""

#: ../plugins/jamendo/ui/jamendo_panel.ui.h:4
msgid "Advanced"
msgstr ""

#: ../plugins/jamendo/ui/jamendo_panel.ui.h:6
msgid "Descending"
msgstr ""

#: ../plugins/jamendo/ui/jamendo_panel.ui.h:7
msgid "Ascending"
msgstr ""

#: ../plugins/jamendo/ui/jamendo_panel.ui.h:8
msgid "Release date"
msgstr ""

#: ../plugins/jamendo/ui/jamendo_panel.ui.h:10
msgid "Rating this week"
msgstr ""

#: ../plugins/jamendo/ui/jamendo_panel.ui.h:11
msgid "Rating this month"
msgstr ""

#: ../plugins/jamendo/ui/jamendo_panel.ui.h:12
msgid "Number of playlist additions"
msgstr ""

#: ../plugins/jamendo/ui/jamendo_panel.ui.h:13
msgid "Number of downloads"
msgstr ""

#: ../plugins/jamendo/ui/jamendo_panel.ui.h:14
msgid "Number of listens"
msgstr ""

#: ../plugins/jamendo/ui/jamendo_panel.ui.h:15
msgid "Starred"
msgstr ""

#: ../plugins/jamendo/ui/jamendo_panel.ui.h:16
msgid "Date of starring"
msgstr ""

#: ../plugins/jamendo/ui/jamendo_panel.ui.h:19
msgid "Genre/Tags"
msgstr ""

#: ../plugins/osd/osd_preferences.ui.h:1
msgid ""
"Every tag can be used with <b>$tag</b> or <b>${tag}</b>. Internal tags like "
"<b>$__length</b> need to be specified with two leading underscores.\n"
"<a href=\"http://developer.gnome.org/pango/stable/PangoMarkupFormat.html"
"\">Pango Text Attribute Markup</a> is supported."
msgstr ""

#: ../plugins/osd/osd_preferences.ui.h:3
msgid "Display Format"
msgstr ""

#: ../plugins/osd/osd_preferences.ui.h:4
msgid "Display duration:"
msgstr ""

#: ../plugins/osd/osd_preferences.ui.h:5
msgid "Background:"
msgstr ""

#: ../plugins/osd/osd_preferences.ui.h:6
msgid "Show progress bar"
msgstr ""

#: ../plugins/osd/osd_preferences.ui.h:8
msgid "Border radius:"
msgstr ""

#: ../plugins/amazoncovers/amazonprefs_pane.ui.h:3
msgid ""
"<i>To sign up for an Amazon AWS account and get \n"
"this information visit <a href=\"http://aws.amazon.com/\">http://aws.amazon."
"com/</a></i>"
msgstr ""

#: ../plugins/podcasts/podcasts.ui.h:1
msgid "Add Podcast"
msgstr ""

#: ../plugins/desktopcover/desktopcover_preferences.ui.h:1
msgid "Anchor:"
msgstr ""

#: ../plugins/desktopcover/desktopcover_preferences.ui.h:2
msgid "X offset:"
msgstr ""

#: ../plugins/desktopcover/desktopcover_preferences.ui.h:3
msgid "pixels"
msgstr ""

#: ../plugins/desktopcover/desktopcover_preferences.ui.h:4
msgid "Y offset:"
msgstr ""

#: ../plugins/desktopcover/desktopcover_preferences.ui.h:5
msgid "Override cover size"
msgstr ""

#: ../plugins/desktopcover/desktopcover_preferences.ui.h:6
msgid "Size:"
msgstr ""

#: ../plugins/desktopcover/desktopcover_preferences.ui.h:7
msgid "Use fading"
msgstr ""

#: ../plugins/desktopcover/desktopcover_preferences.ui.h:8
msgid "Fading duration:"
msgstr ""

#: ../plugins/desktopcover/desktopcover_preferences.ui.h:9
msgid "ms"
msgstr ""

#: ../plugins/desktopcover/desktopcover_preferences.ui.h:10
msgid "Top left"
msgstr ""

#: ../plugins/desktopcover/desktopcover_preferences.ui.h:11
msgid "Top right"
msgstr ""

#: ../plugins/desktopcover/desktopcover_preferences.ui.h:12
msgid "Bottom left"
msgstr ""

#: ../plugins/desktopcover/desktopcover_preferences.ui.h:13
msgid "Bottom right"
msgstr ""

#: ../plugins/multialarmclock/malrmclk.ui.h:1
msgid "Add"
msgstr ""

#: ../plugins/multialarmclock/malrmclk.ui.h:3
msgid "<b>Alarms</b>"
msgstr ""

#: ../plugins/multialarmclock/malrmclk.ui.h:4
msgid "Enable volume fade-in"
msgstr ""

#: ../plugins/multialarmclock/malrmclk.ui.h:5
msgid "Fade start volume:"
msgstr ""

#: ../plugins/multialarmclock/malrmclk.ui.h:6
msgid "Fade stop volume:"
msgstr ""

#: ../plugins/multialarmclock/malrmclk.ui.h:7
msgid "Fade Increment:"
msgstr ""

#: ../plugins/multialarmclock/malrmclk.ui.h:8
msgid "Fade Time (s):"
msgstr ""

#: ../plugins/multialarmclock/malrmclk.ui.h:9
msgid "Restart playlist"
msgstr ""

#: ../plugins/multialarmclock/malrmclk.ui.h:10
msgid "<b>Playback</b>"
msgstr ""

#: ../plugins/contextinfo/context_pane.ui.h:1
msgid "Please enter your Last.fm authentication:"
msgstr ""

#: ../plugins/contextinfo/context_pane.ui.h:4
msgid "Sign up for Last.fm"
msgstr ""

#: ../plugins/bookmarks/bookmarks_pane.ui.h:1
msgid "Use covers in the bookmarks menu (takes effect on next start)"
msgstr ""

#: ../plugins/screensaverpause/prefs.ui.h:1
msgid "Unpause when screensaver ends"
msgstr ""

#: ../plugins/daapserver/daapserver_prefs.ui.h:1
msgid "Server name:"
msgstr ""

#: ../plugins/daapserver/daapserver_prefs.ui.h:2
msgid "Server host:"
msgstr ""

#: ../plugins/daapserver/daapserver_prefs.ui.h:3
msgid "Port:"
msgstr ""

#: ../plugins/daapserver/daapserver_prefs.ui.h:4
msgid "Server enabled"
msgstr ""

#: ../plugins/daapclient/daapclient_prefs.ui.h:1
msgid "Show ipv6 servers (Experimental)"
msgstr ""

#: ../plugins/daapclient/daapclient_prefs.ui.h:2
msgid "Remember recent DAAP servers"
msgstr ""

#: ../plugins/currentsong/PLUGININFO:3
msgid "Current Song"
msgstr ""

#: ../plugins/currentsong/PLUGININFO:4
msgid ""
"Sets the currently playing status in Pidgin. Check the Pidgin FAQ to find "
"out the suppported services."
msgstr ""

#: ../plugins/currentsong/PLUGININFO:5
#: ../plugins/audioscrobbler/PLUGININFO:5
#: ../plugins/notifyosd/PLUGININFO:5
#: ../plugins/notify/PLUGININFO:5
#: ../plugins/osd/PLUGININFO:5
msgid "Notifications"
msgstr ""

#: ../plugins/moodbar/PLUGININFO:4
msgid ""
"Replaces the standard progress bar with a moodbar.\n"
"Depends: moodbar"
msgstr ""

#: ../plugins/moodbar/PLUGININFO:5
#: ../plugins/mainmenubutton/PLUGININFO:5
#: ../plugins/awn/PLUGININFO:5
#: ../plugins/minimode/PLUGININFO:5
#: ../plugins/droptrayicon/PLUGININFO:5
#: ../plugins/desktopcover/PLUGININFO:5
msgid "GUI"
msgstr ""

#: ../plugins/gnomemmkeys/PLUGININFO:3
msgid "GNOME Multimedia Keys"
msgstr ""

#: ../plugins/gnomemmkeys/PLUGININFO:4
msgid ""
"Adds support for controlling Exaile via GNOME's multimedia key system. "
"Compatible with GNOME >= 2.20.x"
msgstr ""

#: ../plugins/gnomemmkeys/PLUGININFO:5
#: ../plugins/xkeys/PLUGININFO:5
#: ../plugins/winmmkeys/PLUGININFO:5
msgid "Hotkeys"
msgstr ""

#: ../plugins/streamripper/PLUGININFO:4
msgid ""
"Allows you to record streams with streamripper.\n"
"Depends: streamripper"
msgstr ""

#: ../plugins/streamripper/PLUGININFO:5
#: ../plugins/previewdevice/PLUGININFO:5
msgid "Output"
msgstr ""

#: ../plugins/musicbrainzcovers/PLUGININFO:3
msgid "MusicBrainz Covers"
msgstr ""

#: ../plugins/musicbrainzcovers/PLUGININFO:4
msgid "Integrates MusicBrainz for cover search"
msgstr ""

#: ../plugins/lastfmlove/PLUGININFO:4
msgid ""
"Shows which tracks have been loved and allows for loving tracks.\n"
"\n"
"Make sure to enter a valid API key and secret in the plugin preferences.\n"
"\n"
"Depends on the plugin \"AudioScrobbler\" for username and password."
msgstr ""

#: ../plugins/lastfmlove/PLUGININFO:5
#: ../plugins/exfalso/PLUGININFO:5
#: ../plugins/grouptagger/PLUGININFO:5
msgid "Tagging"
msgstr ""

#: ../plugins/alarmclock/PLUGININFO:4
msgid ""
"Plays music at a specific time.\n"
"\n"
"Note that when the specified time arrives, Exaile will just act like you "
"pressed the play button, so be sure you have the music you want to hear in "
"your playlist"
msgstr ""

#: ../plugins/alarmclock/PLUGININFO:5
#: ../plugins/inhibitsuspend/PLUGININFO:5
#: ../plugins/shutdown/PLUGININFO:5
#: ../plugins/mpris/PLUGININFO:5
#: ../plugins/history/PLUGININFO:5
#: ../plugins/multialarmclock/PLUGININFO:5
#: ../plugins/bookmarks/PLUGININFO:5
#: ../plugins/screensaverpause/PLUGININFO:5
#: ../plugins/bpm/PLUGININFO:5
msgid "Utility"
msgstr ""

#: ../plugins/mainmenubutton/PLUGININFO:3
msgid "Main Menu Button"
msgstr ""

#: ../plugins/mainmenubutton/PLUGININFO:4
msgid ""
"Moves the main menu into a button on top of the panels.\n"
"Depends: PyGTK >= 2.22, GTK >= 2.20"
msgstr ""

#: ../plugins/lastfmcovers/PLUGININFO:3
msgid "Last.fm Covers"
msgstr ""

#: ../plugins/lastfmcovers/PLUGININFO:4
msgid "Searches Last.fm for covers"
msgstr ""

#: ../plugins/awn/PLUGININFO:4
msgid "Sets the cover and adds some menu items to AWN for Exaile"
msgstr ""

#: ../plugins/shoutcast/PLUGININFO:3
msgid "Shoutcast Radio"
msgstr ""

#: ../plugins/shoutcast/PLUGININFO:4
msgid "Shoutcast Radio list"
msgstr ""

#: ../plugins/shoutcast/PLUGININFO:5
#: ../plugins/librivox/PLUGININFO:5
#: ../plugins/jamendo/PLUGININFO:5
#: ../plugins/podcasts/PLUGININFO:5
#: ../plugins/daapserver/PLUGININFO:5
#: ../plugins/daapclient/PLUGININFO:5
msgid "Media Sources"
msgstr ""

#: ../plugins/exfalso/PLUGININFO:3
msgid "Ex Falso tag editor"
msgstr ""

#: ../plugins/exfalso/PLUGININFO:4
msgid ""
"Integrates the Ex Falso tag editor with Exaile.\n"
"Depends: Ex Falso."
msgstr ""

#: ../plugins/lyricsviewer/PLUGININFO:4
msgid "Adds a side tab displaying lyrics for the currently playing track."
msgstr ""

#: ../plugins/audioscrobbler/PLUGININFO:4
msgid ""
"Submits listening information to Last.fm and similar services supporting "
"AudioScrobbler"
msgstr ""

#: ../plugins/xkeys/PLUGININFO:3
msgid "XKeys"
msgstr ""

#: ../plugins/xkeys/PLUGININFO:4
msgid "Global hotkeys using xlib (mmkeys.so)"
msgstr ""

#: ../plugins/winmmkeys/PLUGININFO:1
msgid "Multimedia keys for Windows"
msgstr ""

#: ../plugins/winmmkeys/PLUGININFO:4
msgid ""
"Adds support for multimedia keys (present on most new keyboards) when "
"running Exaile in Microsoft Windows.\n"
"\n"
"Requires: pyHook <http://pyhook.sf.net/>"
msgstr ""

#: ../plugins/equalizer/PLUGININFO:4
msgid "A 10-band equalizer"
msgstr ""

#: ../plugins/equalizer/PLUGININFO:5
#: ../plugins/abrepeat/PLUGININFO:5
#: ../plugins/replaygain/PLUGININFO:5
#: ../plugins/karaoke/PLUGININFO:5
msgid "Effect"
msgstr ""

#: ../plugins/lyricsfly/PLUGININFO:3
msgid "Lyrics Fly"
msgstr ""

#: ../plugins/lyricsfly/PLUGININFO:4
msgid "Plugin to fetch lyrics from lyricsfly.com"
msgstr ""

#: ../plugins/inhibitsuspend/PLUGININFO:3
msgid "Inhibit Suspend"
msgstr ""

#: ../plugins/inhibitsuspend/PLUGININFO:4
msgid "Prevents User Session from suspending while music is playing"
msgstr ""

#: ../plugins/librivox/PLUGININFO:3
msgid "Librivox"
msgstr ""

#: ../plugins/librivox/PLUGININFO:4
msgid "Browse and listen to audiobooks from Librivox.org."
msgstr ""

#: ../plugins/shutdown/PLUGININFO:4
msgid "Allows for shutdown of the computer at the end of playback."
msgstr ""

#: ../plugins/massstorage/PLUGININFO:3
msgid "USB Mass Storage Media Player Support"
msgstr ""

#: ../plugins/massstorage/PLUGININFO:4
msgid ""
"Support for accessing portable media players using the USB Mass Storage "
"protocol"
msgstr ""

#: ../plugins/massstorage/PLUGININFO:5
#: ../plugins/cd/PLUGININFO:5
#: ../plugins/ipod/PLUGININFO:5
msgid "Devices"
msgstr ""

#: ../plugins/previewdevice/PLUGININFO:4
msgid ""
"Allows playing audio over a secondary device (right click on playlist and "
"select 'preview'). Useful for DJs."
msgstr ""

#: ../plugins/lastfmdynamic/PLUGININFO:3
msgid "Last.fm Dynamic Playlists"
msgstr ""

#: ../plugins/lastfmdynamic/PLUGININFO:4
msgid "The Last.fm backend for dynamic playlists"
msgstr ""

#: ../plugins/lastfmdynamic/PLUGININFO:5
msgid "Dynamic Playlists"
msgstr ""

#: ../plugins/notifyosd/PLUGININFO:4
msgid ""
"This plugins displays notification bubbles when a song is played/resumed/"
"stopped, with either the song cover or a media icon to indicate the latest "
"action.\n"
"\n"
"Depends: python-notify\n"
"Recommends: notify-osd"
msgstr ""

#: ../plugins/ipconsole/PLUGININFO:4
msgid "Provides an IPython console that can be used to manipulate Exaile."
msgstr ""

#: ../plugins/ipconsole/PLUGININFO:5
#: ../plugins/helloworld/PLUGININFO:5
msgid "Development"
msgstr ""

#: ../plugins/notify/PLUGININFO:4
msgid "Pops up a notification when playback of a track starts"
msgstr ""

#: ../plugins/cd/PLUGININFO:3
msgid "CD Playback"
msgstr ""

#: ../plugins/cd/PLUGININFO:4
msgid ""
"Adds support for playing audio CDs.\n"
"\n"
"Requires HAL to autodetect CDs\n"
"Requires cddb-py (http://cddb-py.sourceforge.net/) to look up tags."
msgstr ""

#: ../plugins/wikipedia/PLUGININFO:4
msgid ""
"Provides Wikipedia information about the current artist.\n"
"Depends: python-webkit"
msgstr ""

#: ../plugins/wikipedia/PLUGININFO:5
#: ../plugins/contextinfo/PLUGININFO:5
msgid "Information"
msgstr ""

#: ../plugins/abrepeat/PLUGININFO:3
msgid "A-B Repeat"
msgstr ""

#: ../plugins/abrepeat/PLUGININFO:4
msgid "Continuously repeats a segment of a track."
msgstr ""

#: ../plugins/minimode/PLUGININFO:4
msgid "Compact mode for Exaile with a configurable interface"
msgstr ""

#: ../plugins/grouptagger/PLUGININFO:3
msgid "Group Tagger"
msgstr ""

#: ../plugins/grouptagger/PLUGININFO:4
msgid ""
"Facilitates categorizing your music by managing the grouping/category tag in "
"audio files"
msgstr ""

#: ../plugins/replaygain/PLUGININFO:4
msgid "Enables ReplayGain support"
msgstr ""

#: ../plugins/droptrayicon/PLUGININFO:3
msgid "Drop Trayicon"
msgstr ""

#: ../plugins/droptrayicon/PLUGININFO:4
msgid ""
"Provides an alternative trayicon which accepts dropped files.\n"
"\n"
"Depends: python-eggtrayicon"
msgstr ""

#: ../plugins/mpris/PLUGININFO:4
msgid ""
"Implements the MPRIS (org.freedesktop.MediaPlayer) DBus interface for "
"controlling Exaile."
msgstr ""

#: ../plugins/jamendo/PLUGININFO:3
msgid "Jamendo"
msgstr ""

#: ../plugins/jamendo/PLUGININFO:4
msgid "Enables access to the Jamendo music catalogue."
msgstr ""

#: ../plugins/osd/PLUGININFO:4
msgid "A popup window showing information of the currently playing track."
msgstr ""

#: ../plugins/ipod/PLUGININFO:3
msgid "iPod Support"
msgstr ""

#: ../plugins/ipod/PLUGININFO:4
msgid ""
"A plugin for iPod support. Read-only for the moment, no transfer.\n"
"\n"
"Depends on python-gpod."
msgstr ""

#: ../plugins/amazoncovers/PLUGININFO:4
msgid ""
"Searches Amazon for covers\n"
"\n"
"To be able to use this plugin, an AWS API key and secret key are required."
msgstr ""

#: ../plugins/karaoke/PLUGININFO:3
msgid "Karaoke"
msgstr ""

#: ../plugins/karaoke/PLUGININFO:4
msgid "Removes voice from audio"
msgstr ""

#: ../plugins/podcasts/PLUGININFO:4
msgid "Adds Simple Podcast Support"
msgstr ""

#: ../plugins/desktopcover/PLUGININFO:4
msgid "Displays the current album cover on the desktop"
msgstr ""

#: ../plugins/helloworld/PLUGININFO:3
msgid "Hello World"
msgstr ""

#: ../plugins/helloworld/PLUGININFO:4
msgid "A simple plugin for testing the basic plugin system"
msgstr ""

#: ../plugins/multialarmclock/PLUGININFO:4
msgid ""
"Plays music at specific times and days.\n"
"\n"
"Note that when the specified time arrives, Exaile will just act like you "
"pressed the play button, so be sure you have the music you want to hear in "
"your playlist"
msgstr ""

#: ../plugins/contextinfo/PLUGININFO:3
msgid "Contextual Info"
msgstr ""

#: ../plugins/contextinfo/PLUGININFO:4
msgid ""
"Show various informations about the track currently playing.\n"
"Depends: libwebkit >= 1.0.1, python-webkit >= 1.1.2, python-imaging (a.k.a. "
"PIL)"
msgstr ""

#: ../plugins/bookmarks/PLUGININFO:4
msgid "Allows saving/resuming bookmark positions in audio files."
msgstr ""

#: ../plugins/screensaverpause/PLUGININFO:4
msgid ""
"Pauses (and optionally resumes) playback based on screensaver status.\n"
"\n"
"Requires: GNOME Screensaver or KDE Screensaver (does not support "
"XScreenSaver nor XLockMore)"
msgstr ""

#: ../plugins/lyricwiki/PLUGININFO:3
msgid "Lyrics Wiki"
msgstr ""

#: ../plugins/lyricwiki/PLUGININFO:4
msgid ""
"Plugin to fetch lyrics from lyrics.wikia.com\n"
"Depends: python-beautifulsoup"
msgstr ""

#: ../plugins/daapserver/PLUGININFO:4
msgid ""
"This plugin integrates spydaap (http://launchpad.net/spydaap) into Exaile so "
"a collection can be shared over DAAP."
msgstr ""

#: ../plugins/daapclient/PLUGININFO:4
msgid "Allows playing of DAAP music shares."
<<<<<<< HEAD
msgstr ""

#~ msgid "<b>General</b>"
#~ msgstr "<b>Опште</b>"

#~ msgid ""
#~ "<b>{title}</b>\n"
#~ "{artist}\n"
#~ "on {album} - {length}"
#~ msgstr ""
#~ "<b>{title}</b>\n"
#~ "{artist}\n"
#~ "са албума {album} - {length}"

#~ msgid "Autosize"
#~ msgstr "Аутоматско мењање величине"

#~ msgid "Display OSD when hovering over tray icon"
#~ msgstr "Прикажи при преласку преко иконице у обавештајној зони панела"

#~ msgid "New Search"
#~ msgstr "Нова претрага"

#~ msgid "Popup"
#~ msgstr "Искачући прозор"

#~ msgid "Resizable"
#~ msgstr "Ручно мењање величине"

#~ msgid "Start"
#~ msgstr "Покрени"

#~ msgid "Show OSD on track change"
#~ msgstr "Прикажи при промени песме"

#~ msgid "Stopped"
#~ msgstr "Заустављено"

#~ msgid "Stop Playback"
#~ msgstr "Заустави извођење"

#~ msgid "Text Color"
#~ msgstr "Боја текста"

#~ msgid "_Close"
#~ msgstr "_Затвори"

#~ msgid "Window Height:"
#~ msgstr "Висина прозора:"

#~ msgid "Window Width:"
#~ msgstr "Ширина прозора:"

#~ msgid "Open"
#~ msgstr "Отвори"

#~ msgid "Enter the search text"
#~ msgstr "Унесите текст за претрагу"

#~ msgid "Add a directory"
#~ msgstr "Додај директоријум"

#~ msgid "from %s"
#~ msgstr "са %s"

#~ msgid "Playing %s"
#~ msgstr "Пуштам %s"

#~ msgid "by %s"
#~ msgstr "од %s"

#~ msgid "Number of Plays"
#~ msgstr "Број пуштања"

#~ msgid ""
#~ "Artist\n"
#~ "Album\n"
#~ "Genre - Artist\n"
#~ "Genre - Album\n"
#~ "Year - Artist\n"
#~ "Year - Album\n"
#~ "Artist - Year - Album"
#~ msgstr ""
#~ "Извођач\n"
#~ "Албум\n"
#~ "Жанр - Извођач\n"
#~ "Жанр - Албум\n"
#~ "Година - Извођач\n"
#~ "Година - Албум\n"
#~ "Извођач - Година - Албум"

#~ msgid ""
#~ "<b>Move the On Screen Display window to the location you want it to "
#~ "appear</b>"
#~ msgstr "<b>Постави обавештење (OSD) на место где желите да се појави</b>"

#~ msgid "Text Font:"
#~ msgstr "Словни лик:"

#~ msgid "Vol:"
#~ msgstr "Јачина звука:"

#~ msgid "Alarm Days:"
#~ msgstr "Дани активирања аларма:"

#~ msgid "Add Playlist"
#~ msgstr "Додај листу нумера"

#~ msgid "Relay Port:"
#~ msgstr "Порт за прослеђивање:"

#~ msgid " songs"
#~ msgstr " нумере"

#~ msgid "Choose a file"
#~ msgstr "Изаберите датотеку"

#~ msgid "Quit"
#~ msgstr "Изађи"

#~ msgid ""
#~ "Path is already in your collection, or is a subdirectory of another path "
#~ "in your collection"
#~ msgstr ""
#~ "Путања је већ у збирци, или је поддиректоријум неке од путања из збирке"

#~ msgid "%(title)s (by %(artist)s)"
#~ msgstr "%(title)s (изводи %(artist)s)"

#~ msgid "Add to Playlist"
#~ msgstr "Додај у листу нумера"

#~ msgid "Opacity Level:"
#~ msgstr "Ниво непровидности:"

#~ msgid "LastFM Radio"
#~ msgstr "LastFM радио"

#~ msgid "  New song, fetching cover."
#~ msgstr "  Нова нумера, преузимам омот."

#~ msgid "Device class does not support transfer."
#~ msgstr "Овакви уређаји не подржавају пренос."
=======
msgstr ""
>>>>>>> 188b3494
<|MERGE_RESOLUTION|>--- conflicted
+++ resolved
@@ -1,44 +1,24 @@
 # Serbian translation for exaile
-<<<<<<< HEAD
-# Copyright (c) 2010 Rosetta Contributors and Canonical Ltd 2010
-# This file is distributed under the same license as the exaile package.
-# FIRST AUTHOR <EMAIL@ADDRESS>, 2010.
-=======
 # Copyright (c) 2014 Rosetta Contributors and Canonical Ltd 2014
 # This file is distributed under the same license as the exaile package.
 # FIRST AUTHOR <EMAIL@ADDRESS>, 2014.
->>>>>>> 188b3494
 #
 msgid ""
 msgstr ""
 "Project-Id-Version: exaile\n"
-<<<<<<< HEAD
 "Report-Msgid-Bugs-To: \n"
 "POT-Creation-Date: 2012-11-01 11:10+0100\n"
-"PO-Revision-Date: 2011-05-06 09:11+0000\n"
+"PO-Revision-Date: 2014-08-10 19:50+0000\n"
 "Last-Translator: Данило Шеган <Unknown>\n"
-=======
-"Report-Msgid-Bugs-To: FULL NAME <EMAIL@ADDRESS>\n"
-"POT-Creation-Date: 2012-11-01 11:10+0100\n"
-"PO-Revision-Date: 2014-08-10 19:50+0000\n"
-"Last-Translator: FULL NAME <EMAIL@ADDRESS>\n"
->>>>>>> 188b3494
 "Language-Team: Serbian <sr@li.org>\n"
 "Language: sr\n"
 "MIME-Version: 1.0\n"
 "Content-Type: text/plain; charset=UTF-8\n"
 "Content-Transfer-Encoding: 8bit\n"
-<<<<<<< HEAD
 "Plural-Forms: nplurals=3; plural=n%10==1 && n%100!=11 ? 0 : n%10>=2 && n"
 "%10<=4 && (n%100<10 || n%100>=20) ? 1 : 2;\n"
-"X-Launchpad-Export-Date: 2012-08-28 05:28+0000\n"
-"X-Generator: Launchpad (build 15864)\n"
-=======
-"Plural-Forms: nplurals=3; plural=n%10==1 && n%100!=11 ? 0 : n%10>=2 && "
-"n%10<=4 && (n%100<10 || n%100>=20) ? 1 : 2;\n"
 "X-Launchpad-Export-Date: 2014-08-12 06:28+0000\n"
 "X-Generator: Launchpad (build 17156)\n"
->>>>>>> 188b3494
 
 #: ../xl/formatter.py:597
 #, python-format
@@ -132,12 +112,8 @@
 msgid "Usage: exaile [OPTION]... [URI]"
 msgstr ""
 
-<<<<<<< HEAD
-#: ../xl/main.py:417 ../plugins/minimode/minimode_preferences.ui.h:11
-=======
 #: ../xl/main.py:417
 #: ../plugins/minimode/minimode_preferences.ui.h:11
->>>>>>> 188b3494
 msgid "Options"
 msgstr ""
 
@@ -153,12 +129,8 @@
 msgid "Play the previous track"
 msgstr "Пусти претходну песму"
 
-<<<<<<< HEAD
-#: ../xl/main.py:427 ../plugins/minimode/controls.py:342
-=======
 #: ../xl/main.py:427
 #: ../plugins/minimode/controls.py:342
->>>>>>> 188b3494
 #: ../plugins/minimode/controls.py:357
 msgid "Stop playback"
 msgstr "Заустави извођење"
@@ -175,12 +147,8 @@
 msgid "Pause or resume playback"
 msgstr ""
 
-<<<<<<< HEAD
-#: ../xl/main.py:437 ../plugins/minimode/controls.py:365
-=======
 #: ../xl/main.py:437
 #: ../plugins/minimode/controls.py:365
->>>>>>> 188b3494
 msgid "Stop playback after current track"
 msgstr "Заустави извођење после тренутне нумере"
 
@@ -189,12 +157,8 @@
 msgstr ""
 
 #. TRANSLATORS: Meta variable for --add and --export-playlist
-<<<<<<< HEAD
-#: ../xl/main.py:443 ../xl/main.py:450
-=======
 #: ../xl/main.py:443
 #: ../xl/main.py:450
->>>>>>> 188b3494
 msgid "LOCATION"
 msgstr ""
 
@@ -257,13 +221,9 @@
 msgstr ""
 
 #. TRANSLATORS: Variable for command line options with arguments
-<<<<<<< HEAD
-#: ../xl/main.py:478 ../xl/main.py:493 ../xl/main.py:497
-=======
 #: ../xl/main.py:478
 #: ../xl/main.py:493
 #: ../xl/main.py:497
->>>>>>> 188b3494
 msgid "N"
 msgstr ""
 
@@ -329,12 +289,7 @@
 msgstr ""
 
 #: ../xl/main.py:521
-<<<<<<< HEAD
 msgid "Start in safe mode - sometimes useful when you're running into problems"
-=======
-msgid ""
-"Start in safe mode - sometimes useful when you're running into problems"
->>>>>>> 188b3494
 msgstr ""
 
 #: ../xl/main.py:524
@@ -353,12 +308,8 @@
 msgid "Development/Debug Options"
 msgstr ""
 
-<<<<<<< HEAD
-#: ../xl/main.py:536 ../xl/main.py:538
-=======
 #: ../xl/main.py:536
 #: ../xl/main.py:538
->>>>>>> 188b3494
 msgid "DIRECTORY"
 msgstr ""
 
@@ -539,13 +490,6 @@
 msgid "Automatic"
 msgstr ""
 
-<<<<<<< HEAD
-#: ../xl/player/pipe.py:340 ../xl/player/pipe.py:365 ../xl/player/pipe.py:386
-msgid "Custom"
-msgstr ""
-
-#: ../xl/player/pipe.py:441 ../plugins/previewdevice/previewprefs.py:76
-=======
 #: ../xl/player/pipe.py:340
 #: ../xl/player/pipe.py:365
 #: ../xl/player/pipe.py:386
@@ -554,7 +498,6 @@
 
 #: ../xl/player/pipe.py:441
 #: ../plugins/previewdevice/previewprefs.py:76
->>>>>>> 188b3494
 msgid "Auto"
 msgstr ""
 
@@ -588,12 +531,8 @@
 msgid "Invalid playlist type."
 msgstr ""
 
-<<<<<<< HEAD
-#: ../xl/playlist.py:173 ../xlgui/widgets/playlist.py:335
-=======
 #: ../xl/playlist.py:173
 #: ../xlgui/widgets/playlist.py:335
->>>>>>> 188b3494
 msgid "Playlist"
 msgstr ""
 
@@ -605,12 +544,8 @@
 msgid "PLS Playlist"
 msgstr ""
 
-<<<<<<< HEAD
-#: ../xl/playlist.py:517 ../xl/playlist.py:533
-=======
 #: ../xl/playlist.py:517
 #: ../xl/playlist.py:533
->>>>>>> 188b3494
 #, python-format
 msgid "Invalid format for %s."
 msgstr ""
@@ -660,30 +595,14 @@
 msgid "Dynamic by Similar _Artists"
 msgstr ""
 
-<<<<<<< HEAD
-#: ../xl/playlist.py:1824 ../xlgui/panel/playlists.py:59
-#: ../xlgui/panel/playlists.py:71 ../xlgui/panel/playlists.py:78
-=======
 #: ../xl/playlist.py:1824
 #: ../xlgui/panel/playlists.py:59
 #: ../xlgui/panel/playlists.py:71
 #: ../xlgui/panel/playlists.py:78
->>>>>>> 188b3494
 #: ../plugins/osd/osd_preferences.ui.h:7
 msgid "seconds"
 msgstr "секунди"
 
-<<<<<<< HEAD
-#: ../xl/playlist.py:1825 ../xlgui/panel/playlists.py:71
-msgid "minutes"
-msgstr "минута"
-
-#: ../xl/playlist.py:1826 ../xlgui/panel/playlists.py:71
-msgid "hours"
-msgstr "сати"
-
-#: ../xl/playlist.py:1827 ../xlgui/panel/playlists.py:68
-=======
 #: ../xl/playlist.py:1825
 #: ../xlgui/panel/playlists.py:71
 msgid "minutes"
@@ -696,17 +615,12 @@
 
 #: ../xl/playlist.py:1827
 #: ../xlgui/panel/playlists.py:68
->>>>>>> 188b3494
 #: ../xlgui/panel/playlists.py:71
 msgid "days"
 msgstr "дана"
 
-<<<<<<< HEAD
-#: ../xl/playlist.py:1828 ../xlgui/panel/playlists.py:71
-=======
 #: ../xl/playlist.py:1828
 #: ../xlgui/panel/playlists.py:71
->>>>>>> 188b3494
 msgid "weeks"
 msgstr "недеља"
 
@@ -718,17 +632,6 @@
 msgid "Enqueue"
 msgstr ""
 
-<<<<<<< HEAD
-#: ../xlgui/widgets/menuitems.py:118 ../xlgui/oldmenu.py:116
-msgid "Replace Current"
-msgstr ""
-
-#: ../xlgui/widgets/menuitems.py:122 ../xlgui/oldmenu.py:114
-msgid "Append to Current"
-msgstr "Додај у тренутну листу нумера"
-
-#: ../xlgui/widgets/menuitems.py:145 ../xlgui/properties.py:1135
-=======
 #: ../xlgui/widgets/menuitems.py:118
 #: ../xlgui/oldmenu.py:116
 msgid "Replace Current"
@@ -741,7 +644,6 @@
 
 #: ../xlgui/widgets/menuitems.py:145
 #: ../xlgui/properties.py:1135
->>>>>>> 188b3494
 msgid "Open Directory"
 msgstr ""
 
@@ -873,18 +775,12 @@
 msgid "Title"
 msgstr "Наслов"
 
-<<<<<<< HEAD
-#: ../xlgui/widgets/playlist_columns.py:232 ../xlgui/properties.py:63
-#: ../xlgui/panel/collection.py:173 ../xlgui/panel/playlists.py:234
-#: ../data/ui/widgets/tracklist_info.ui.h:2 ../plugins/cd/cdprefs.py:107
-=======
 #: ../xlgui/widgets/playlist_columns.py:232
 #: ../xlgui/properties.py:63
 #: ../xlgui/panel/collection.py:173
 #: ../xlgui/panel/playlists.py:234
 #: ../data/ui/widgets/tracklist_info.ui.h:2
 #: ../plugins/cd/cdprefs.py:107
->>>>>>> 188b3494
 #: ../plugins/minimode/minimode_preferences.py:94
 #: ../plugins/jamendo/ui/jamendo_panel.ui.h:17
 msgid "Artist"
@@ -898,18 +794,12 @@
 msgid "Composer"
 msgstr "Композитор"
 
-<<<<<<< HEAD
-#: ../xlgui/widgets/playlist_columns.py:246 ../xlgui/properties.py:64
-#: ../xlgui/panel/collection.py:176 ../xlgui/panel/playlists.py:236
-#: ../data/ui/widgets/tracklist_info.ui.h:1 ../plugins/cd/cdprefs.py:109
-=======
 #: ../xlgui/widgets/playlist_columns.py:246
 #: ../xlgui/properties.py:64
 #: ../xlgui/panel/collection.py:176
 #: ../xlgui/panel/playlists.py:236
 #: ../data/ui/widgets/tracklist_info.ui.h:1
 #: ../plugins/cd/cdprefs.py:109
->>>>>>> 188b3494
 #: ../plugins/minimode/minimode_preferences.py:96
 #: ../plugins/jamendo/ui/jamendo_panel.ui.h:18
 msgid "Album"
@@ -941,61 +831,39 @@
 msgid "Rating"
 msgstr "Оцена"
 
-<<<<<<< HEAD
-#: ../xlgui/widgets/playlist_columns.py:312 ../xlgui/properties.py:59
-=======
 #: ../xlgui/widgets/playlist_columns.py:312
 #: ../xlgui/properties.py:59
->>>>>>> 188b3494
 #: ../plugins/cd/cdprefs.py:113
 #: ../plugins/minimode/minimode_preferences.py:100
 msgid "Date"
 msgstr "Датум"
 
-<<<<<<< HEAD
-#: ../xlgui/widgets/playlist_columns.py:318 ../xlgui/properties.py:71
-#: ../xlgui/panel/playlists.py:241 ../plugins/cd/cdprefs.py:114
-=======
 #: ../xlgui/widgets/playlist_columns.py:318
 #: ../xlgui/properties.py:71
 #: ../xlgui/panel/playlists.py:241
 #: ../plugins/cd/cdprefs.py:114
->>>>>>> 188b3494
 #: ../plugins/minimode/minimode_preferences.py:101
 msgid "Genre"
 msgstr "Жанр"
 
-<<<<<<< HEAD
-#: ../xlgui/widgets/playlist_columns.py:325 ../xlgui/properties.py:78
-=======
 #: ../xlgui/widgets/playlist_columns.py:325
 #: ../xlgui/properties.py:78
->>>>>>> 188b3494
 #: ../plugins/cd/cdprefs.py:115
 #: ../plugins/minimode/minimode_preferences.py:102
 msgid "Bitrate"
 msgstr "Битски проток"
 
-<<<<<<< HEAD
-#: ../xlgui/widgets/playlist_columns.py:332 ../xlgui/properties.py:81
-#: ../xlgui/panel/playlists.py:244 ../data/ui/collection_manager.ui.h:2
-=======
 #: ../xlgui/widgets/playlist_columns.py:332
 #: ../xlgui/properties.py:81
 #: ../xlgui/panel/playlists.py:244
 #: ../data/ui/collection_manager.ui.h:2
->>>>>>> 188b3494
 #: ../plugins/cd/cdprefs.py:116
 #: ../plugins/minimode/minimode_preferences.py:103
 msgid "Location"
 msgstr "Путања"
 
-<<<<<<< HEAD
-#: ../xlgui/widgets/playlist_columns.py:339 ../xlgui/panel/files.py:150
-=======
 #: ../xlgui/widgets/playlist_columns.py:339
 #: ../xlgui/panel/files.py:150
->>>>>>> 188b3494
 #: ../plugins/cd/cdprefs.py:117
 #: ../plugins/minimode/minimode_preferences.py:104
 msgid "Filename"
@@ -1005,39 +873,25 @@
 msgid "Playcount"
 msgstr "Број пуштања"
 
-<<<<<<< HEAD
-#: ../xlgui/widgets/playlist_columns.py:353 ../xlgui/properties.py:76
-#: ../xlgui/panel/playlists.py:170 ../xlgui/panel/playlists.py:245
-=======
 #: ../xlgui/widgets/playlist_columns.py:353
 #: ../xlgui/properties.py:76
 #: ../xlgui/panel/playlists.py:170
 #: ../xlgui/panel/playlists.py:245
->>>>>>> 188b3494
 #: ../plugins/cd/cdprefs.py:120
 #: ../plugins/minimode/minimode_preferences.py:107
 msgid "BPM"
 msgstr "BPM"
 
-<<<<<<< HEAD
-#: ../xlgui/widgets/playlist_columns.py:360 ../xlgui/properties.py:86
-#: ../xlgui/panel/playlists.py:243 ../plugins/cd/cdprefs.py:119
-=======
 #: ../xlgui/widgets/playlist_columns.py:360
 #: ../xlgui/properties.py:86
 #: ../xlgui/panel/playlists.py:243
 #: ../plugins/cd/cdprefs.py:119
->>>>>>> 188b3494
 #: ../plugins/minimode/minimode_preferences.py:106
 msgid "Last played"
 msgstr ""
 
-<<<<<<< HEAD
-#: ../xlgui/widgets/playlist_columns.py:366 ../xlgui/properties.py:79
-=======
 #: ../xlgui/widgets/playlist_columns.py:366
 #: ../xlgui/properties.py:79
->>>>>>> 188b3494
 #: ../xlgui/panel/playlists.py:242
 msgid "Date added"
 msgstr ""
@@ -1046,13 +900,6 @@
 msgid "Schedule"
 msgstr ""
 
-<<<<<<< HEAD
-#: ../xlgui/widgets/playlist_columns.py:491 ../xlgui/properties.py:77
-msgid "Comment"
-msgstr ""
-
-#: ../xlgui/widgets/playlist_columns.py:500 ../xlgui/panel/playlists.py:178
-=======
 #: ../xlgui/widgets/playlist_columns.py:491
 #: ../xlgui/properties.py:77
 msgid "Comment"
@@ -1060,7 +907,6 @@
 
 #: ../xlgui/widgets/playlist_columns.py:500
 #: ../xlgui/panel/playlists.py:178
->>>>>>> 188b3494
 #: ../xlgui/panel/playlists.py:246
 msgid "Grouping"
 msgstr ""
@@ -1126,12 +972,8 @@
 msgid "Requires plugins providing dynamic playlists"
 msgstr ""
 
-<<<<<<< HEAD
-#: ../xlgui/widgets/playlist.py:538 ../data/ui/playlist.ui.h:3
-=======
 #: ../xlgui/widgets/playlist.py:538
 #: ../data/ui/playlist.ui.h:3
->>>>>>> 188b3494
 msgid "Dynamically add similar tracks to the playlist"
 msgstr ""
 
@@ -1256,12 +1098,8 @@
 msgid "The playlist name you entered is already in use."
 msgstr ""
 
-<<<<<<< HEAD
-#: ../xlgui/widgets/notebook.py:146 ../xlgui/menu.py:115
-=======
 #: ../xlgui/widgets/notebook.py:146
 #: ../xlgui/menu.py:115
->>>>>>> 188b3494
 msgid "Close Tab"
 msgstr ""
 
@@ -1637,12 +1475,8 @@
 msgid "Choose directory to export files to"
 msgstr ""
 
-<<<<<<< HEAD
-#: ../xlgui/oldmenu.py:278 ../xlgui/panel/playlists.py:1178
-=======
 #: ../xlgui/oldmenu.py:278
 #: ../xlgui/panel/playlists.py:1178
->>>>>>> 188b3494
 msgid "Are you sure you want to permanently delete the selected playlist?"
 msgstr "Да ли сте сигурани да желиште да обришеште изабрану листу нумера?"
 
@@ -1654,12 +1488,8 @@
 msgid "Rename Playlist"
 msgstr "Преименуј листу нумера"
 
-<<<<<<< HEAD
-#: ../xlgui/oldmenu.py:331 ../plugins/multialarmclock/malrmclk.ui.h:2
-=======
 #: ../xlgui/oldmenu.py:331
 #: ../plugins/multialarmclock/malrmclk.ui.h:2
->>>>>>> 188b3494
 msgid "Remove"
 msgstr "Уклони"
 
@@ -3065,12 +2895,8 @@
 msgid "Playback progress and seeking"
 msgstr ""
 
-<<<<<<< HEAD
-#: ../plugins/grouptagger/gt_prefs.py:21 ../plugins/grouptagger/__init__.py:97
-=======
 #: ../plugins/grouptagger/gt_prefs.py:21
 #: ../plugins/grouptagger/__init__.py:97
->>>>>>> 188b3494
 #: ../plugins/grouptagger/__init__.py:114
 msgid "GroupTagger"
 msgstr ""
@@ -4565,7 +4391,6 @@
 
 #: ../plugins/daapclient/PLUGININFO:4
 msgid "Allows playing of DAAP music shares."
-<<<<<<< HEAD
 msgstr ""
 
 #~ msgid "<b>General</b>"
@@ -4583,59 +4408,8 @@
 #~ msgid "Autosize"
 #~ msgstr "Аутоматско мењање величине"
 
-#~ msgid "Display OSD when hovering over tray icon"
-#~ msgstr "Прикажи при преласку преко иконице у обавештајној зони панела"
-
-#~ msgid "New Search"
-#~ msgstr "Нова претрага"
-
-#~ msgid "Popup"
-#~ msgstr "Искачући прозор"
-
 #~ msgid "Resizable"
 #~ msgstr "Ручно мењање величине"
-
-#~ msgid "Start"
-#~ msgstr "Покрени"
-
-#~ msgid "Show OSD on track change"
-#~ msgstr "Прикажи при промени песме"
-
-#~ msgid "Stopped"
-#~ msgstr "Заустављено"
-
-#~ msgid "Stop Playback"
-#~ msgstr "Заустави извођење"
-
-#~ msgid "Text Color"
-#~ msgstr "Боја текста"
-
-#~ msgid "_Close"
-#~ msgstr "_Затвори"
-
-#~ msgid "Window Height:"
-#~ msgstr "Висина прозора:"
-
-#~ msgid "Window Width:"
-#~ msgstr "Ширина прозора:"
-
-#~ msgid "Open"
-#~ msgstr "Отвори"
-
-#~ msgid "Enter the search text"
-#~ msgstr "Унесите текст за претрагу"
-
-#~ msgid "Add a directory"
-#~ msgstr "Додај директоријум"
-
-#~ msgid "from %s"
-#~ msgstr "са %s"
-
-#~ msgid "Playing %s"
-#~ msgstr "Пуштам %s"
-
-#~ msgid "by %s"
-#~ msgstr "од %s"
 
 #~ msgid "Number of Plays"
 #~ msgstr "Број пуштања"
@@ -4657,58 +4431,17 @@
 #~ "Година - Албум\n"
 #~ "Извођач - Година - Албум"
 
-#~ msgid ""
-#~ "<b>Move the On Screen Display window to the location you want it to "
-#~ "appear</b>"
-#~ msgstr "<b>Постави обавештење (OSD) на место где желите да се појави</b>"
-
-#~ msgid "Text Font:"
-#~ msgstr "Словни лик:"
-
 #~ msgid "Vol:"
 #~ msgstr "Јачина звука:"
 
-#~ msgid "Alarm Days:"
-#~ msgstr "Дани активирања аларма:"
-
 #~ msgid "Add Playlist"
 #~ msgstr "Додај листу нумера"
 
-#~ msgid "Relay Port:"
-#~ msgstr "Порт за прослеђивање:"
-
-#~ msgid " songs"
-#~ msgstr " нумере"
-
 #~ msgid "Choose a file"
 #~ msgstr "Изаберите датотеку"
 
 #~ msgid "Quit"
 #~ msgstr "Изађи"
 
-#~ msgid ""
-#~ "Path is already in your collection, or is a subdirectory of another path "
-#~ "in your collection"
-#~ msgstr ""
-#~ "Путања је већ у збирци, или је поддиректоријум неке од путања из збирке"
-
-#~ msgid "%(title)s (by %(artist)s)"
-#~ msgstr "%(title)s (изводи %(artist)s)"
-
 #~ msgid "Add to Playlist"
-#~ msgstr "Додај у листу нумера"
-
-#~ msgid "Opacity Level:"
-#~ msgstr "Ниво непровидности:"
-
-#~ msgid "LastFM Radio"
-#~ msgstr "LastFM радио"
-
-#~ msgid "  New song, fetching cover."
-#~ msgstr "  Нова нумера, преузимам омот."
-
-#~ msgid "Device class does not support transfer."
-#~ msgstr "Овакви уређаји не подржавају пренос."
-=======
-msgstr ""
->>>>>>> 188b3494
+#~ msgstr "Додај у листу нумера"