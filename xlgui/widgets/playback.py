--- conflicted
+++ resolved
@@ -876,12 +876,6 @@
         """
             Sets up editing cancel on toplevel focus out
         """
-<<<<<<< HEAD
-        self.get_toplevel().connect('focus-out-event',
-            lambda w, e: self.emit('focus-out-event',
-                # HACK: GI: Gdk.EventFocus is not subclass of Gdk.Event.
-                Gdk.Event(e)))
-=======
         # Disconnect from previous toplevel.
         prev_conn = getattr(self, '__prev_focus_out_conn', None)
         if prev_conn:
@@ -893,9 +887,10 @@
         toplevel = self.get_toplevel()
         if toplevel.is_toplevel():
             conn = toplevel.connect('focus-out-event',
-                lambda w, e: self.emit('focus-out-event', e))
+            lambda w, e: self.emit('focus-out-event',
+                # HACK: GI: Gdk.EventFocus is not subclass of Gdk.Event.
+                Gdk.Event(e)))
             self.__prev_focus_out_conn = (toplevel, conn)
->>>>>>> 141ae1c4
 
     def on_marker_menu_deactivate(self, menu):
         """
