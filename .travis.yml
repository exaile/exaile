--- conflicted
+++ resolved
@@ -56,10 +56,6 @@
     - "chat.freenode.net#exaile"
     use_notice: false
     skip_join: false
-<<<<<<< HEAD
-    on_success: change
-=======
     on_success: change
     template:
-      - "%{repository_name} %{branch} | %{build_url} | %{compare_url} | %{message}"
->>>>>>> f9469657
+      - "%{repository_name} %{branch} | %{build_url} | %{compare_url} | %{message}"