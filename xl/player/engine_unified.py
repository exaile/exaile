--- conflicted
+++ resolved
@@ -177,11 +177,7 @@
                 self.unlink_stream(self.streams[self._current_stream])
 
         if not playing:
-<<<<<<< HEAD
             event.log_event('playback_reconfigure_bins', self, None)
-=======
-            event.log_event_sync('playback_reconfigure_bins', self, None)
->>>>>>> 8bd53c42
 
         self.streams[next] = AudioStream("Stream%s"%(next), caps=self.caps)
         self.streams[next].dec.connect("drained", self._on_drained,
