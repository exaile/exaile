--- conflicted
+++ resolved
@@ -130,11 +130,6 @@
     def remove_all(self, button, *userparams):
         self._queue.clear()
         self.__populate_queue()
-<<<<<<< HEAD
-=======
-#        while len(self._queue.get_ordered_tracks()):
-#            self.remove(0)
->>>>>>> cb0753b5
 
     def remove(self, i):
         """Removes the ith item from the queue, 0-indexed"""
@@ -145,7 +140,6 @@
         cur_queue.pop(i)
         self.__populate_queue()
 
-# Moving callbacks
     def selected_to_top(self, button, *userparams):
         self.reorder(lambda x, l: 0)
 
